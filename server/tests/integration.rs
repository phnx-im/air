--- conflicted
+++ resolved
@@ -6,27 +6,15 @@
 
 use image::{ImageBuffer, Rgba};
 use mimi_content::MimiContent;
-<<<<<<< HEAD
-use phnxapiclient::ds_api::DsRequestError;
-=======
-use phnxapiclient::{ApiClient, as_api::AsRequestError, ds_api::DsRequestError};
->>>>>>> 2fd51a98
+use phnxapiclient::{as_api::AsRequestError, ds_api::DsRequestError};
 use rand::{Rng, distributions::Alphanumeric, rngs::OsRng};
 
 use phnxcoreclient::{
     Asset, ConversationId, ConversationMessage, DisplayName, UserProfile, clients::CoreUser,
     store::Store,
 };
-<<<<<<< HEAD
 use phnxserver::RateLimitsConfig;
-use phnxserver_test_harness::utils::setup::TestBackend;
-=======
-use phnxserver::{RateLimitsConfig, network_provider::MockNetworkProvider};
-use phnxserver_test_harness::utils::{
-    setup::{TestBackend, TestUser},
-    spawn_app,
-};
->>>>>>> 2fd51a98
+use phnxserver_test_harness::utils::setup::{TestBackend, TestUser};
 use phnxtypes::identifiers::QualifiedUserName;
 use png::Encoder;
 use tracing::info;
@@ -621,10 +609,6 @@
 #[tracing::instrument(name = "Delete user test", skip_all)]
 async fn delete_user() {
     let mut setup = TestBackend::single().await;
-<<<<<<< HEAD
-    setup.add_user(&ALICE).await;
-    setup.delete_user(&ALICE).await;
-=======
 
     setup.add_user(&ALICE).await;
     // Adding another user with the same name should fail.
@@ -644,7 +628,6 @@
     TestUser::try_new(&ALICE, Some("localhost".into()), setup.grpc_port())
         .await
         .unwrap();
->>>>>>> 2fd51a98
 }
 
 fn init_test_tracing() {
