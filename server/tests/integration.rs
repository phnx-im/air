--- conflicted
+++ resolved
@@ -272,14 +272,9 @@
     // Connect them
     let chat_alice_bob = setup.connect_users(&ALICE, &BOB).await;
 
-<<<<<<< HEAD
-    // Test the connection conversation by sending messages back and forth.
-    setup
-        .send_message(conversation_alice_bob, &ALICE, vec![&BOB])
-        .await;
-    setup
-        .send_message(conversation_alice_bob, &BOB, vec![&ALICE])
-        .await;
+    // Test the connection chat by sending messages back and forth.
+    setup.send_message(chat_alice_bob, &ALICE, vec![&BOB]).await;
+    setup.send_message(chat_alice_bob, &BOB, vec![&ALICE]).await;
 
     let count_18 = setup.scan_database(&"\x18", vec![&ALICE, &BOB]).await.len();
     let count_19 = setup.scan_database(&"\x19", vec![&ALICE, &BOB]).await.len();
@@ -298,15 +293,11 @@
     setup.add_user(&BOB).await;
 
     // Connect them
-    let conversation_alice_bob = setup.connect_users(&ALICE, &BOB).await;
-
-    setup
-        .send_message(conversation_alice_bob, &ALICE, vec![&BOB])
-        .await;
-
-    setup
-        .edit_message(conversation_alice_bob, &ALICE, vec![&BOB])
-        .await;
+    let chat_alice_bob = setup.connect_users(&ALICE, &BOB).await;
+
+    setup.send_message(chat_alice_bob, &ALICE, vec![&BOB]).await;
+
+    setup.edit_message(chat_alice_bob, &ALICE, vec![&BOB]).await;
 }
 
 #[tokio::test(flavor = "multi_thread", worker_threads = 1)]
@@ -318,18 +309,12 @@
     setup.add_user(&BOB).await;
 
     // Connect them
-    let conversation_alice_bob = setup.connect_users(&ALICE, &BOB).await;
-
-    setup
-        .send_message(conversation_alice_bob, &ALICE, vec![&BOB])
-        .await;
+    let chat_alice_bob = setup.connect_users(&ALICE, &BOB).await;
+
+    setup.send_message(chat_alice_bob, &ALICE, vec![&BOB]).await;
 
     let alice = &mut setup.users.get_mut(&ALICE).unwrap().user;
-    let last_message = alice
-        .last_message(conversation_alice_bob)
-        .await
-        .unwrap()
-        .unwrap();
+    let last_message = alice.last_message(chat_alice_bob).await.unwrap().unwrap();
 
     let string = last_message
         .message()
@@ -346,18 +331,13 @@
     );
 
     setup
-        .delete_message(conversation_alice_bob, &ALICE, vec![&BOB])
+        .delete_message(chat_alice_bob, &ALICE, vec![&BOB])
         .await;
 
     assert_eq!(
         setup.scan_database(&string, vec![&ALICE, &BOB]).await,
         Vec::<String>::new()
     );
-=======
-    // Test the connection chat by sending messages back and forth.
-    setup.send_message(chat_alice_bob, &ALICE, vec![&BOB]).await;
-    setup.send_message(chat_alice_bob, &BOB, vec![&ALICE]).await;
->>>>>>> 586af7a1
 }
 
 #[tokio::test(flavor = "multi_thread", worker_threads = 1)]
@@ -1058,9 +1038,9 @@
     // Note that bob and charlie are not connected.
 
     // Alice creates a group and invites bob and charlie
-    let conversation_id = setup.create_group(&ALICE).await;
+    let chat_id = setup.create_group(&ALICE).await;
     setup
-        .invite_to_group(conversation_id, &ALICE, vec![&BOB, &CHARLIE])
+        .invite_to_group(chat_id, &ALICE, vec![&BOB, &CHARLIE])
         .await;
 
     // Bob should have a user profile for charlie now, even though they
@@ -1070,7 +1050,7 @@
     assert!(bob_user_profile_charlie.user_id == *CHARLIE);
 
     // Now charlie leaves the group
-    setup.leave_group(conversation_id, &CHARLIE).await.unwrap();
+    setup.leave_group(chat_id, &CHARLIE).await.unwrap();
     // Bob should not have a user profile for charlie anymore.
 
     let bob = setup.get_user(&BOB);
