// SPDX-FileCopyrightText: 2023 Phoenix R&D GmbH <hello@phnx.im>
//
// SPDX-License-Identifier: AGPL-3.0-or-later

use std::{collections::HashSet, fs, io::Cursor, slice, time::Duration};

use airapiclient::{ApiClient, as_api::AsRequestError, qs_api::QsRequestError};
use airbackend::settings::RateLimitsSettings;
use airprotos::{
    auth_service::v1::auth_service_server,
    common::v1::{StatusDetails, StatusDetailsCode},
    delivery_service::v1::delivery_service_server,
    queue_service::v1::queue_service_server,
};
use base64::{Engine, prelude::BASE64_STANDARD};
use chrono::Utc;
use image::{ImageBuffer, Rgba};
use mimi_content::{MessageStatus, MimiContent, content_container::NestedPartContent};
use prost::Message as _;
use rand::{Rng, distributions::Alphanumeric, rngs::OsRng};

use aircommon::{
    assert_matches,
    credentials::keys::HandleSigningKey,
    identifiers::{QsClientId, UserHandle, UserId},
    mls_group_config::MAX_PAST_EPOCHS,
};
use aircoreclient::{
    AddHandleContactError, AddHandleContactResult, Asset, AttachmentProgressEvent,
    BlockedContactError, ChatId, ChatMessage, DisplayName, EventMessage, Message, SystemMessage,
    UserProfile,
    clients::{
        CoreUser,
        process::process_qs::{ProcessedQsMessages, QsNotificationProcessor, QsStreamProcessor},
    },
    outbound_service::KEY_PACKAGES,
    store::Store,
};
use airserver_test_harness::utils::setup::{TestBackend, TestUser};
use png::Encoder;
use semver::VersionReq;
use sha2::{Digest, Sha256};
use tokio::{task::JoinSet, time::sleep};
use tokio_stream::StreamExt;
use tonic::transport::Channel;
use tonic_health::pb::{
    HealthCheckRequest, health_check_response::ServingStatus, health_client::HealthClient,
};
use tracing::{info, warn};
use tracing_subscriber::EnvFilter;

#[tokio::test(flavor = "multi_thread", worker_threads = 1)]
#[tracing::instrument(name = "Connect users test", skip_all)]
async fn connect_users() {
    let mut setup = TestBackend::single().await;
    let alice = setup.add_user().await;
    let bob = setup.add_user().await;
    setup.connect_users(&alice, &bob).await;
}

#[tokio::test(flavor = "multi_thread", worker_threads = 1)]
#[tracing::instrument(name = "Send message test", skip_all)]
async fn send_message() {
    info!("Setting up setup");
    let mut setup = TestBackend::single().await;
    info!("Creating users");
    let alice = setup.add_user().await;
    let bob = setup.add_user().await;
    let chat_id = setup.connect_users(&alice, &bob).await;
    setup.send_message(chat_id, &alice, vec![&bob]).await;
    setup.send_message(chat_id, &bob, vec![&alice]).await;
}

#[tokio::test(flavor = "multi_thread", worker_threads = 1)]
#[tracing::instrument(name = "Rate limit test", skip_all)]
async fn rate_limit() {
    init_test_tracing();

    let mut setup = TestBackend::single_with_params(
        Some(RateLimitsSettings {
            period: Duration::from_secs(1), // replenish one token every 500ms
            burst: 30,                      // allow total 30 request
        }),
        None,
    )
    .await;

    if setup.is_external() {
        warn!("Skipping test, because it is not possible to run it in an external environment.");
        return;
    }

    let alice = setup.add_user().await;
    let bob = setup.add_user().await;
    let chat_id = setup.connect_users(&alice, &bob).await;

    let alice = &setup.get_user(&alice);

    let mut resource_exhausted = false;

    // should stop with `resource_exhausted = true` at some point
    for i in 0..100 {
        info!(i, "sending message");
        alice
            .user
            .send_message(
                chat_id,
                MimiContent::simple_markdown_message("Hello bob".into(), [0; 16]), // simple seed for testing
                None,
            )
            .await
            .unwrap();
        alice.user.outbound_service().run_once().await;

        let message = alice.user.last_message(chat_id).await.unwrap().unwrap();

        // Due to the indirection of the outbound service, we can't just check
        // for errors while sending. Instead, we just check whether the message
        // was marked as sent.
        if message.is_sent() {
            info!(i, "message sent successfully");
            continue;
        }

        resource_exhausted = true;
        break;
    }
    assert!(resource_exhausted);

    info!("waiting for rate limit tokens to replenish");
    tokio::time::sleep(Duration::from_secs(1)).await; // replenish

    info!("sending message after rate limit tokens replenished");
    alice
        .user
        .send_message(
            chat_id,
            MimiContent::simple_markdown_message("Hello bob".into(), [0; 16]), // simple seed for testing
            None,
        )
        .await
        .unwrap();
    alice.user.outbound_service().run_once().await;

    let message = alice.user.last_message(chat_id).await.unwrap().unwrap();

    assert!(message.is_sent());
}

#[tokio::test(flavor = "multi_thread", worker_threads = 1)]
#[tracing::instrument(name = "Create group test", skip_all)]
async fn create_group() {
    let mut setup = TestBackend::single().await;
    let alice = setup.add_user().await;
    setup.create_group(&alice).await;
}

#[tokio::test(flavor = "multi_thread", worker_threads = 1)]
#[tracing::instrument(name = "Invite to group test", skip_all)]
async fn invite_to_group() {
    let mut setup = TestBackend::single().await;
    let alice = setup.add_user().await;
    let bob = setup.add_user().await;
    let charlie = setup.add_user().await;
    setup.connect_users(&alice, &bob).await;
    setup.connect_users(&alice, &charlie).await;
    let chat_id = setup.create_group(&alice).await;
    setup
        .invite_to_group(chat_id, &alice, vec![&bob, &charlie])
        .await;
}

#[tokio::test(flavor = "multi_thread", worker_threads = 1)]
#[tracing::instrument(name = "Invite to group test", skip_all)]
async fn update_group() {
    let mut setup = TestBackend::single().await;
    info!("Adding users");
    let alice = setup.add_user().await;
    let bob = setup.add_user().await;
    let charlie = setup.add_user().await;
    info!("Connecting users");
    setup.connect_users(&alice, &bob).await;
    setup.connect_users(&alice, &charlie).await;
    let chat_id = setup.create_group(&alice).await;
    info!("Inviting to group");
    setup
        .invite_to_group(chat_id, &alice, vec![&bob, &charlie])
        .await;
    info!("Updating group");
    setup.update_group(chat_id, &bob).await
}

#[tokio::test(flavor = "multi_thread", worker_threads = 1)]
#[tracing::instrument(name = "Remove from group test", skip_all)]
async fn remove_from_group() {
    let mut setup = TestBackend::single().await;

    let alice = setup.add_user().await;
    let bob = setup.add_user().await;
    let charlie = setup.add_user().await;
    let dave = setup.add_user().await;

    setup.connect_users(&alice, &bob).await;
    setup.connect_users(&alice, &charlie).await;
    setup.connect_users(&alice, &dave).await;
    let chat_id = setup.create_group(&alice).await;
    setup
        .invite_to_group(chat_id, &alice, vec![&bob, &charlie, &dave])
        .await;
    // Check that Charlie has a user profile stored for bob, even though
    // he hasn't connected with them.
    let charlie_user = &setup.get_user(&charlie).user;
    let charlie_user_profile_bob = charlie_user.user_profile(&bob).await;
    assert!(charlie_user_profile_bob.user_id == bob);

    setup
        .remove_from_group(chat_id, &alice, vec![&bob])
        .await
        .unwrap();

    // Now that charlie is not in a group with Bob anymore, the user profile
    // should be the default one derived from the client id.
    let charlie_user = &setup.get_user(&charlie).user;
    let charlie_user_profile_bob = charlie_user.user_profile(&bob).await;
    assert_eq!(charlie_user_profile_bob, UserProfile::from_user_id(&bob));
}

#[tokio::test(flavor = "multi_thread", worker_threads = 4)]
#[tracing::instrument(name = "Re-add to group test", skip_all)]
async fn re_add_client() {
    let mut setup = TestBackend::single().await;
    let alice = setup.add_user().await;
    let bob = setup.add_user().await;
    setup.connect_users(&alice, &bob).await;
    let chat_id = setup.create_group(&alice).await;
    setup.invite_to_group(chat_id, &alice, vec![&bob]).await;
    for _ in 0..10 {
        setup
            .remove_from_group(chat_id, &alice, vec![&bob])
            .await
            .unwrap();
        setup.invite_to_group(chat_id, &alice, vec![&bob]).await;
    }
    setup.send_message(chat_id, &alice, vec![&bob]).await;
    setup.send_message(chat_id, &bob, vec![&alice]).await;
}

#[tokio::test(flavor = "multi_thread", worker_threads = 1)]
#[tracing::instrument(name = "Invite to group test", skip_all)]
async fn leave_group() {
    let mut setup = TestBackend::single().await;
    let alice = setup.add_user().await;
    let bob = setup.add_user().await;
    setup.connect_users(&alice, &bob).await;
    let chat_id = setup.create_group(&alice).await;
    setup.invite_to_group(chat_id, &alice, vec![&bob]).await;
    setup.leave_group(chat_id, &bob).await.unwrap();
}

#[tokio::test(flavor = "multi_thread", worker_threads = 1)]
#[tracing::instrument(name = "Invite to group test", skip_all)]
async fn delete_group() {
    init_test_tracing();

    let mut setup = TestBackend::single().await;

    let alice = setup.add_user().await;
    let bob = setup.add_user().await;
    setup.connect_users(&alice, &bob).await;
    let chat_id = setup.create_group(&alice).await;
    setup.invite_to_group(chat_id, &alice, vec![&bob]).await;
    let delete_group = setup.delete_group(chat_id, &alice);
    delete_group.await;
}

#[tokio::test(flavor = "multi_thread", worker_threads = 1)]
#[tracing::instrument(name = "Create user", skip_all)]
async fn create_user() {
    let mut setup = TestBackend::single().await;
    setup.add_user().await;
}

#[tokio::test(flavor = "multi_thread", worker_threads = 1)]
#[tracing::instrument(name = "Communication and persistence", skip_all)]
async fn communication_and_persistence() {
    let mut setup = TestBackend::single().await;

    // Create alice and bob
    let alice = setup.add_user().await;
    let bob = setup.add_user().await;

    // Connect them
    let chat_alice_bob = setup.connect_users(&alice, &bob).await;

    // Test the connection chat by sending messages back and forth.
    setup.send_message(chat_alice_bob, &alice, vec![&bob]).await;
    setup.send_message(chat_alice_bob, &bob, vec![&alice]).await;

    let count_18 = setup
        .scan_database("\x18", true, vec![&alice, &bob])
        .await
        .len();
    let count_19 = setup
        .scan_database("\x19", true, vec![&alice, &bob])
        .await
        .len();

    let good = count_18 < count_19 * 3 / 2;

    // TODO: Remove the ! in front of !good when we have fixed our code.
    assert!(
        !good,
        "Having too many 0x18 is an indicator for using Vec<u8> instead of ByteBuf"
    );
}

#[tokio::test(flavor = "multi_thread", worker_threads = 1)]
#[tracing::instrument(name = "Edit message", skip_all)]
async fn edit_message() {
    let mut setup = TestBackend::single().await;

    // Create alice and bob
    let alice = setup.add_user().await;
    let bob = setup.add_user().await;

    // Connect them
    let chat_alice_bob = setup.connect_users(&alice, &bob).await;

    setup.send_message(chat_alice_bob, &alice, vec![&bob]).await;

    setup.edit_message(chat_alice_bob, &alice, vec![&bob]).await;
}

#[tokio::test(flavor = "multi_thread", worker_threads = 1)]
#[tracing::instrument(name = "Delete message", skip_all)]
async fn delete_message() {
    let mut setup = TestBackend::single().await;

    // Create alice and bob
    let alice = setup.add_user().await;
    let bob = setup.add_user().await;

    // Connect them
    let chat_alice_bob = setup.connect_users(&alice, &bob).await;

    setup.send_message(chat_alice_bob, &alice, vec![&bob]).await;

    let alice_user = &setup.get_user(&alice).user;
    let last_message = alice_user
        .last_message(chat_alice_bob)
        .await
        .unwrap()
        .unwrap();

    let string = last_message
        .message()
        .mimi_content()
        .unwrap()
        .string_rendering()
        .unwrap();

    assert!(
        !setup
            .scan_database(&string, false, vec![&alice, &bob])
            .await
            .is_empty(),
    );

    setup
        .delete_message(chat_alice_bob, &alice, vec![&bob])
        .await;

    assert_eq!(
        setup
            .scan_database(&string, false, vec![&alice, &bob])
            .await,
        Vec::<String>::new()
    );
}

#[tokio::test(flavor = "multi_thread", worker_threads = 1)]
#[tracing::instrument(name = "Room policy", skip_all)]
async fn room_policy() {
    let mut setup = TestBackend::single().await;

    // Create alice and bob
    let alice = setup.add_user().await;
    let bob = setup.add_user().await;
    let charlie = setup.add_user().await;

    // Connect them
    let _chat_alice_bob = setup.connect_users(&alice, &bob).await;
    let _chat_alice_charlie = setup.connect_users(&alice, &charlie).await;
    let _chat_bob_charlie = setup.connect_users(&bob, &charlie).await;

    // Create an independent group and invite bob.
    let chat_id = setup.create_group(&alice).await;

    setup.invite_to_group(chat_id, &alice, vec![&bob]).await;

    // Bob can invite charlie
    setup.invite_to_group(chat_id, &bob, vec![&charlie]).await;

    // Charlie can kick alice
    setup
        .remove_from_group(chat_id, &charlie, vec![&alice])
        .await
        .unwrap();

    // Charlie can kick bob
    setup
        .remove_from_group(chat_id, &charlie, vec![&bob])
        .await
        .unwrap();

    // TODO: This currently fails
    // Charlie can leave and an empty room remains
    // setup.leave_group(chat_id, &charlie).await.unwrap();
}

fn test_picture_bytes() -> Vec<u8> {
    // Create a new ImgBuf with width: 1px and height: 1px
    let mut img = ImageBuffer::new(200, 200);

    // Put a single pixel in the image
    img.put_pixel(0, 0, Rgba([0u8, 0u8, 255u8, 255u8])); // Blue pixel

    // A Cursor for in-memory writing of bytes
    let mut buffer = Cursor::new(Vec::new());

    {
        // Create a new PNG encoder
        let mut encoder = Encoder::new(&mut buffer, 200, 200);
        encoder.set_color(png::ColorType::Rgba);
        encoder.set_depth(png::BitDepth::Eight);
        let mut writer = encoder.write_header().unwrap();

        // Encode the image data.
        writer.write_image_data(&img).unwrap();
    }

    // Get the PNG data bytes
    buffer.into_inner()
}

#[tokio::test(flavor = "multi_thread", worker_threads = 1)]
#[tracing::instrument(name = "User profile exchange test", skip_all)]
async fn exchange_user_profiles() {
    let mut setup = TestBackend::single().await;
    let alice = setup.add_user().await;

    // Set a user profile for alice
    let alice_display_name: DisplayName = "4l1c3".parse().unwrap();

    let png_bytes = test_picture_bytes();

    let alice_profile_picture = Asset::Value(png_bytes.clone());

    let alice_profile = UserProfile {
        user_id: alice.clone(),
        display_name: alice_display_name.clone(),
        profile_picture: Some(alice_profile_picture.clone()),
    };
    let alice_user = &setup.get_user(&alice).user;
    alice_user
        .set_own_user_profile(alice_profile)
        .await
        .unwrap();

    let bob = setup.add_user().await;

    // Set a user profile for
    let bob_display_name: DisplayName = "B0b".parse().unwrap();
    let bob_profile_picture = Asset::Value(png_bytes.clone());
    let bob_user_profile = UserProfile {
        user_id: bob.clone(),
        display_name: bob_display_name.clone(),
        profile_picture: Some(bob_profile_picture.clone()),
    };

    let bob_user = &setup.get_user(&bob).user;
    bob_user
        .set_own_user_profile(bob_user_profile)
        .await
        .unwrap();
    let new_profile = bob_user.own_user_profile().await.unwrap();
    let Asset::Value(compressed_profile_picture) = new_profile.profile_picture.unwrap().clone();

    setup.connect_users(&alice, &bob).await;

    let bob_user_profile = setup.get_user(&alice).user.user_profile(&bob).await;

    let profile_picture = bob_user_profile
        .profile_picture
        .unwrap()
        .clone()
        .value()
        .unwrap()
        .to_vec();

    assert_eq!(profile_picture, compressed_profile_picture);

    assert!(bob_user_profile.display_name == bob_display_name);

    let alice_user = &setup.get_user(&alice).user;

    let alice_user_profile = alice_user.user_profile(&alice).await;

    assert_eq!(alice_user_profile.display_name, alice_display_name);

    let new_user_profile = UserProfile {
        user_id: alice.clone(),
        display_name: "New Alice".parse().unwrap(),
        profile_picture: None,
    };

    alice_user
        .set_own_user_profile(new_user_profile.clone())
        .await
        .unwrap();

    let bob_user = &setup.get_user(&bob).user;
    let qs_messages = bob_user.qs_fetch_messages().await.unwrap();
    bob_user.fully_process_qs_messages(qs_messages).await;
    let alice_user_profile = bob_user.user_profile(&alice).await;

    assert_eq!(alice_user_profile, new_user_profile);
}

#[tokio::test(flavor = "multi_thread", worker_threads = 1)]
#[tracing::instrument(name = "Message retrieval test", skip_all)]
async fn retrieve_chat_messages() {
    let mut setup = TestBackend::single().await;

    let alice = setup.add_user().await;
    let bob = setup.add_user().await;

    let chat_id = setup.connect_users(&alice, &bob).await;

    let alice_user = &setup.get_user(&alice).user;

    let number_of_messages = 10;
    let mut messages_sent = vec![];
    for _ in 0..number_of_messages {
        let message: String = OsRng
            .sample_iter(&Alphanumeric)
            .take(32)
            .map(char::from)
            .collect();
        let message_content = MimiContent::simple_markdown_message(message, [0; 16]); // simple seed for testing
        let message = alice_user
            .send_message(chat_id, message_content, None)
            .await
            .unwrap();
        messages_sent.push(message);
    }

    // Let's see what Alice's messages for this chat look like.
    let messages_retrieved = setup
        .get_user(&alice)
        .user
        .messages(chat_id, number_of_messages)
        .await
        .unwrap();

    assert_eq!(messages_retrieved.len(), messages_sent.len());
    assert_eq!(messages_retrieved, messages_sent);
}

#[tokio::test(flavor = "multi_thread", worker_threads = 1)]
#[tracing::instrument(name = "Marking messages as read test", skip_all)]
async fn mark_as_read() {
    let mut setup = TestBackend::single().await;
    let alice = setup.add_user().await;
    let bob = setup.add_user().await;
    let charlie = setup.add_user().await;

    let alice_bob_chat = setup.connect_users(&alice, &bob).await;
    let bob_charlie_chat = setup.connect_users(&bob, &charlie).await;

    // Send a few messages
    async fn send_messages(
        user: &CoreUser,
        chat_id: ChatId,
        number_of_messages: usize,
    ) -> Vec<ChatMessage> {
        let mut messages_sent = vec![];
        for _ in 0..number_of_messages {
            let message: String = OsRng
                .sample_iter(&Alphanumeric)
                .take(32)
                .map(char::from)
                .collect();
            let message_content = MimiContent::simple_markdown_message(message, [0; 16]); // simple seed for testing
            let message = user
                .send_message(chat_id, message_content, None)
                .await
                .unwrap();
            messages_sent.push(message);
        }
        user.outbound_service().run_once().await;
        messages_sent
    }

    let num_messages = 10;
    let alice_test_user = setup.get_user(&alice);
    let alice = &alice_test_user.user;
    send_messages(alice, alice_bob_chat, num_messages).await;

    // Message status starts at Unread
    let last_message = alice.last_message(alice_bob_chat).await.unwrap().unwrap();
    assert_eq!(last_message.status(), MessageStatus::Unread);

    // All messages should be unread
    let bob_test_user = setup.get_user(&bob);
    bob_test_user.fetch_and_process_qs_messages().await;
    let bob_user = &bob_test_user.user;
    let unread_message_count = bob_user.unread_messages_count(alice_bob_chat).await;
    assert_eq!(unread_message_count, num_messages);
    let global_unread_message_count = bob_user.global_unread_messages_count().await.unwrap();
    assert_eq!(global_unread_message_count, num_messages);

    // Bob sends scheduled receipts
    bob_user.outbound_service().run_once().await;

    // Alice sees the delivery receipt
    let num_processed = alice_test_user.fetch_and_process_qs_messages().await;
    assert_eq!(num_processed, 1);
    let last_message = alice.last_message(alice_bob_chat).await.unwrap().unwrap();
    assert_eq!(last_message.status(), MessageStatus::Delivered);

    // Bob reads the messages
    let last_message = bob_user
        .last_message(alice_bob_chat)
        .await
        .unwrap()
        .unwrap();
    let last_message_id = last_message.id();
    let last_message_mimi_id = last_message.message().mimi_id().unwrap();
    bob_user
        .outbound_service()
        .enqueue_receipts(
            alice_bob_chat,
            [(last_message_id, last_message_mimi_id, MessageStatus::Read)].into_iter(),
        )
        .await
        .unwrap();
    bob_user.outbound_service().run_once().await;

    // Alice sees the read receipt
    let num_processed = alice_test_user.fetch_and_process_qs_messages().await;
    assert_eq!(num_processed, 1);
    let last_message = alice.last_message(alice_bob_chat).await.unwrap().unwrap();
    assert_eq!(last_message.status(), MessageStatus::Read);

    // Let's send some messages between bob and charlie s.t. we can test the
    // global unread messages count.
    let charlie_test_user = setup.get_user(&charlie);
    let charlie = &charlie_test_user.user;
    let messages_sent = send_messages(charlie, bob_charlie_chat, num_messages).await;

    let qs_messages = bob_user.qs_fetch_messages().await.unwrap();
    let bob_messages_sent = bob_user.fully_process_qs_messages(qs_messages).await;

    // Let's mark all but the last two messages as read (we subtract 3, because
    // the vector is 0-indexed).
    let timestamp = bob_messages_sent.new_messages[messages_sent.len() - 3].timestamp();

    bob_user
        .mark_as_read([(bob_charlie_chat, timestamp)])
        .await
        .unwrap();

    // Check if we were successful
    let unread_message_count = bob_user.unread_messages_count(bob_charlie_chat).await;
    assert_eq!(unread_message_count, 2);

    // We expect the global unread messages count to be that of both
    // chats, i.e. the `expected_unread_message_count` plus
    // `number_of_messages`, because none of the messages between alice and
    // charlie had been read.
    let global_unread_messages_count = bob_user.global_unread_messages_count().await.unwrap();
    assert_eq!(global_unread_messages_count, num_messages + 2);
}

#[tokio::test(flavor = "multi_thread", worker_threads = 1)]
#[tracing::instrument(name = "User persistence test", skip_all)]
async fn client_persistence() {
    // Create and persist the user.
    let mut setup = TestBackend::single().await;
    let alice = setup.add_persisted_user().await;

    let db_path = setup.temp_dir().to_owned();

    // Try to load the user from the database.
    CoreUser::load(alice.clone(), db_path.to_str().unwrap())
        .await
        .unwrap();

    let client_db_path = db_path.join(format!("{}@{}.db", alice.uuid(), alice.domain()));
    assert!(client_db_path.exists());

    setup.delete_user(&alice).await;

    assert!(!client_db_path.exists());
    assert!(
        CoreUser::load(alice.clone(), db_path.to_str().unwrap())
            .await
            .is_err()
    );

    // `CoreUser::load` opened the client DB, and so it was re-created.
    fs::remove_file(client_db_path).unwrap();
    fs::remove_file(db_path.join("air.db")).unwrap();
}

#[tokio::test(flavor = "multi_thread", worker_threads = 1)]
#[tracing::instrument(name = "Test server error if unknown user", skip_all)]
async fn error_if_user_doesnt_exist() {
    let mut setup = TestBackend::single().await;

    let alice = setup.add_user().await;
    let alice_user = &setup.get_user(&alice).user;

    let res = alice_user
        .add_contact(UserHandle::new("non_existent".to_owned()).unwrap())
        .await
        .unwrap();

    assert!(matches!(
        res,
        AddHandleContactResult::Err(AddHandleContactError::HandleNotFound)
    ));
}

#[tokio::test(flavor = "multi_thread", worker_threads = 1)]
#[tracing::instrument(name = "Delete user test", skip_all)]
async fn delete_user() {
    let mut setup = TestBackend::single().await;

    let alice = setup.add_user().await;
    // Adding another user with the same id should fail.
    match TestUser::try_new(&alice, setup.server_url()).await {
        Ok(_) => panic!("Should not be able to create a user with the same id"),
        Err(e) => match e.downcast_ref::<AsRequestError>().unwrap() {
            AsRequestError::Tonic(status) => {
                assert_eq!(status.code(), tonic::Code::AlreadyExists);
            }
            _ => panic!("Unexpected error type: {e}"),
        },
    }

    setup.delete_user(&alice).await;
    // After deletion, adding the user again should work.
    // Note: Since the user is ephemeral, there is nothing to test on the client side.
    TestUser::try_new(&alice, setup.server_url()).await.unwrap();
}

#[tokio::test(flavor = "multi_thread", worker_threads = 1)]
#[tracing::instrument(name = "Update user profile on group join test", skip_all)]
async fn update_user_profile_on_group_join() {
    let mut setup = TestBackend::single().await;
    let alice = setup.add_user().await;
    let bob = setup.add_user().await;
    let charlie = setup.add_user().await;

    // Alice and Bob are connected.
    let _alice_bob_chat = setup.connect_users(&alice, &bob).await;
    // Bob and Charlie are connected.
    let _bob_charlie_chat = setup.connect_users(&bob, &charlie).await;

    // Alice updates her profile.
    let alice_display_name: DisplayName = "4l1c3".parse().unwrap();
    let alice_profile = UserProfile {
        user_id: alice.clone(),
        display_name: alice_display_name.clone(),
        profile_picture: None,
    };
    setup
        .get_user(&alice)
        .user
        .set_own_user_profile(alice_profile)
        .await
        .unwrap();

    // Bob doesn't fetch his queue, so he doesn't know about Alice's new profile.
    // He creates a group and invites Charlie.
    let chat_id = setup.create_group(&bob).await;

    let bob_user = &setup.get_user(&bob).user;
    bob_user
        .invite_users(chat_id, slice::from_ref(&charlie))
        .await
        .unwrap();

    // Charlie accepts the invitation.
    let charlie_user = &setup.get_user(&charlie).user;
    let charlie_qs_messages = charlie_user.qs_fetch_messages().await.unwrap();
    charlie_user
        .fully_process_qs_messages(charlie_qs_messages)
        .await;

    // Bob now invites Alice
    let bob_user = &setup.get_user(&bob).user;
    bob_user
        .invite_users(chat_id, slice::from_ref(&alice))
        .await
        .unwrap();

    // Charlie processes his messages again, this will fail, because he will
    // unsuccessfully try to download Alice's old profile.
    let charlie_user = &setup.get_user(&charlie).user;
    let charlie_qs_messages = charlie_user.qs_fetch_messages().await.unwrap();
    let result = charlie_user
        .fully_process_qs_messages(charlie_qs_messages)
        .await;

    assert!(result.changed_chats.is_empty());
    assert!(result.new_chats.is_empty());
    assert!(result.new_messages.is_empty());
    let err = &result.errors[0];
    let AsRequestError::Tonic(tonic_err) = err.downcast_ref().unwrap() else {
        panic!("Unexpected error type");
    };
    assert_eq!(tonic_err.code(), tonic::Code::InvalidArgument);
    assert_eq!(tonic_err.message(), "No ciphertext matching index");

    // Alice accepts the invitation.
    let alice_user = &setup.get_user(&alice).user;
    let alice_qs_messages = alice_user.qs_fetch_messages().await.unwrap();
    alice_user
        .fully_process_qs_messages(alice_qs_messages)
        .await;

    // While processing her messages, Alice should have issued a profile update

    // Charlie picks up his messages.
    let charlie_user = &setup.get_user(&charlie).user;
    let charlie_qs_messages = charlie_user.qs_fetch_messages().await.unwrap();
    charlie_user
        .fully_process_qs_messages(charlie_qs_messages)
        .await;
    // Charlie should now have Alice's new profile.
    let charlie_user_profile = charlie_user.user_profile(&alice).await;
    assert_eq!(charlie_user_profile.display_name, alice_display_name);
}

#[tokio::test(flavor = "multi_thread", worker_threads = 1)]
#[tracing::instrument(name = "Health check test", skip_all)]
async fn health_check() {
    let setup = TestBackend::single().await;
    let channel = Channel::from_shared(setup.server_url().to_string())
        .unwrap()
        .connect()
        .await
        .unwrap();
    let mut client = HealthClient::new(channel);

    let names = [
        auth_service_server::SERVICE_NAME,
        delivery_service_server::SERVICE_NAME,
        queue_service_server::SERVICE_NAME,
    ];

    for name in names {
        let response = client
            .check(HealthCheckRequest {
                service: name.to_string(),
            })
            .await;
        if let Err(error) = response {
            panic!("Health check failed for service {name}: {error}");
        }
        let response = response.unwrap().into_inner();
        assert_eq!(
            ServingStatus::try_from(response.status).unwrap(),
            ServingStatus::Serving
        );
    }
}

#[tokio::test(flavor = "multi_thread", worker_threads = 1)]
#[tracing::instrument(name = "Send attachment test", skip_all)]
async fn send_attachment() {
    let mut setup = TestBackend::single().await;
    let alice = setup.add_user().await;
    let bob = setup.add_user().await;
    let chat_id = setup.connect_users(&alice, &bob).await;

    let attachment = vec![0x00, 0x01, 0x02, 0x03];
    let (_message_id, external_part) = setup
        .send_attachment(chat_id, &alice, vec![&bob], &attachment, "test.bin")
        .await;

    let attachment_id = match &external_part {
        NestedPartContent::ExternalPart {
            content_type,
            url,
            filename,
            size,
            content_hash,
            ..
        } => {
            assert_eq!(content_type, "application/octet-stream");
            assert_eq!(filename, "test.bin");
            assert_eq!(*size, attachment.len() as u64);

            let sha256sum = Sha256::digest(&attachment);
            assert_eq!(sha256sum.as_slice(), content_hash.as_slice());

            url.parse().unwrap()
        }
        _ => panic!("unexpected attachment type"),
    };

    let bob_test_user = setup.get_user(&bob);
    let bob = &bob_test_user.user;

    let (progress, download_task) = bob.download_attachment(attachment_id);

    let progress_events = progress.stream().collect::<Vec<_>>();

    let (progress_events, res) = tokio::join!(progress_events, download_task);
    res.expect("Download task failed");

    assert_matches!(
        progress_events.first().unwrap(),
        AttachmentProgressEvent::Init
    );
    assert_matches!(
        progress_events.last().unwrap(),
        AttachmentProgressEvent::Completed
    );

    let content = bob
        .load_attachment(attachment_id)
        .await
        .unwrap()
        .into_bytes()
        .unwrap();
    match external_part {
        NestedPartContent::ExternalPart {
            size, content_hash, ..
        } => {
            assert_eq!(content.len() as u64, size);
            let sha256sum = Sha256::digest(&content);
            assert_eq!(sha256sum.as_slice(), content_hash.as_slice());
        }
        _ => panic!("unexpected attachment type"),
    }
}

#[tokio::test(flavor = "multi_thread", worker_threads = 1)]
#[tracing::instrument(name = "Send image attachment test", skip_all)]
async fn send_image_attachment() {
    let mut setup = TestBackend::single().await;
    let alice = setup.add_user().await;
    let bob = setup.add_user().await;
    let chat_id = setup.connect_users(&alice, &bob).await;

    // A base64 encoded blue PNG image 100x75 pixels.
    const SAMPLE_PNG_BASE64: &str = "\
    iVBORw0KGgoAAAANSUhEUgAAAGQAAABLAQMAAAC81rD0AAAABGdBTUEAALGPC/xhBQAAACBjSFJN\
    AAB6JgAAgIQAAPoAAACA6AAAdTAAAOpgAAA6mAAAF3CculE8AAAABlBMVEUAAP7////DYP5JAAAA\
    AWJLR0QB/wIt3gAAAAlwSFlzAAALEgAACxIB0t1+/AAAAAd0SU1FB+QIGBcKN7/nP/UAAAASSURB\
    VDjLY2AYBaNgFIwCdAAABBoAAaNglfsAAAAZdEVYdGNvbW1lbnQAQ3JlYXRlZCB3aXRoIEdJTVDn\
    r0DLAAAAJXRFWHRkYXRlOmNyZWF0ZQAyMDIwLTA4LTI0VDIzOjEwOjU1KzAzOjAwkHdeuQAAACV0\
    RVh0ZGF0ZTptb2RpZnkAMjAyMC0wOC0yNFQyMzoxMDo1NSswMzowMOEq5gUAAAAASUVORK5CYII=";

    let attachment = BASE64_STANDARD.decode(SAMPLE_PNG_BASE64).unwrap();
    let (_message_id, external_part) = setup
        .send_attachment(chat_id, &alice, vec![&bob], &attachment, "test.png")
        .await;

    let alice = setup.get_user(&alice);
    alice.user.outbound_service().run_once().await;

    let attachment_id = match &external_part {
        NestedPartContent::ExternalPart {
            content_type,
            url,
            filename,
            size,
            content_hash,
            ..
        } => {
            assert_eq!(content_type, "image/webp");
            assert_eq!(filename, "test.webp");
            assert_eq!(*size, 100);
            assert_eq!(
                content_hash.as_slice(),
                hex::decode("c8cb184c4242c38c3bc8fb26c521377778d9038b9d7dd03f31b9be701269a673")
                    .unwrap()
                    .as_slice()
            );

            url.parse().unwrap()
        }
        _ => panic!("unexpected attachment type"),
    };

    let bob_test_user = setup.get_user(&bob);
    let bob = &bob_test_user.user;

    let (progress, download_task) = bob.download_attachment(attachment_id);

    let progress_events = progress.stream().collect::<Vec<_>>();

    let (progress_events, res) = tokio::join!(progress_events, download_task);
    res.expect("Download task failed");

    assert_matches!(
        progress_events.first().unwrap(),
        AttachmentProgressEvent::Init
    );
    assert_matches!(
        progress_events.last().unwrap(),
        AttachmentProgressEvent::Completed
    );

    let content = bob
        .load_attachment(attachment_id)
        .await
        .unwrap()
        .into_bytes()
        .unwrap();
    match external_part {
        NestedPartContent::ExternalPart {
            size, content_hash, ..
        } => {
            assert_eq!(content.len() as u64, size);
            let sha256sum = Sha256::digest(&content);
            assert_eq!(sha256sum.as_slice(), content_hash.as_slice());
        }
        _ => panic!("unexpected attachment type"),
    }
}

fn init_test_tracing() {
    let _ = tracing_subscriber::fmt::fmt()
        .with_test_writer()
        .with_env_filter(EnvFilter::from_default_env())
        .try_init();
}

#[tokio::test(flavor = "multi_thread", worker_threads = 1)]
#[tracing::instrument(name = "User deletion triggers", skip_all)]
async fn user_deletion_triggers() {
    let mut setup = TestBackend::single().await;
    // Create alice and bob
    let alice = setup.add_user().await;
    let bob = setup.add_user().await;
    let charlie = setup.add_user().await;

    // Connect alice and bob
    setup.connect_users(&alice, &bob).await;
    // Connect alice and charlie
    setup.connect_users(&alice, &charlie).await;

    // Note that bob and charlie are not connected.

    // Alice creates a group and invites bob and charlie
    let chat_id = setup.create_group(&alice).await;
    setup
        .invite_to_group(chat_id, &alice, vec![&bob, &charlie])
        .await;

    // Bob should have a user profile for charlie now, even though they
    // are not connected.
    let bob_user = &setup.get_user(&bob).user;
    let bob_user_profile_charlie = bob_user.user_profile(&charlie).await;
    assert!(bob_user_profile_charlie.user_id == charlie);

    // Now charlie leaves the group
    setup.leave_group(chat_id, &charlie).await.unwrap();
    // Bob should not have a user profile for charlie anymore.

    let bob = setup.get_user(&bob);
    let bob_user_profile_charlie = bob.user.user_profile(&charlie).await;
    assert_eq!(
        bob_user_profile_charlie,
        UserProfile::from_user_id(&charlie)
    );
}

#[tokio::test(flavor = "multi_thread", worker_threads = 1)]
#[tracing::instrument(name = "Blocked contact", skip_all)]
async fn blocked_contact() {
    info!("Setting up setup");
    let mut setup = TestBackend::single().await;
    info!("Creating users");
    let alice = setup.add_user().await;
    setup.get_user_mut(&alice).add_user_handle().await.unwrap();
    info!("Created alice");
    let bob = setup.add_user().await;

    let chat_id = setup.connect_users(&alice, &bob).await;
    setup.send_message(chat_id, &alice, vec![&bob]).await;
    setup.send_message(chat_id, &bob, vec![&alice]).await;

    let alice_test_user = setup.get_user(&alice);
    let alice_user = &alice_test_user.user;
    let bob_test_user = setup.get_user(&bob);
    let bob_user = &bob_test_user.user;

    alice_user.block_contact(bob.clone()).await.unwrap();

    alice_test_user.fetch_and_process_qs_messages().await;
    bob_test_user.fetch_and_process_qs_messages().await;

    // Not possible to send a message to Bob
    let msg = MimiContent::simple_markdown_message("Hello".into(), [0; 16]);
    let res = alice_user.send_message(chat_id, msg.clone(), None).await;
    res.unwrap_err().downcast::<BlockedContactError>().unwrap();

    assert_eq!(bob_test_user.fetch_and_process_qs_messages().await, 0);

    // Updating Alice's profile is not communicated to Bob
    alice_user
        .update_user_profile(UserProfile {
            user_id: alice.clone(),
            display_name: "Alice in Wonderland".parse().unwrap(),
            profile_picture: None,
        })
        .await
        .unwrap();
    assert_eq!(bob_test_user.fetch_and_process_qs_messages().await, 0);

    // Updating Bob's profile is not communicated to Alice
    bob_user
        .update_user_profile(UserProfile {
            user_id: bob.clone(),
            display_name: "Annoying Bob".parse().unwrap(),
            profile_picture: None,
        })
        .await
        .unwrap();
    // We get the message but it is dropped
    let messages = alice_test_user.user.qs_fetch_messages().await.unwrap();
    assert_eq!(messages.len(), 1);
    let res = alice_user.fully_process_qs_messages(messages).await;
    assert!(res.is_empty(), "message is dropped");

    // Messages from bob are dropped
    bob_user.send_message(chat_id, msg, None).await.unwrap();
    bob_test_user.user.outbound_service().run_once().await;
    // We get the message but it is dropped
    let messages = alice_test_user.user.qs_fetch_messages().await.unwrap();
    assert_eq!(messages.len(), 1);
    let res = alice_test_user
        .user
        .fully_process_qs_messages(messages)
        .await;
    assert!(res.is_empty(), "message is dropped");

    // Bob cannot establish a new connection with Alice
    let alice_handle = alice_test_user
        .user_handle_record
        .as_ref()
        .unwrap()
        .handle
        .clone();
    bob_test_user
        .user
        .add_contact(alice_handle.clone())
        .await
        .unwrap();
    let mut messages = alice_test_user.user.fetch_handle_messages().await.unwrap();
    assert_eq!(messages.len(), 1);

    let res = alice_test_user
        .user
        .process_handle_queue_message(&alice_handle, messages.pop().unwrap())
        .await;
    res.unwrap_err().downcast::<BlockedContactError>().unwrap();

    // Unblock Bob
    alice_test_user
        .user
        .unblock_contact(bob.clone())
        .await
        .unwrap();

    // Sending messages works again
    setup.send_message(chat_id, &alice, vec![&bob]).await;
    setup.send_message(chat_id, &bob, vec![&alice]).await;
}

#[tokio::test(flavor = "multi_thread", worker_threads = 1)]
#[tracing::instrument(name = "Group with blocked contacts", skip_all)]
async fn group_with_blocked_contact() {
    let mut setup = TestBackend::single().await;

    let alice = setup.add_user().await;
    setup.get_user_mut(&alice).add_user_handle().await.unwrap();

    let bob = setup.add_user().await;
    let charlie = setup.add_user().await;

    setup.connect_users(&alice, &bob).await;
    setup.connect_users(&alice, &charlie).await;

    // Create a group with alice, bob and charlie
    let chat_id = setup.create_group(&alice).await;
    setup
        .invite_to_group(chat_id, &alice, vec![&bob, &charlie])
        .await;

    // Sending messages works before blocking
    setup
        .send_message(chat_id, &alice, vec![&bob, &charlie])
        .await;
    setup
        .send_message(chat_id, &bob, vec![&alice, &charlie])
        .await;

    // Block bob
    let alice_user = &setup.get_user(&alice).user;
    alice_user.block_contact(bob.clone()).await.unwrap();

    // Messages are still sent and received
    setup
        .send_message(chat_id, &bob, vec![&alice, &charlie])
        .await;
    setup
        .send_message(chat_id, &alice, vec![&bob, &charlie])
        .await;
}

#[tokio::test(flavor = "multi_thread", worker_threads = 1)]
#[tracing::instrument(name = "Delete account", skip_all)]
async fn delete_account() {
    let mut setup = TestBackend::single().await;

    let alice = setup.add_user().await;
    setup.get_user_mut(&alice).add_user_handle().await.unwrap();

    let bob = setup.add_user().await;

    let contact_chat_id = setup.connect_users(&alice, &bob).await;

    // Create a group with Alice and Bob
    let chat_id = setup.create_group(&alice).await;
    setup.invite_to_group(chat_id, &alice, vec![&bob]).await;

    // Delete the account
    let db_path = None;
    setup
        .get_user(&alice)
        .user
        .delete_account(db_path)
        .await
        .unwrap();

    // Check that Alice left the group
    let bob_user = &setup.get_user(&bob).user;
    let qs_messages = bob_user.qs_fetch_messages().await.unwrap();
    let result = bob_user.fully_process_qs_messages(qs_messages).await;
    assert!(result.errors.is_empty());

    let participants = setup
        .get_user(&bob)
        .user
        .chat_participants(contact_chat_id)
        .await
        .unwrap();
    assert_eq!(participants, [bob.clone()].into_iter().collect());

    let participants = setup
        .get_user(&bob)
        .user
        .chat_participants(chat_id)
        .await
        .unwrap();
    assert_eq!(participants, [bob.clone()].into_iter().collect());

    // After deletion, adding the user again should work.
    // Note: Since the user is ephemeral, there is nothing to test on the client side.
    let mut new_alice = TestUser::try_new(&alice, setup.server_url()).await.unwrap();
    // Adding a user handle to the new user should work, because the previous user handle was
    // deleted.
    new_alice.add_user_handle().await.unwrap();
}

#[tokio::test(flavor = "multi_thread", worker_threads = 1)]
#[tracing::instrument(name = "Max past epochs", skip_all)]
async fn max_past_epochs() {
    let mut setup = TestBackend::single().await;

    let alice = setup.add_user().await;
    setup.get_user_mut(&alice).add_user_handle().await.unwrap();

    let bob = setup.add_user().await;

    let contact_chat_id = setup.connect_users(&alice, &bob).await;

    // To test proper handling of application messages from past epochs, we have
    // Alice locally create updates without sending them to the server. Bob can then
    // send messages based on his (old) epoch for Alice to process.

    // Create MAX_PAST_EPOCHS updates and send a message from Bob to Alice after
    // each update.
    for _ in 0..MAX_PAST_EPOCHS {
        let result = update_and_send_message(&mut setup, contact_chat_id, &alice, &bob).await;
        assert!(
            result.errors.is_empty(),
            "Alice should process Bob's message without errors"
        );
    }

    // Repeat one more time, this time we expect an error
    let result = update_and_send_message(&mut setup, contact_chat_id, &alice, &bob).await;
    let error = &result.errors[0].to_string();
    assert_eq!(
        error.to_string(),
        "Could not process message: ValidationError(UnableToDecrypt(SecretTreeError(TooDistantInThePast)))".to_string(),
        "Alice should fail to process Bob's message with a TooDistantInThePast error"
    );
}

async fn update_and_send_message(
    setup: &mut TestBackend,
    contact_chat_id: ChatId,
    alice: &UserId,
    bob: &UserId,
) -> ProcessedQsMessages {
    let alice_user = &setup.get_user(alice).user;
    // alice creates an update and sends it to the ds
    alice_user.update_key(contact_chat_id).await.unwrap();
    // bob creates a message based on his (old) epoch for alice
    let bob_user = &setup.get_user(bob).user;
    let msg = MimiContent::simple_markdown_message("message".to_owned(), [0; 16]);
    bob_user
        .send_message(contact_chat_id, msg, None)
        .await
        .unwrap();
    bob_user.outbound_service().run_once().await;
    // alice fetches and processes bob's message
    let alice_user = &setup.get_user(alice).user;
    let qs_messages = alice_user.qs_fetch_messages().await.unwrap();
    alice_user.fully_process_qs_messages(qs_messages).await
}

#[tokio::test(flavor = "multi_thread", worker_threads = 1)]
#[tracing::instrument(name = "Ratchet tolerance", skip_all)]
async fn ratchet_tolerance() {
    let mut setup = TestBackend::single().await;

    let alice = setup.add_user().await;
    setup.get_user_mut(&alice).add_user_handle().await.unwrap();

    let bob = setup.add_user().await;

    let contact_chat_id = setup.connect_users(&alice, &bob).await;

    // To test the tolerance of the ratchet, we have Alice send a bunch of
    // messages and then give Bob only the last one to process.
    let alice_user = &setup.get_user(&alice).user;
    for _ in 0..5 {
        let msg = MimiContent::simple_markdown_message("message".to_owned(), [0; 16]);
        alice_user
            .send_message(contact_chat_id, msg, None)
            .await
            .unwrap();
    }
    alice_user.outbound_service().run_once().await;

    let bob_user = &setup.get_user(&bob).user;
    let mut qs_messages = bob_user.qs_fetch_messages().await.unwrap();
    // Give Bob only the last message to process
    let last_message = qs_messages.pop().unwrap();
    let result = bob_user.fully_process_qs_messages(vec![last_message]).await;
    assert!(
        result.errors.is_empty(),
        "Bob should process Alice's last message without errors"
    );
}

#[tokio::test(flavor = "multi_thread", worker_threads = 1)]
#[tracing::instrument(name = "Client sequence number race", skip_all)]
async fn client_sequence_number_race() {
    let mut setup = TestBackend::single().await;

    let alice = setup.add_user().await;
    setup.get_user_mut(&alice).add_user_handle().await.unwrap();

    let bob = setup.add_user().await;

    let chat_id = setup.connect_users(&alice, &bob).await;

    info!("Alice sending messages to queue");

    let alice = setup.get_user(&alice);

    const NUM_SENDERS: usize = 5;
    const NUM_MESSAGES: usize = 10;
    let alice_user = alice.user.clone();
    for _ in 0..NUM_SENDERS {
        let alice_user = alice_user.clone();
        tokio::spawn(async move {
            for _ in 0..NUM_MESSAGES {
                const SALT: [u8; 16] = [0; 16];
                let message = MimiContent::simple_markdown_message("Hello bob".into(), SALT);
                alice_user
                    .send_message(chat_id, message, None)
                    .await
                    .unwrap();
                alice_user.outbound_service().run_once().await;
            }
        });
    }

    info!("Bob getting messages from queue");

    const NUM_CLIENTS: usize = 2;
    let mut join_set = JoinSet::new();

    let bob_user = setup.get_user(&bob).user.clone();
    let (processed, processed_rx) = tokio::sync::watch::channel(0);

    for _ in 0..NUM_CLIENTS {
        let bob_user = bob_user.clone();
        let processed = processed.clone();
        let mut processed_rx = processed_rx.clone();
        join_set.spawn(async move {
            loop {
                if *processed.borrow() == NUM_SENDERS * NUM_MESSAGES {
                    break;
                }

                let Ok((mut stream, responder)) = bob_user.listen_queue().await else {
                    continue;
                };

                let mut handler = QsStreamProcessor::with_responder(bob_user.clone(), responder);

                loop {
                    let finished =
                        processed_rx.wait_for(|processed| *processed == NUM_SENDERS * NUM_MESSAGES);
                    let event = tokio::select! {
                        _ = finished => break,
                        event = stream.next() => event
                    };
                    let Some(event) = event else {
                        break;
                    };

                    let result = handler
                        .process_event(event, &mut NoopNotificationProcessor)
                        .await;

                    processed.send_modify(|processed| {
                        *processed += result.processed();
                    });
                    if result.is_partially_processed() {
                        break; // stop the stream when only partially processed
                    }
                }
            }
        });
    }
    join_set.join_all().await; // panics on error

    assert_eq!(*processed.borrow(), NUM_SENDERS * NUM_MESSAGES);
}

struct NoopNotificationProcessor;

impl QsNotificationProcessor for NoopNotificationProcessor {
    async fn show_notifications(&mut self, _: ProcessedQsMessages) {}
}

// TODO: Re-enable once we have implemented a resync UX.
//#[tokio::test(flavor = "multi_thread", worker_threads = 1)]
#[allow(dead_code)]
#[tracing::instrument(name = "Resync", skip_all)]
async fn resync() {
    let mut setup = TestBackend::single().await;

    let alice = setup.add_user().await;
    setup.get_user_mut(&alice).add_user_handle().await.unwrap();

    let bob = setup.add_user().await;
    let charlie = setup.add_user().await;

    setup.connect_users(&alice, &bob).await;
    setup.connect_users(&alice, &charlie).await;

    let chat_id = setup.create_group(&alice).await;
    setup.invite_to_group(chat_id, &alice, vec![&bob]).await;

    // To trigger resync, we have Alice add Charlie to the group and Bob
    // fetching, but not processing the commit.
    let alice_user = &setup.get_user(&alice).user;

    // Alice creates a invites charlie and sends the commit to the DS
    alice_user
        .invite_users(chat_id, slice::from_ref(&charlie))
        .await
        .unwrap();

    // Bob fetches the invite and acks it s.t. it's removed from the queue,
    // but does not process it. This is to simulate Bob missing the commit.
    let bob_user = &setup.get_user(&bob).user;
    let qs_messages = bob_user.qs_fetch_messages().await.unwrap();
    let [message] = qs_messages.as_slice() else {
        panic!("Bob should have one message in the queue");
    };
    let (stream, responder) = bob_user.listen_queue().await.unwrap();
    responder.ack(message.sequence_number + 1).await.unwrap();
    sleep(Duration::from_secs(1)).await;
    drop(stream);

    // Alice performs an update, which bob fetches and processes, triggering a
    // resync.
    let alice_user = &setup.get_user(&alice).user;
    alice_user.update_key(chat_id).await.unwrap();

    // Bob fetches and processes the update
    let bob_user = &setup.get_user(&bob).user;
    let qs_messages = bob_user.qs_fetch_messages().await.unwrap();
    let result = bob_user.fully_process_qs_messages(qs_messages).await;
    // Run outbound service to complete the rejoin process
    bob_user.outbound_service().run_once().await;
    // Instead of throwing an error, Bob should have re-synced as part of processing the update.
    assert!(
        result.errors.is_empty(),
        "Bob should process Alice's update and message without errors"
    );

    let alice_user = &setup.get_user(&alice).user;

    // Alice processes Bob's rejoin
    let qs_messages = alice_user.qs_fetch_messages().await.unwrap();
    let result = alice_user.fully_process_qs_messages(qs_messages).await;

    assert!(
        result.errors.is_empty(),
        "Alice should process Bob's rejoin without errors"
    );

    // Bob should have rejoined the group and should be able to send a message.
    setup
        .send_message(chat_id, &bob, vec![&alice, &charlie])
        .await;

    let alice_user = &setup.get_user(&alice).user;

    // When Alice sends another message, Bob should be able to process it without errors.
    alice_user
        .send_message(
            chat_id,
            MimiContent::simple_markdown_message("message".to_owned(), [0; 16]),
            None,
        )
        .await
        .unwrap();

    let bob_user = &setup.get_user(&bob).user;
    let qs_messages = bob_user.qs_fetch_messages().await.unwrap();
    let result = bob_user.fully_process_qs_messages(qs_messages).await;
    assert!(
        result.errors.is_empty(),
        "Bob should process Alice's message without errors"
    );

    // Now Alice leaves the group, which means that if Bob resyncs again, he
    // should commit the SelfRemove proposal in the process.
    let alice_user = &setup.get_user(&alice).user;

    // Alice sends an update, which Bob misses again.
    alice_user.update_key(chat_id).await.unwrap();

    // Bob fetches the update and acks it s.t. it's removed from the queue,
    // but does not process it. This is to simulate Bob missing the commit.
    let bob_user = &setup.get_user(&bob).user;
    let qs_messages = bob_user.qs_fetch_messages().await.unwrap();
    let [message] = qs_messages.as_slice() else {
        panic!("Bob should have one message in the queue");
    };
    let (stream, responder) = bob_user.listen_queue().await.unwrap();
    responder.ack(message.sequence_number + 1).await.unwrap();
    sleep(Duration::from_secs(1)).await;
    drop(stream);

    // Now Alice leaves the group, which means that if Bob resyncs again, he
    // should commit the SelfRemove proposal in the process.
    let alice_user = &setup.get_user(&alice).user;
    alice_user.leave_chat(chat_id).await.unwrap();

    // Bob fetches and processes his messages, which should trigger a resync.
    let bob_user = &setup.get_user(&bob).user;

    // Alice is still part of the group.
    let participants = bob_user.group_members(chat_id).await.unwrap();
    assert_eq!(
        participants,
        [alice.clone(), bob.clone(), charlie.clone()]
            .into_iter()
            .collect()
    );

    let qs_messages = bob_user.qs_fetch_messages().await.unwrap();
    let result = bob_user.fully_process_qs_messages(qs_messages).await;
    bob_user.outbound_service().run_once().await;
    // Instead of throwing an error, Bob should have re-synced as part of processing the update.
    assert!(
        result.errors.is_empty(),
        "Bob should process Alice's update without errors"
    );

    // Alice not in the group anymore.
    let participants = bob_user.group_members(chat_id).await.unwrap();
    assert_eq!(
        participants,
        [bob.clone(), charlie.clone()].into_iter().collect()
    );

    // Messages should reach Charlie.
    setup.send_message(chat_id, &bob, vec![&charlie]).await;

    // Charlie should also only see Bob in the group.
    let charlie_user = &setup.get_user(&charlie).user;

    let participants = charlie_user.group_members(chat_id).await.unwrap();
    assert_eq!(
        participants,
        [bob.clone(), charlie.clone()].into_iter().collect()
    );
}

#[tokio::test(flavor = "multi_thread", worker_threads = 1)]
#[tracing::instrument(name = "Key Package Upload", skip_all)]
async fn key_package_upload() {
    let mut setup = TestBackend::single().await;
    let alice = setup.add_user().await;
    let bob = setup.add_user().await;
    setup.connect_users(&alice, &bob).await;
    // Exhaust Bob's key packages
    // We collect Bob's encryption keys. They should be unique every time.
    let mut encryption_keys = HashSet::new();

    let create_chat_and_invite_bob = async |setup: &mut TestBackend| {
        let chat_id = setup.create_group(&alice).await;
        let alice_user = &setup.get_user(&alice).user;
        alice_user
            .invite_users(chat_id, slice::from_ref(&bob))
            .await
            .unwrap();
        let bob_user = &setup.get_user(&bob).user;
        let messages = bob_user.qs_fetch_messages().await.unwrap();
        let res = bob_user.fully_process_qs_messages(messages).await;
        assert!(
            res.errors.is_empty(),
            "Bob should process Alice's invitation without errors"
        );
        bob_user
            .mls_members(chat_id)
            .await
            .unwrap()
            .unwrap()
            .into_iter()
            .find(|m| m.index.usize() == 1)
            .unwrap()
            .encryption_key
    };

    for _ in 0..(KEY_PACKAGES + 1) {
        let bob_encryption_key = create_chat_and_invite_bob(&mut setup).await;
        assert!(encryption_keys.insert(bob_encryption_key));
    }

    let bob_encryption_key = create_chat_and_invite_bob(&mut setup).await;
    assert!(
        !encryption_keys.insert(bob_encryption_key),
        "Alice should have reused Bob's last resort KeyPackage"
    );

    // Bob uploads new KeyPackages
    let bob_user = &setup.get_user(&bob).user;
    let now = Utc::now();
    bob_user
        .schedule_key_package_upload(now - chrono::Duration::minutes(5))
        .await
        .unwrap();
    bob_user.outbound_service().run_once().await;

    // Invite Bob again, should get a new KeyPackage
    let bob_encryption_key = create_chat_and_invite_bob(&mut setup).await;
    assert!(
        encryption_keys.insert(bob_encryption_key),
        "Bob should have a new KeyPackage after uploading new ones"
    );
}

#[tokio::test(flavor = "multi_thread", worker_threads = 1)]
#[tracing::instrument(name = "Update group data", skip_all)]
async fn update_group_data() {
    let mut setup = TestBackend::single().await;
    let alice = setup.add_user().await;
    let bob = setup.add_user().await;
    let charlie = setup.add_user().await;

    let _alice_bob_chat = setup.connect_users(&alice, &bob).await;
    let _alice_charlie_chat = setup.connect_users(&alice, &charlie).await;

    // Alice creates a group and invites Bob and Charlie
    let chat_id = setup.create_group(&alice).await;
    setup
        .invite_to_group(chat_id, &alice, vec![&bob, &charlie])
        .await;

    // Alice updates the group picture
    let alice_user = &setup.get_user(&alice).user;
    let picture = test_picture_bytes();
    alice_user
        .set_chat_picture(chat_id, Some(picture.clone()))
        .await
        .unwrap();

    let expected_picture = alice_user
        .chat(&chat_id)
        .await
        .unwrap()
        .attributes
        .picture
        .unwrap()
        .clone();

    // Bob and Charlie should now have the updated group picture
    for user_id in [&bob, &charlie] {
        let user = &setup.get_user(user_id).user;
        // Fetch and process messages to get the update
        let qs_messages = user.qs_fetch_messages().await.unwrap();
        let result = user.fully_process_qs_messages(qs_messages).await;
        assert!(
            result.errors.is_empty(),
            "{:?} should process Alice's update without errors",
            user_id
        );
        let actual_picture = user
            .chat(&chat_id)
            .await
            .unwrap()
            .attributes
            .picture
            .unwrap()
            .clone();
        assert_eq!(actual_picture, expected_picture);
    }

    // Now Bob updates the group title
    let title = "New Group Title".to_string();
    let bob_user = &setup.get_user(&bob).user;
    bob_user
        .set_chat_title(chat_id, title.clone())
        .await
        .unwrap();

    for user_id in [&alice, &charlie] {
        let user = &setup.get_user_mut(user_id).user;
        // Fetch and process messages to get the update
        let qs_messages = user.qs_fetch_messages().await.unwrap();
        let result = user.fully_process_qs_messages(qs_messages).await;
        assert!(
            result.errors.is_empty(),
            "{:?} should process Bob's update without errors",
            user_id
        );
        let actual_title = user.chat(&chat_id).await.unwrap().attributes.title.clone();
        assert_eq!(actual_title, title);
    }
}

#[tokio::test(flavor = "multi_thread", worker_threads = 1)]
#[tracing::instrument(name = "Connect users via targeted message", skip_all)]
async fn connect_users_via_targeted_message() {
    let mut setup = TestBackend::single().await;
    let alice = setup.add_user().await;
    let bob = setup.add_user().await;
    let charlie = setup.add_user().await;

    // Alice is connected to Bob and Charlie, but Bob and Charlie are not connected.
    setup.connect_users(&alice, &bob).await;
    setup.connect_users(&alice, &charlie).await;

    // Alice creates a group and invites Bob and Charlie
    let group_chat_id = setup.create_group(&alice).await;
    setup
        .invite_to_group(group_chat_id, &alice, vec![&bob, &charlie])
        .await;

    // Bob now connects to Charlie via a targeted message sent through the
    // shared group.
    let bob_user = &setup.get_user(&bob).user;
    let bob_chat_id = bob_user
        .add_contact_from_group(group_chat_id, charlie.clone())
        .await
        .unwrap();

    // Bob should have the right system message in the chat
    let chat_message = bob_user
        .messages(bob_chat_id, 1)
        .await
        .unwrap()
        .pop()
        .unwrap();
    let Message::Event(EventMessage::System(SystemMessage::NewDirectConnectionChat(user_id))) =
        chat_message.message()
    else {
        panic!("Expected NewDirectConnectionChat system message");
    };
    assert!(
        *user_id == charlie,
        "System message should indicate connection to Charlie"
    );

    // Charlie picks up his messages
    let charlie_user = &setup.get_user(&charlie).user;
    let qs_messages = charlie_user.qs_fetch_messages().await.unwrap();
    let mut result = charlie_user.fully_process_qs_messages(qs_messages).await;
    assert!(
        result.errors.is_empty(),
        "Charlie should process Bob's targeted message without errors"
    );

    // Due to auto-accept, Charlie should have two messages in the new chat.
    let charlie_chat_id = result.new_connections.pop().unwrap();
    let charlie_chat_title = charlie_user
        .chat(&charlie_chat_id)
        .await
        .unwrap()
        .attributes
        .title
        .clone();
    let messages = charlie_user.messages(charlie_chat_id, 2).await.unwrap();
    let Message::Event(EventMessage::System(SystemMessage::ReceivedDirectConnectionRequest {
        sender,
        chat_name,
    })) = messages[0].message()
    else {
        panic!("Expected NewDirectConnectionChat system message");
    };
    assert!(
        *sender == bob,
        "System message should indicate connection from Bob"
    );
    assert!(
        *chat_name == charlie_chat_title,
        "System message should have the correct chat title"
    );
    let Message::Event(EventMessage::System(SystemMessage::AcceptedConnectionRequest {
        contact,
        user_handle: None,
    })) = messages[1].message()
    else {
        panic!("Expected AcceptedConnectionRequest system message");
    };
    assert!(
        *contact == bob,
        "System message should indicate acceptance of connection from Bob"
    );

    // Now Bob picks up his messages
    let bob_user = &setup.get_user(&bob).user;
    let qs_messages = bob_user.qs_fetch_messages().await.unwrap();
    let result = bob_user.fully_process_qs_messages(qs_messages).await;
    assert!(
        result.errors.is_empty(),
        "Bob should process Charlie's response without errors"
    );

    // Bob should have a system message indicating that Charlie accepted the connection
    let messages = bob_user.messages(bob_chat_id, 1).await.unwrap();
    let Message::Event(EventMessage::System(SystemMessage::ReceivedConnectionConfirmation {
        sender,
        user_handle: None,
    })) = messages[0].message()
    else {
        panic!("Expected ReceivedConnectionConfirmation system message");
    };
    assert!(
        *sender == charlie,
        "System message should indicate acceptance of connection from Charlie"
    );

    // Bob and Charlie should now be connected
    let bob_contact = bob_user.contact(&charlie).await;
    assert!(
        bob_contact.is_some(),
        "Bob should have Charlie as a contact"
    );
    let charlie_user = &setup.get_user(&charlie).user;
    let charlie_contact = charlie_user.contact(&bob).await;
    assert!(
        charlie_contact.is_some(),
        "Charlie should have Bob as a contact"
    );
}

#[tokio::test(flavor = "multi_thread", worker_threads = 1)]
#[tracing::instrument(name = "Sanity checks for targeted message connections", skip_all)]
async fn sanity_checks_for_targeted_message_connections() {
    let mut setup = TestBackend::single().await;
    let alice = setup.add_user().await;
    let bob = setup.add_user().await;
    let charlie = setup.add_user().await;

    // Alice is connected to Bob and Charlie, but Bob and Charlie are not connected.
    setup.connect_users(&alice, &bob).await;
    setup.connect_users(&alice, &charlie).await;

    // Alice creates a group and invites Bob and Charlie
    let group_chat_id = setup.create_group(&alice).await;
    setup
        .invite_to_group(group_chat_id, &alice, vec![&bob, &charlie])
        .await;

    // Alice shouldn't be able to add Bob as a contact from the group, since they are already connected.
    let alice = setup.get_user(&alice);
    let alice_user = &alice.user;
    let res = alice_user
        .add_contact_from_group(group_chat_id, bob.clone())
        .await;
    assert!(
        res.is_err(),
        "Alice should not be able to add Bob as a contact from the group since they are already connected"
    );

    // Bob now connects to Charlie via a targeted message sent through the
    // shared group.
    let bob = setup.get_user(&bob);
    let bob_user = &bob.user;
    bob_user
        .add_contact_from_group(group_chat_id, charlie.clone())
        .await
        .unwrap();

    // Bob shouldn't be able to add Charlie again.
    let res = bob_user
        .add_contact_from_group(group_chat_id, charlie.clone())
        .await;
    assert!(
        res.is_err(),
        "Bob should not be able to add Charlie again as a contact from the group"
    );
}

#[tokio::test(flavor = "multi_thread", worker_threads = 1)]
#[tracing::instrument(name = "Handle sanity checks test", skip_all)]
async fn handle_sanity_checks() {
    let mut setup = TestBackend::single().await;
    let alice = setup.add_user().await;
    let bob = setup.add_user().await;

    let bob = setup.get_user_mut(&bob);
    let handle_record = bob.add_user_handle().await.unwrap();
    let bob_handle = handle_record.handle.clone();

    let alice = setup.get_user_mut(&alice);
    let handle_record = alice.add_user_handle().await.unwrap();
    let alice_handle = handle_record.handle.clone();
    let alice_user = &alice.user;
    let res = alice_user.add_contact(alice_handle.clone()).await.unwrap();
    assert!(
        matches!(
            res,
            AddHandleContactResult::Err(AddHandleContactError::OwnHandle)
        ),
        "Should not be able to add own handle as contact"
    );

    // Try to add Bob twice
    let res = alice_user.add_contact(bob_handle.clone()).await.unwrap();
    assert!(
        matches!(res, AddHandleContactResult::Ok(_)),
        "Should be able to add Bob as contact"
    );
    let res = alice_user.add_contact(bob_handle.clone()).await.unwrap();
    assert!(
        matches!(
            res,
            AddHandleContactResult::Err(AddHandleContactError::DuplicateRequest)
        ),
        "Should not be able to add Bob twice"
    );
}

#[tokio::test(flavor = "multi_thread", worker_threads = 1)]
#[tracing::instrument(name = "Check handle exists", skip_all)]
async fn check_handle_exists() {
    let mut setup = TestBackend::single().await;
    let alice = setup.add_user().await;
    let alice_user = &setup.get_user(&alice).user;

    let random_number = rand::thread_rng().gen_range(100_000..1_000_000);
    let alice_handle = UserHandle::new(format!("alice-{}", random_number)).unwrap();

    let handle_exists = alice_user.check_handle_exists(&alice_handle).await.unwrap();
    assert!(!handle_exists, "Alice's handle should not exist yet");

    alice_user
        .add_user_handle(alice_handle.clone())
        .await
        .unwrap();

    let exists = alice_user.check_handle_exists(&alice_handle).await.unwrap();
    assert!(exists, "Alice's handle should exist");

    alice_user.remove_user_handle(&alice_handle).await.unwrap();
    let exists = alice_user.check_handle_exists(&alice_handle).await.unwrap();
    assert!(!exists, "Alice's handle should not exist after removal");
}

#[tokio::test(flavor = "multi_thread", worker_threads = 1)]
<<<<<<< HEAD
async fn message_sending_failures() {
    let mut setup = TestBackend::single().await;
    let alice = setup.add_user().await;
    let bob = setup.add_user().await;

    let chat_id = setup.connect_users(&alice, &bob).await;

    let alice_user = &setup.get_user(&alice).user;

    let content = MimiContent::simple_markdown_message("Hello".to_string(), [0; 16]);

    // Make server drop messages
    setup.listener_control_handle().unwrap().set_drop_all();

    // Send three messages
    for _ in 0..3 {
        alice_user
            .send_message(chat_id, content.clone(), None)
            .await
            .unwrap();
    }
    alice_user.outbound_service().run_once().await;
    // Check that messages are marked as failed
    let messages = alice_user.messages(chat_id, 3).await.unwrap();
    for message in messages {
        let status = message.status();
        if status != MessageStatus::Error {
            panic!(
                "Message should be marked as error. Actual status: {:?}",
                status
            );
        }
    }
=======
#[tracing::instrument(
    name = "Unsupported client version on listen handle and queue",
    skip_all
)]
async fn unsupported_client_version() {
    let setup =
        TestBackend::single_with_params(None, Some(VersionReq::parse("^0.1.0").unwrap())).await;

    let client = ApiClient::new(setup.server_url().as_str()).unwrap();

    let handle = UserHandle::new("test_handle".to_string()).unwrap();
    let signing_key = HandleSigningKey::generate().unwrap();
    let hash = handle.calculate_hash().unwrap();

    let res = client.as_listen_handle(hash, &signing_key).await;
    let status = match res {
        Err(AsRequestError::Tonic(status)) => status,
        Err(error) => panic!("Unexpected error type: {error:?}"),
        Ok(_) => panic!("Expected error"),
    };
    assert_eq!(status.code(), tonic::Code::FailedPrecondition);

    let details = StatusDetails::decode(status.details()).unwrap();
    assert_matches!(details.code(), StatusDetailsCode::VersionUnsupported);

    let client_id = QsClientId::random(&mut OsRng);
    let res = client.listen_queue(client_id, 0).await;
    match res {
        Err(QsRequestError::Tonic(status)) => status,
        Err(error) => panic!("Unexpected error type: {error:?}"),
        Ok(_) => panic!("Expected error"),
    };
    assert_eq!(status.code(), tonic::Code::FailedPrecondition);

    let details = StatusDetails::decode(status.details()).unwrap();
    assert_matches!(details.code(), StatusDetailsCode::VersionUnsupported);
>>>>>>> 2bd0fb97
}<|MERGE_RESOLUTION|>--- conflicted
+++ resolved
@@ -2013,7 +2013,45 @@
 }
 
 #[tokio::test(flavor = "multi_thread", worker_threads = 1)]
-<<<<<<< HEAD
+#[tracing::instrument(
+    name = "Unsupported client version on listen handle and queue",
+    skip_all
+)]
+async fn unsupported_client_version() {
+    let setup =
+        TestBackend::single_with_params(None, Some(VersionReq::parse("^0.1.0").unwrap())).await;
+
+    let client = ApiClient::new(setup.server_url().as_str()).unwrap();
+
+    let handle = UserHandle::new("test_handle".to_string()).unwrap();
+    let signing_key = HandleSigningKey::generate().unwrap();
+    let hash = handle.calculate_hash().unwrap();
+
+    let res = client.as_listen_handle(hash, &signing_key).await;
+    let status = match res {
+        Err(AsRequestError::Tonic(status)) => status,
+        Err(error) => panic!("Unexpected error type: {error:?}"),
+        Ok(_) => panic!("Expected error"),
+    };
+    assert_eq!(status.code(), tonic::Code::FailedPrecondition);
+
+    let details = StatusDetails::decode(status.details()).unwrap();
+    assert_matches!(details.code(), StatusDetailsCode::VersionUnsupported);
+
+    let client_id = QsClientId::random(&mut OsRng);
+    let res = client.listen_queue(client_id, 0).await;
+    match res {
+        Err(QsRequestError::Tonic(status)) => status,
+        Err(error) => panic!("Unexpected error type: {error:?}"),
+        Ok(_) => panic!("Expected error"),
+    };
+    assert_eq!(status.code(), tonic::Code::FailedPrecondition);
+
+    let details = StatusDetails::decode(status.details()).unwrap();
+    assert_matches!(details.code(), StatusDetailsCode::VersionUnsupported);
+}
+
+#[tokio::test(flavor = "multi_thread", worker_threads = 1)]
 async fn message_sending_failures() {
     let mut setup = TestBackend::single().await;
     let alice = setup.add_user().await;
@@ -2047,42 +2085,4 @@
             );
         }
     }
-=======
-#[tracing::instrument(
-    name = "Unsupported client version on listen handle and queue",
-    skip_all
-)]
-async fn unsupported_client_version() {
-    let setup =
-        TestBackend::single_with_params(None, Some(VersionReq::parse("^0.1.0").unwrap())).await;
-
-    let client = ApiClient::new(setup.server_url().as_str()).unwrap();
-
-    let handle = UserHandle::new("test_handle".to_string()).unwrap();
-    let signing_key = HandleSigningKey::generate().unwrap();
-    let hash = handle.calculate_hash().unwrap();
-
-    let res = client.as_listen_handle(hash, &signing_key).await;
-    let status = match res {
-        Err(AsRequestError::Tonic(status)) => status,
-        Err(error) => panic!("Unexpected error type: {error:?}"),
-        Ok(_) => panic!("Expected error"),
-    };
-    assert_eq!(status.code(), tonic::Code::FailedPrecondition);
-
-    let details = StatusDetails::decode(status.details()).unwrap();
-    assert_matches!(details.code(), StatusDetailsCode::VersionUnsupported);
-
-    let client_id = QsClientId::random(&mut OsRng);
-    let res = client.listen_queue(client_id, 0).await;
-    match res {
-        Err(QsRequestError::Tonic(status)) => status,
-        Err(error) => panic!("Unexpected error type: {error:?}"),
-        Ok(_) => panic!("Expected error"),
-    };
-    assert_eq!(status.code(), tonic::Code::FailedPrecondition);
-
-    let details = StatusDetails::decode(status.details()).unwrap();
-    assert_matches!(details.code(), StatusDetailsCode::VersionUnsupported);
->>>>>>> 2bd0fb97
 }