--- conflicted
+++ resolved
@@ -639,7 +639,6 @@
 }
 
 #[tokio::test(flavor = "multi_thread", worker_threads = 1)]
-<<<<<<< HEAD
 #[tracing::instrument(name = "Update user profile on group join test", skip_all)]
 async fn update_user_profile_on_group_join() {
     let mut setup = TestBackend::single().await;
@@ -656,7 +655,7 @@
     let alice_display_name: DisplayName = "4l1c3".parse().unwrap();
     let alice_profile = UserProfile {
         user_name: (*ALICE).clone(),
-        display_name: Some(alice_display_name.clone()),
+        display_name: alice_display_name.clone(),
         profile_picture: None,
     };
     setup
@@ -730,11 +729,9 @@
         .unwrap();
     // Charlie should now have Alice's new profile.
     let charlie_user_profile = charlie.user.user_profile(&ALICE).await.unwrap().unwrap();
-    assert_eq!(
-        charlie_user_profile.display_name.unwrap(),
-        alice_display_name
-    );
-=======
+    assert_eq!(charlie_user_profile.display_name, alice_display_name);
+}
+
 #[tracing::instrument(name = "Health check test", skip_all)]
 async fn health_check() {
     let setup = TestBackend::single().await;
@@ -767,7 +764,6 @@
             ServingStatus::Serving
         );
     }
->>>>>>> 361435e9
 }
 
 fn init_test_tracing() {
