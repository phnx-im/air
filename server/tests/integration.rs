--- conflicted
+++ resolved
@@ -1787,7 +1787,6 @@
 }
 
 #[tokio::test(flavor = "multi_thread", worker_threads = 1)]
-<<<<<<< HEAD
 #[tracing::instrument(name = "Connect users via targeted message", skip_all)]
 async fn connect_users_via_targeted_message() {
     let mut setup = TestBackend::single().await;
@@ -1846,7 +1845,9 @@
         charlie_contact.is_some(),
         "Charlie should have Bob as a contact"
     );
-=======
+}
+
+#[tokio::test(flavor = "multi_thread", worker_threads = 1)]
 #[tracing::instrument(name = "Handle sanity checks test", skip_all)]
 async fn handle_sanity_checks() {
     let mut setup = TestBackend::single().await;
@@ -1872,5 +1873,4 @@
     assert!(res.is_ok(), "Should be able to add Bob as contact");
     let res = alice_user.add_contact(bob_handle.clone()).await;
     assert!(res.is_err(), "Should not be able to add Bob twice");
->>>>>>> 7ae4c5a2
 }