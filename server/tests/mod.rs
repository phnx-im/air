--- conflicted
+++ resolved
@@ -153,13 +153,8 @@
 #[actix_rt::test]
 #[tracing::instrument(name = "Inexistant endpoint", skip_all)]
 async fn inexistant_endpoint() {
-<<<<<<< HEAD
-    let network_provider = Arc::new(MockNetworkProvider::new());
+    let network_provider = MockNetworkProvider::new();
     let (address, _ws_dispatch) = spawn_app("localhost".into(), network_provider, true).await;
-=======
-    let network_provider = MockNetworkProvider::new();
-    let (address, _ws_dispatch) = spawn_app("localhost".into(), network_provider, false).await;
->>>>>>> 253f6b4d
 
     // Initialize the client
     let client = ApiClient::initialize(address, TransportEncryption::Off)
