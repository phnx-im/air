--- conflicted
+++ resolved
@@ -154,11 +154,7 @@
 #[tracing::instrument(name = "Inexistant endpoint", skip_all)]
 async fn inexistant_endpoint() {
     let network_provider = MockNetworkProvider::new();
-<<<<<<< HEAD
-    let (address, _ws_dispatch) = spawn_app("localhost".into(), network_provider, false).await;
-=======
     let (address, _ws_dispatch) = spawn_app("localhost".into(), network_provider, true).await;
->>>>>>> 250b99ce
 
     // Initialize the client
     let client = ApiClient::initialize(address, TransportEncryption::Off)
