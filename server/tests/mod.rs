--- conflicted
+++ resolved
@@ -14,10 +14,7 @@
 use phnxserver::network_provider::MockNetworkProvider;
 use phnxserver_test_harness::utils::{setup::TestBackend, spawn_app};
 use phnxtypes::identifiers::{Fqdn, SafeTryInto, UserName};
-<<<<<<< HEAD
-=======
 use png::Encoder;
->>>>>>> 2d844ff8
 
 #[actix_rt::test]
 #[tracing::instrument(name = "Test WS", skip_all)]
@@ -122,15 +119,7 @@
     // he hasn't connected with them.
     let charlie = setup.get_user(CHARLIE);
     let bob_user_name = SafeTryInto::try_into(BOB).unwrap();
-<<<<<<< HEAD
-    let charlie_user_profile_bob = charlie
-        .user
-        .get_user_profile(&bob_user_name)
-        .unwrap()
-        .unwrap();
-=======
     let charlie_user_profile_bob = charlie.user.user_profile(&bob_user_name).unwrap().unwrap();
->>>>>>> 2d844ff8
     assert!(charlie_user_profile_bob.user_name() == &bob_user_name);
 
     setup
@@ -140,11 +129,7 @@
     // Now that charlie is not in a group with Bob anymore, the user profile
     // should be removed.
     let charlie = setup.get_user(CHARLIE);
-<<<<<<< HEAD
-    let charlie_user_profile_bob = charlie.user.get_user_profile(&bob_user_name).unwrap();
-=======
     let charlie_user_profile_bob = charlie.user.user_profile(&bob_user_name).unwrap();
->>>>>>> 2d844ff8
     assert!(charlie_user_profile_bob.is_none());
 }
 
@@ -376,9 +361,6 @@
     // Set a user profile for alice
     let alice_user_name: UserName = SafeTryInto::try_into(ALICE).unwrap();
     let alice_display_name = DisplayName::try_from("4l1c3".to_string()).unwrap();
-<<<<<<< HEAD
-    let alice_profile_picture = Asset::Value(vec![0u8, 1, 2, 3, 4, 5]);
-=======
 
     // Create a new ImgBuf with width: 1px and height: 1px
     let mut img = ImageBuffer::new(200, 200);
@@ -405,7 +387,6 @@
 
     let alice_profile_picture = Asset::Value(png_bytes.clone());
 
->>>>>>> 2d844ff8
     let alice_profile = UserProfile::new(
         alice_user_name.clone(),
         Some(alice_display_name.clone()),
@@ -424,25 +405,12 @@
     // Set a user profile for
     let bob_user_name: UserName = SafeTryInto::try_into(BOB).unwrap();
     let bob_display_name = DisplayName::try_from("B0b".to_string()).unwrap();
-<<<<<<< HEAD
-    let bob_profile_picture = Asset::Value(vec![6u8, 6, 6]);
-=======
     let bob_profile_picture = Asset::Value(png_bytes.clone());
->>>>>>> 2d844ff8
     let bob_user_profile = UserProfile::new(
         bob_user_name.clone(),
         Some(bob_display_name.clone()),
         Some(bob_profile_picture.clone()),
     );
-<<<<<<< HEAD
-    setup
-        .users
-        .get(&bob_user_name)
-        .unwrap()
-        .user
-        .set_own_user_profile(bob_user_profile)
-        .unwrap();
-=======
 
     let user = &setup.users.get(&bob_user_name).unwrap().user;
     user.set_own_user_profile(bob_user_profile).unwrap();
@@ -450,7 +418,6 @@
     let compressed_profile_picture = match new_profile.profile_picture().unwrap().clone() {
         Asset::Value(v) => v,
     };
->>>>>>> 2d844ff8
 
     setup.connect_users(ALICE, BOB).await;
 
@@ -459,11 +426,7 @@
         .get(&alice_user_name)
         .unwrap()
         .user
-<<<<<<< HEAD
-        .get_user_profile(&bob_user_name)
-=======
         .user_profile(&bob_user_name)
->>>>>>> 2d844ff8
         .unwrap()
         .unwrap();
 
@@ -475,11 +438,7 @@
         .unwrap()
         .to_vec();
 
-<<<<<<< HEAD
-    assert!(profile_picture.as_slice() == bob_profile_picture.value().unwrap());
-=======
     assert_eq!(profile_picture, compressed_profile_picture);
->>>>>>> 2d844ff8
 
     assert!(bob_user_profile.display_name().unwrap() == &bob_display_name);
 
@@ -488,13 +447,6 @@
         .get(&bob_user_name)
         .unwrap()
         .user
-<<<<<<< HEAD
-        .get_user_profile(&alice_user_name)
-        .unwrap()
-        .unwrap();
-
-    assert!(alice_user_profile.display_name().unwrap() == &alice_display_name);
-=======
         .user_profile(&alice_user_name)
         .unwrap()
         .unwrap();
@@ -503,7 +455,6 @@
         alice_user_profile.display_name().unwrap(),
         &alice_display_name
     );
->>>>>>> 2d844ff8
 }
 
 #[actix_rt::test]
