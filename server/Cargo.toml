--- conflicted
+++ resolved
@@ -40,14 +40,7 @@
 openmls_rust_crypto = { git = "https://github.com/openmls/openmls.git" }
 privacypass = { workspace = true }
 privacypass-middleware = { git = "https://github.com/phnx-im/pp-middleware" }
-<<<<<<< HEAD
-opaque-ke = { version = "3.0.0-pre.5", features = [
-    "argon2",
-], git = "https://github.com/facebook/opaque-ke", branch = "dependabot/cargo/voprf-eq-0.5.0" }
-=======
 opaque-ke = { version = "3.0.0-pre.5", features = ["argon2"] }
-num-traits = "0.2"
->>>>>>> 38ce0a58
 
 # Workspace dependencies
 chrono = { workspace = true }
