# SPDX-FileCopyrightText: 2023 Phoenix R&D GmbH <hello@phnx.im>
#
# SPDX-License-Identifier: AGPL-3.0-or-later

[package]
name = "phnxserver"
version = "0.1.0"
edition = "2024"
publish = false
description = "Server that makes the logic implemented in the backend available to clients via a REST API"

[lib]
path = "src/lib.rs"

[[bin]]
path = "src/main.rs"
name = "phnxserver"

[features]
api_docs = []

[[bench]]
name = "bench"
harness = false

[dependencies]
phnxbackend = { path = "../backend" }
phnxtypes = { path = "../types" }
phnxprotos = { path = "../protos" }

serde = "1"
serde_json = "1.0"
config = "0.15"
tokio = { version = "1", features = ["macros", "rt-multi-thread"] }
thiserror = { workspace = true }
tracing = { version = "0.1", features = ["log"] }
tracing-log = "0.2"
tracing-subscriber = { workspace = true }
tracing-bunyan-formatter = "0.3"
jsonwebtoken = "9"
zeroize = "1.8.1"
tls_codec = { workspace = true }
reqwest = { workspace = true }
tonic = { workspace = true }
tower-http = { workspace = true }
tokio-stream = { workspace = true, features = ["net"] }
tower_governor = "0.7.0"
anyhow = "1.0.98"
<<<<<<< HEAD
tonic-health = "0.13.1"
=======
>>>>>>> b562e5b0

[dev-dependencies]
tracing-futures = "^0.2.5"
phnxapiclient = { path = "../apiclient" }
phnxcoreclient = { path = "../coreclient" }
once_cell = "1"
phnxserver_test_harness = { path = "../test_harness" }
image = "0.25"
png = "0.17"
mimi_content = { workspace = true }
criterion = { version = "0.5.1", features = [
    "html_reports",
    "async",
    "async_tokio",
] }
rand = "0.8.0"<|MERGE_RESOLUTION|>--- conflicted
+++ resolved
@@ -46,10 +46,6 @@
 tokio-stream = { workspace = true, features = ["net"] }
 tower_governor = "0.7.0"
 anyhow = "1.0.98"
-<<<<<<< HEAD
-tonic-health = "0.13.1"
-=======
->>>>>>> b562e5b0
 
 [dev-dependencies]
 tracing-futures = "^0.2.5"
