# SPDX-FileCopyrightText: 2023 Phoenix R&D GmbH <hello@phnx.im>
#
# SPDX-License-Identifier: AGPL-3.0-or-later


[package]
name = "phnxserver"
version = "0.1.0"
edition = "2021"

[lib]
path = "src/lib.rs"

[[bin]]
path = "src/main.rs"
name = "phnxserver"

[features]
api_docs = []


[dependencies]
phnxbackend = { path = "../backend" }
phnxtypes = { path = "../types" }
actix-web = "^4.0"
serde = "1"
<<<<<<< HEAD
serde_json = "1"
config = "0.13.1"
=======
config = "0.14"
>>>>>>> bf5664f4
async-trait = "0.1.74"
actix-web-actors = "4.2.0"
actix = "0.13"
tokio = "1"
<<<<<<< HEAD
=======
base64 = "0.22"
>>>>>>> bf5664f4
thiserror = "1.0"
tracing = { version = "0.1", features = ["log"] }
tracing-log = "0.2"
tracing-subscriber = { version = "0.3", features = ["registry", "env-filter"] }
tracing-bunyan-formatter = "0.3"
tracing-actix-web = "0.7"
jsonwebtoken = "9"
openmls_rust_crypto = { git = "https://github.com/openmls/openmls.git" }
privacypass = { workspace = true }
privacypass-middleware = { git = "https://github.com/phnx-im/pp-middleware" }
opaque-ke = { version = "3.0.0-pre.5", features = [
    "argon2",
], git = "https://github.com/facebook/opaque-ke", branch = "dependabot/cargo/voprf-eq-0.5.0" }
num-traits = "0.2"

# Workspace dependencies
chrono = { workspace = true }
tls_codec = { workspace = true }
reqwest = { workspace = true }
mls-assist = { workspace = true }

[dependencies.sqlx]
version = "0.7"
default-features = false
features = [
    "macros",
    "postgres",
    "uuid",
    "chrono",
    "migrate",
    "bigdecimal",
    "runtime-tokio",
    "tls-rustls",
]

[dev-dependencies]
actix-rt = "^2.7"
tracing-futures = "^0.2.5"
phnxapiclient = { path = "../apiclient" }
phnxcoreclient = { path = "../coreclient" }
once_cell = "1"
phnxserver_test_harness = { path = "../test_harness" }
image = "0.25"
png = "0.17"<|MERGE_RESOLUTION|>--- conflicted
+++ resolved
@@ -24,20 +24,12 @@
 phnxtypes = { path = "../types" }
 actix-web = "^4.0"
 serde = "1"
-<<<<<<< HEAD
 serde_json = "1"
-config = "0.13.1"
-=======
 config = "0.14"
->>>>>>> bf5664f4
 async-trait = "0.1.74"
 actix-web-actors = "4.2.0"
 actix = "0.13"
 tokio = "1"
-<<<<<<< HEAD
-=======
-base64 = "0.22"
->>>>>>> bf5664f4
 thiserror = "1.0"
 tracing = { version = "0.1", features = ["log"] }
 tracing-log = "0.2"
