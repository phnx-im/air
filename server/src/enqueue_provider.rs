// SPDX-FileCopyrightText: 2024 Phoenix R&D GmbH <hello@phnx.im>
//
// SPDX-License-Identifier: AGPL-3.0-or-later

use phnxbackend::{
    messages::intra_backend::DsFanOutMessage,
    qs::{
        PushNotificationProvider, Qs, QsConnector, errors::QsEnqueueError,
        network_provider::NetworkProvider,
    },
};

<<<<<<< HEAD
use crate::ws::DispatchNotifier;
=======
use crate::dispatch::DispatchNotifier;
>>>>>>> 361435e9

#[derive(Debug, Clone)]
pub struct SimpleEnqueueProvider<N: NetworkProvider, P: PushNotificationProvider> {
    pub qs: Qs,
    pub notifier: DispatchNotifier,
    pub push_notification_provider: P,
    pub network: N,
}

impl<N: NetworkProvider, P: PushNotificationProvider> QsConnector for SimpleEnqueueProvider<N, P> {
    type EnqueueError = QsEnqueueError<N>;

    fn dispatch(
        &self,
        message: DsFanOutMessage,
    ) -> impl Future<Output = Result<(), Self::EnqueueError>> + Send {
        Qs::enqueue_message(
            &self.qs,
            &self.notifier,
            &self.push_notification_provider,
            &self.network,
            message,
        )
    }
}<|MERGE_RESOLUTION|>--- conflicted
+++ resolved
@@ -10,11 +10,7 @@
     },
 };
 
-<<<<<<< HEAD
-use crate::ws::DispatchNotifier;
-=======
 use crate::dispatch::DispatchNotifier;
->>>>>>> 361435e9
 
 #[derive(Debug, Clone)]
 pub struct SimpleEnqueueProvider<N: NetworkProvider, P: PushNotificationProvider> {
