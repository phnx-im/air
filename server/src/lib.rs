// SPDX-FileCopyrightText: 2023 Phoenix R&D GmbH <hello@phnx.im>
//
// SPDX-License-Identifier: AGPL-3.0-or-later

//! Server that makes the logic implemented in the backend available to clients via a REST API

use std::time::Duration;

use connect_info::ConnectInfoInterceptor;
<<<<<<< HEAD
=======
use dispatch::DispatchNotifier;
>>>>>>> 361435e9
use phnxbackend::{
    auth_service::{AuthService, grpc::GrpcAs},
    ds::{Ds, GrpcDs},
    qs::{
        Qs, QsConnector, errors::QsEnqueueError, grpc::GrpcQs, network_provider::NetworkProvider,
    },
};
use phnxprotos::{
    auth_service::v1::auth_service_server::AuthServiceServer,
    delivery_service::v1::delivery_service_server::DeliveryServiceServer,
    queue_service::v1::queue_service_server::QueueServiceServer,
};
use tokio_stream::wrappers::TcpListenerStream;
use tonic::service::InterceptorLayer;
use tonic_health::pb::health_server::{Health, HealthServer};
use tower_governor::{
    GovernorLayer, governor::GovernorConfigBuilder, key_extractor::SmartIpKeyExtractor,
};
use tower_http::trace::{DefaultMakeSpan, DefaultOnRequest, DefaultOnResponse, TraceLayer};
use tracing::{Level, enabled, info};
<<<<<<< HEAD
use ws::DispatchNotifier;

pub mod configurations;
mod connect_info;
=======

pub mod configurations;
mod connect_info;
pub mod dispatch;
>>>>>>> 361435e9
pub mod enqueue_provider;
pub mod network_provider;
pub mod push_notification_provider;
pub mod telemetry;
<<<<<<< HEAD
pub mod ws;
=======
>>>>>>> 361435e9

pub struct ServerRunParams<Qc> {
    pub listener: tokio::net::TcpListener,
    pub ds: Ds,
    pub auth_service: AuthService,
    pub qs: Qs,
    pub qs_connector: Qc,
<<<<<<< HEAD
    pub ws_dispatch_notifier: DispatchNotifier,
=======
    pub dispatch_notifier: DispatchNotifier,
>>>>>>> 361435e9
    pub rate_limits: RateLimitsConfig,
}

/// Every `period`, allow bursts of up to `burst_size`-many requests, and replenish one element
/// after the `period`.
pub struct RateLimitsConfig {
    pub period: Duration,
    pub burst_size: u32,
}

/// Configure and run the server application.
pub async fn run<
    Qc: QsConnector<EnqueueError = QsEnqueueError<Np>> + Clone,
    Np: NetworkProvider,
>(
    ServerRunParams {
        listener: grpc_listener,
        ds,
        auth_service,
        qs,
        qs_connector,
<<<<<<< HEAD
        ws_dispatch_notifier,
=======
        dispatch_notifier,
>>>>>>> 361435e9
        rate_limits,
    }: ServerRunParams<Qc>,
) -> impl Future<Output = Result<(), tonic::transport::Error>> {
    let grpc_addr = grpc_listener
        .local_addr()
        .expect("Could not get local address");

    info!(%grpc_addr, "Starting server");

    // GRPC server
    let grpc_as = GrpcAs::new(auth_service);
    let grpc_ds = GrpcDs::new(ds, qs_connector);
    let grpc_qs = GrpcQs::new(qs, dispatch_notifier);

    let RateLimitsConfig { period, burst_size } = rate_limits;
    let governor_config = GovernorConfigBuilder::default()
        .period(period)
        .burst_size(burst_size)
        .key_extractor(SmartIpKeyExtractor)
        .finish()
        .expect("invalid governor config");

    // task cleaning up limiter tokens
    let governor_limiter = governor_config.limiter().clone();
    tokio::spawn(async move {
        loop {
            tokio::time::sleep(Duration::from_secs(60)).await;
            governor_limiter.retain_recent();
        }
    });

<<<<<<< HEAD
=======
    let health_service = configure_health_service::<Qc, Np>().await;

>>>>>>> 361435e9
    tonic::transport::Server::builder()
        .layer(InterceptorLayer::new(ConnectInfoInterceptor))
        .layer(
            TraceLayer::new_for_grpc()
                .make_span_with(
                    DefaultMakeSpan::new()
                        .level(Level::INFO)
                        .include_headers(enabled!(Level::DEBUG)),
                )
                .on_request(DefaultOnRequest::new().level(Level::INFO))
                .on_response(
                    DefaultOnResponse::new()
                        .level(Level::INFO)
                        .include_headers(enabled!(Level::DEBUG)),
                ),
        )
        .layer(GovernorLayer::new(governor_config))
<<<<<<< HEAD
=======
        .add_service(health_service)
>>>>>>> 361435e9
        .add_service(AuthServiceServer::new(grpc_as))
        .add_service(DeliveryServiceServer::new(grpc_ds))
        .add_service(QueueServiceServer::new(grpc_qs))
        .serve_with_incoming(TcpListenerStream::new(grpc_listener))
<<<<<<< HEAD
=======
}

async fn configure_health_service<
    Qc: QsConnector<EnqueueError = QsEnqueueError<Np>> + Clone,
    Np: NetworkProvider,
>() -> HealthServer<impl Health> {
    let (reporter, service) = tonic_health::server::health_reporter();
    reporter.set_serving::<AuthServiceServer<GrpcAs>>().await;
    reporter
        .set_serving::<DeliveryServiceServer<GrpcDs<Qc>>>()
        .await;
    reporter
        .set_serving::<QueueServiceServer<GrpcQs<DispatchNotifier>>>()
        .await;
    service
>>>>>>> 361435e9
}<|MERGE_RESOLUTION|>--- conflicted
+++ resolved
@@ -7,10 +7,7 @@
 use std::time::Duration;
 
 use connect_info::ConnectInfoInterceptor;
-<<<<<<< HEAD
-=======
 use dispatch::DispatchNotifier;
->>>>>>> 361435e9
 use phnxbackend::{
     auth_service::{AuthService, grpc::GrpcAs},
     ds::{Ds, GrpcDs},
@@ -31,25 +28,14 @@
 };
 use tower_http::trace::{DefaultMakeSpan, DefaultOnRequest, DefaultOnResponse, TraceLayer};
 use tracing::{Level, enabled, info};
-<<<<<<< HEAD
-use ws::DispatchNotifier;
-
-pub mod configurations;
-mod connect_info;
-=======
 
 pub mod configurations;
 mod connect_info;
 pub mod dispatch;
->>>>>>> 361435e9
 pub mod enqueue_provider;
 pub mod network_provider;
 pub mod push_notification_provider;
 pub mod telemetry;
-<<<<<<< HEAD
-pub mod ws;
-=======
->>>>>>> 361435e9
 
 pub struct ServerRunParams<Qc> {
     pub listener: tokio::net::TcpListener,
@@ -57,11 +43,7 @@
     pub auth_service: AuthService,
     pub qs: Qs,
     pub qs_connector: Qc,
-<<<<<<< HEAD
-    pub ws_dispatch_notifier: DispatchNotifier,
-=======
     pub dispatch_notifier: DispatchNotifier,
->>>>>>> 361435e9
     pub rate_limits: RateLimitsConfig,
 }
 
@@ -83,11 +65,7 @@
         auth_service,
         qs,
         qs_connector,
-<<<<<<< HEAD
-        ws_dispatch_notifier,
-=======
         dispatch_notifier,
->>>>>>> 361435e9
         rate_limits,
     }: ServerRunParams<Qc>,
 ) -> impl Future<Output = Result<(), tonic::transport::Error>> {
@@ -119,11 +97,8 @@
         }
     });
 
-<<<<<<< HEAD
-=======
     let health_service = configure_health_service::<Qc, Np>().await;
 
->>>>>>> 361435e9
     tonic::transport::Server::builder()
         .layer(InterceptorLayer::new(ConnectInfoInterceptor))
         .layer(
@@ -141,16 +116,11 @@
                 ),
         )
         .layer(GovernorLayer::new(governor_config))
-<<<<<<< HEAD
-=======
         .add_service(health_service)
->>>>>>> 361435e9
         .add_service(AuthServiceServer::new(grpc_as))
         .add_service(DeliveryServiceServer::new(grpc_ds))
         .add_service(QueueServiceServer::new(grpc_qs))
         .serve_with_incoming(TcpListenerStream::new(grpc_listener))
-<<<<<<< HEAD
-=======
 }
 
 async fn configure_health_service<
@@ -166,5 +136,4 @@
         .set_serving::<QueueServiceServer<GrpcQs<DispatchNotifier>>>()
         .await;
     service
->>>>>>> 361435e9
 }