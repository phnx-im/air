// SPDX-FileCopyrightText: 2023 Phoenix R&D GmbH <hello@phnx.im>
//
// SPDX-License-Identifier: AGPL-3.0-or-later

use std::time::Duration;

use phnxbackend::{auth_service::AuthService, ds::Ds, infra_service::InfraService, qs::Qs};
use phnxserver::{
    RateLimitsConfig, ServerRunParams,
    configurations::*,
<<<<<<< HEAD
=======
    dispatch::DispatchNotifier,
>>>>>>> 361435e9
    enqueue_provider::SimpleEnqueueProvider,
    network_provider::MockNetworkProvider,
    push_notification_provider::ProductionPushNotificationProvider,
    run,
    telemetry::{get_subscriber, init_subscriber},
    ws::DispatchNotifier,
};
use phnxtypes::identifiers::Fqdn;
use tracing::info;

// TODO: start actix rt?
#[tokio::main]
async fn main() -> anyhow::Result<()> {
    // Configure logging/trace subscription
    let subscriber = get_subscriber("phnxserver".into(), "info".into(), std::io::stdout);
    init_subscriber(subscriber);

    // Load configuration
    let mut configuration = get_configuration("server/").expect("Could not load configuration.");

    if configuration.application.domain.is_empty() {
        panic!("No domain name configured.");
    }

    // Port binding
    let addr = format!(
        "{}:{}",
        configuration.application.host, configuration.application.grpc_port
    );
    let listener = tokio::net::TcpListener::bind(addr)
        .await
        .expect("Failed to bind");

    let domain: Fqdn = configuration
        .application
        .domain
        .parse()
        .expect("Invalid domain");
    info!(%domain, "Starting server");
    let network_provider = MockNetworkProvider::new();

    let base_db_name = configuration.database.name.clone();
    // DS storage provider
    configuration.database.name = format!("{base_db_name}_ds");
    info!(
        host = configuration.database.host,
        "Connecting to postgres server",
    );
    let mut counter = 0;
    let mut ds_result = Ds::new(&configuration.database, domain.clone()).await;

    // Try again for 10 times each second in case the postgres server is coming up.
    while let Err(e) = ds_result {
        info!("Failed to connect to postgres server: {}", e);
        tokio::time::sleep(std::time::Duration::from_secs(1)).await;
        counter += 1;
        if counter > 10 {
            panic!("Database not ready after 10 seconds.");
        }
        ds_result = Ds::new(&configuration.database, domain.clone()).await;
    }
    let ds = ds_result.unwrap();

    // New database name for the QS provider
    configuration.database.name = format!("{}_qs", base_db_name);
    // QS storage provider
    let qs = Qs::new(&configuration.database, domain.clone())
        .await
        .expect("Failed to connect to database.");

    // New database name for the AS provider
    configuration.database.name = format!("{}_as", base_db_name);
    let auth_service = AuthService::new(&configuration.database, domain.clone())
        .await
        .expect("Failed to connect to database.");

<<<<<<< HEAD
    let ws_dispatch_notifier = DispatchNotifier::new();
=======
    let dispatch_notifier = DispatchNotifier::new();
>>>>>>> 361435e9
    let push_notification_provider =
        ProductionPushNotificationProvider::new(configuration.fcm, configuration.apns)?;
    let qs_connector = SimpleEnqueueProvider {
        qs: qs.clone(),
        notifier: dispatch_notifier.clone(),
        push_notification_provider,
        network: network_provider.clone(),
    };

    // Start the server
    let server = run(ServerRunParams {
        listener,
        ds,
        auth_service,
        qs,
        qs_connector,
<<<<<<< HEAD
        ws_dispatch_notifier,
=======
        dispatch_notifier,
>>>>>>> 361435e9
        rate_limits: RateLimitsConfig {
            period: Duration::from_millis(500),
            burst_size: 20,
        },
    })
<<<<<<< HEAD
    .await?;
=======
    .await;

    server.await?;
>>>>>>> 361435e9
    Ok(())
}<|MERGE_RESOLUTION|>--- conflicted
+++ resolved
@@ -8,16 +8,12 @@
 use phnxserver::{
     RateLimitsConfig, ServerRunParams,
     configurations::*,
-<<<<<<< HEAD
-=======
     dispatch::DispatchNotifier,
->>>>>>> 361435e9
     enqueue_provider::SimpleEnqueueProvider,
     network_provider::MockNetworkProvider,
     push_notification_provider::ProductionPushNotificationProvider,
     run,
     telemetry::{get_subscriber, init_subscriber},
-    ws::DispatchNotifier,
 };
 use phnxtypes::identifiers::Fqdn;
 use tracing::info;
@@ -88,11 +84,7 @@
         .await
         .expect("Failed to connect to database.");
 
-<<<<<<< HEAD
-    let ws_dispatch_notifier = DispatchNotifier::new();
-=======
     let dispatch_notifier = DispatchNotifier::new();
->>>>>>> 361435e9
     let push_notification_provider =
         ProductionPushNotificationProvider::new(configuration.fcm, configuration.apns)?;
     let qs_connector = SimpleEnqueueProvider {
@@ -109,22 +101,14 @@
         auth_service,
         qs,
         qs_connector,
-<<<<<<< HEAD
-        ws_dispatch_notifier,
-=======
         dispatch_notifier,
->>>>>>> 361435e9
         rate_limits: RateLimitsConfig {
             period: Duration::from_millis(500),
             burst_size: 20,
         },
     })
-<<<<<<< HEAD
-    .await?;
-=======
     .await;
 
     server.await?;
->>>>>>> 361435e9
     Ok(())
 }