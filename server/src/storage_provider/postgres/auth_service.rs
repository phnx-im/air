--- conflicted
+++ resolved
@@ -214,67 +214,6 @@
 
     type LoadOpaqueKeyError = AsPostgresError;
 
-<<<<<<< HEAD
-=======
-    // === Users ===
-
-    /// Loads the AsUserRecord for a given UserName. Returns None if no AsUserRecord
-    /// exists for the given UserId.
-    async fn load_user(&self, user_name: &QualifiedUserName) -> Option<AsUserRecord> {
-        let user_name_bytes = PhnxCodec::to_vec(user_name).ok()?;
-        let user_record = sqlx::query!(
-            "SELECT user_name, password_file FROM as_user_records WHERE user_name = $1",
-            user_name_bytes,
-        )
-        .fetch_one(&self.pool)
-        .await
-        .ok()?;
-        let password_file = PhnxCodec::from_slice(&user_record.password_file).ok()?;
-        let as_user_record = AsUserRecord::new(user_name.clone(), password_file);
-        Some(as_user_record)
-    }
-
-    /// Create a new user with the given user name. If a user with the given user
-    /// name already exists, an error is returned.
-    async fn create_user(
-        &self,
-        user_name: &QualifiedUserName,
-        opaque_record: &ServerRegistration<OpaqueCiphersuite>,
-    ) -> Result<(), Self::StorageError> {
-        let id = Uuid::new_v4();
-        let user_name_bytes = PhnxCodec::to_vec(user_name)?;
-        let password_file_bytes = PhnxCodec::to_vec(&opaque_record)?;
-        sqlx::query!(
-            "INSERT INTO as_user_records (id, user_name, password_file) VALUES ($1, $2, $3)",
-            id,
-            user_name_bytes,
-            password_file_bytes,
-        )
-        .execute(&self.pool)
-        .await?;
-        Ok(())
-    }
-
-    /// Deletes the AsUserRecord for a given UserId. Returns true if a AsUserRecord
-    /// was deleted, false if no AsUserRecord existed for the given UserId.
-    ///
-    /// The storage provider must also delete the following:
-    ///  - All clients of the user
-    ///  - All enqueued messages for the respective clients
-    ///  - All key packages for the respective clients
-    async fn delete_user(&self, user_id: &QualifiedUserName) -> Result<(), Self::DeleteUserError> {
-        let user_name_bytes = PhnxCodec::to_vec(user_id)?;
-        // The database cascades the delete to the clients and their connection packages.
-        sqlx::query!(
-            "DELETE FROM as_user_records WHERE user_name = $1",
-            user_name_bytes
-        )
-        .execute(&self.pool)
-        .await?;
-        Ok(())
-    }
-
->>>>>>> a4ea07cb
     // === Clients ===
 
     async fn create_client(
@@ -670,12 +609,6 @@
 
     /// Return the client credentials of a user for a given username.
     async fn client_credentials(&self, user_name: &QualifiedUserName) -> Vec<ClientCredential> {
-<<<<<<< HEAD
-=======
-        let Ok(user_name_bytes) = PhnxCodec::to_vec(user_name) else {
-            return vec![];
-        };
->>>>>>> a4ea07cb
         let Ok(client_records) = sqlx::query!(
             "SELECT client_credential FROM as_client_records WHERE user_name = $1",
             user_name.to_string(),
