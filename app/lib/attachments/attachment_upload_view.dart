--- conflicted
+++ resolved
@@ -61,15 +61,9 @@
                         colors.backgroundBase.secondary,
                       ),
                     ),
-<<<<<<< HEAD
                     icon: AppIcon(
-                      type: AppIconType.send,
+                      type: AppIconType.arrowUp,
                       size: 32,
-=======
-                    icon: iconoir.ArrowUp(
-                      width: 32,
-                      height: 32,
->>>>>>> 0bdbc07b
                       color: colors.text.primary,
                     ),
                     onPressed: () {
