--- conflicted
+++ resolved
@@ -123,15 +123,12 @@
   "userHandleScreen_description": "Choose a username that others can use to connect with you. Use letters, numbers, or dashes. Minimum 5 characters.",
   "userHandleScreen_cancel": "Cancel",
   "userHandleScreen_confirm": "Add",
-<<<<<<< HEAD
   "userHandleScreen_save": "Save",
   "userHandleScreen_error_tooShort": "Username must be at least 5 characters",
   "userHandleScreen_error_tooLong": "Username must be at most 63 characters",
   "userHandleScreen_error_invalidCharacter": "Username must only contain letters, numbers, or dashes",
   "userHandleScreen_error_consecutiveDashes": "Username must not contain consecutive dashes",
   "userHandleScreen_error_leadingDigit": "Username must not start with a digit",
-=======
->>>>>>> 3b7dedeb
 
   "editDisplayNameScreen_title": "Change display name",
   "editDisplayNameScreen_description": "Choose a name that others will see.",
