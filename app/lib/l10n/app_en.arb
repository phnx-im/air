--- conflicted
+++ resolved
@@ -77,11 +77,8 @@
   "usernameOnboarding_syntax": "Use letters, numbers, or dashes. Minimum 5 characters.",
   "usernameOnboarding_addButton": "Add",
   "usernameOnboarding_skip": "Skip",
-<<<<<<< HEAD
-=======
   "usernameOnboarding_userameInputName": "Username (optional)",
   "usernameOnboarding_userameInputHint": "Add a username...",
->>>>>>> 7ae4c5a2
   "signUpScreen_actionButton": "Create",
   "signUpScreen_displayNameInputName": "Display name (required)",
   "signUpScreen_displayNameInputHint": "Add a name...",
