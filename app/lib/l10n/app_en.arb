{
  "appTitle": "Prototype",

  "userSettingsScreen_title": "User Settings",
  "userSettingsScreen_idCopied": "User ID copied to clipboard",
  "userSettingsScreen_profileDescription": "Others will see your picture and name when you communicate with them.",
  "userSettingsScreen_userNamesDescription": "Share usernames with others so they can connect with you. After the connection, usernames are not visible to others anymore. You can have up to 5 usernames.",
  "removeUsernameDialog_title": "Remove Username",
  "removeUsernameDialog_content": "If you continue, your username will be removed and may be claimed by someone else. You’ll no longer be reachable through it.",
  "removeUsernameDialog_cancel": "Cancel",
  "removeUsernameDialog_remove": "Remove",
  "userSettingsScreen_noUserHandles": "no user handles yet",
  "userSettingsScreen_userHandlePlaceholder": "Username",

  "addMembersScreen_title": "Add members",
  "addMembersScreen_addMembers": "Add member(s)",
  "addMembersScreen_error_noActiveConversation": "an active conversation is obligatory",

  "conversationDetailsScreen_title": "Details",
  "conversationDetailsScreen_unknownConversation": "Unknown conversation",

  "conversationScreen_emptyConversation": "Select a chat to start messaging",

  "memberDetailsScreen_title": "Member details",
  "memberDetailsScreen_error": "No member details for intro screen",
  "removeUserDialog_title": "Remove user",
  "removeUserDialog_content": "Are you sure you want to remove this user from the group?",
  "removeUserDialog_cancel": "Cancel",
  "removeUserDialog_removeUser": "Remove user",
  "removeUserButton_text": "Remove user",

  "introScreen_developerSettings": "Developer Settings",
  "introScreen_signUp": "Sign up",

  "userHandleScreen_title": "Username",
  "userHandleScreen_inputHint": "Username",
  "userHandleScreen_error_emptyHandle": "User handle cannot be empty",
  "userHandleScreen_description": "Choose a username that others can use to connect with you.\n\nUse letters, numbers, or underscores. Minimum 5 characters.",
  "userHandleScreen_save": "Save",

  "editDisplayNameScreen_title": "Display Name",
  "editDisplayNameScreen_hintText": "Display name",
  "editDisplayNameScreen_description": "Choose a name that others will see when you communicate with them.",
  "editDisplayNameScreen_save": "Save",

<<<<<<< HEAD
  "systemMessage_userAddedUser_prefix": "",
  "systemMessage_userAddedUser_infix": " added ",
  "systemMessage_userAddedUser_suffix": "",

  "systemMessage_userRemovedUser_prefix": "",
  "systemMessage_userRemovedUser_infix": " removed ",
  "systemMessage_userRemovedUser_suffix": ""
=======
  "conversationList_newConnection": "New connection",
  "conversationList_newConversation": "New conversation",

  "newConversationDialog_newConversationTitle": "New conversation",
  "newConversationDialog_newConversationDescription": "Choose a name for the new conversation",
  "newConversationDialog_conversationNamePlaceholder": "Conversation name",
  "newConversationDialog_actionButton": "Create conversation",
  "newConversationDialog_error": "Failed to add conversation with name {conversationName}: {error}",

  "newConnectionDialog_newConnectionTitle": "New connection",
  "newConnectionDialog_newConnectionDescription": "Enter the Username of the user you want to connect to",
  "newConnectionDialog_usernamePlaceholder": "Username",
  "newConnectionDialog_actionButton": "Connect",
  "newConnectionDialog_error": "Failed to add user with Username {username}: {error}"
>>>>>>> 0e59e160
}<|MERGE_RESOLUTION|>--- conflicted
+++ resolved
@@ -43,15 +43,14 @@
   "editDisplayNameScreen_description": "Choose a name that others will see when you communicate with them.",
   "editDisplayNameScreen_save": "Save",
 
-<<<<<<< HEAD
   "systemMessage_userAddedUser_prefix": "",
   "systemMessage_userAddedUser_infix": " added ",
   "systemMessage_userAddedUser_suffix": "",
 
   "systemMessage_userRemovedUser_prefix": "",
   "systemMessage_userRemovedUser_infix": " removed ",
-  "systemMessage_userRemovedUser_suffix": ""
-=======
+  "systemMessage_userRemovedUser_suffix": "",
+  
   "conversationList_newConnection": "New connection",
   "conversationList_newConversation": "New conversation",
 
@@ -66,5 +65,4 @@
   "newConnectionDialog_usernamePlaceholder": "Username",
   "newConnectionDialog_actionButton": "Connect",
   "newConnectionDialog_error": "Failed to add user with Username {username}: {error}"
->>>>>>> 0e59e160
 }