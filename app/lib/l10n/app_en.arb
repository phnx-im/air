--- conflicted
+++ resolved
@@ -70,12 +70,9 @@
   "newConnectionDialog_newConnectionDescription": "Enter the Username of the user you want to connect to",
   "newConnectionDialog_usernamePlaceholder": "Username",
   "newConnectionDialog_actionButton": "Connect",
-<<<<<<< HEAD
   "newConnectionDialog_error": "Failed to add user with Username {username}. Please try again.",
   "newConnectionDialog_error_emptyHandle": "Username cannot be empty",
-  "newConnectionDialog_error_handleNotFound": "Username {username} does not exist"
-=======
-  "newConnectionDialog_error": "Failed to add user with Username {username}: {error}",
+  "newConnectionDialog_error_handleNotFound": "Username {username} does not exist",
 
   "composer_error_attachment": "Failed to upload attachment. Please try again.",
 
@@ -91,5 +88,4 @@
       }
     }
   }
->>>>>>> 87cfb495
 }