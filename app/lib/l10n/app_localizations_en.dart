// SPDX-FileCopyrightText: 2025 Phoenix R&D GmbH <hello@phnx.im>
//
// SPDX-License-Identifier: AGPL-3.0-or-later

// ignore: unused_import
import 'package:intl/intl.dart' as intl;
import 'app_localizations.dart';

// ignore_for_file: type=lint

/// The translations for English (`en`).
class AppLocalizationsEn extends AppLocalizations {
  AppLocalizationsEn([String locale = 'en']) : super(locale);

  @override
  String get appTitle => 'Prototype';

  @override
  String get userSettingsScreen_title => 'User Settings';

  @override
  String get userSettingsScreen_idCopied => 'User ID copied to clipboard';

  @override
  String get userSettingsScreen_profileDescription =>
      'Others will see your picture and name when you communicate with them.';

  @override
  String get userSettingsScreen_userNamesDescription =>
      'Share usernames with others so they can connect with you. After the connection, usernames are not visible to others anymore. You can have up to 5 usernames.';

  @override
  String get removeUsernameDialog_title => 'Remove Username';

  @override
  String get removeUsernameDialog_content =>
      'If you continue, your username will be removed and may be claimed by someone else. You’ll no longer be reachable through it.';

  @override
  String get removeUsernameDialog_cancel => 'Cancel';

  @override
  String get removeUsernameDialog_remove => 'Remove';

  @override
  String get userSettingsScreen_noUserHandles => 'no user handles yet';

  @override
  String get userSettingsScreen_userHandlePlaceholder => 'Username';

  @override
  String get addMembersScreen_title => 'Add members';

  @override
  String get addMembersScreen_addMembers => 'Add member(s)';

  @override
  String get addMembersScreen_error_noActiveConversation =>
      'an active conversation is obligatory';

  @override
  String get conversationDetailsScreen_title => 'Details';

  @override
  String get conversationDetailsScreen_unknownConversation =>
      'Unknown conversation';

  @override
  String get conversationScreen_emptyConversation =>
      'Select a chat to start messaging';

  @override
  String get memberDetailsScreen_title => 'Member details';

  @override
  String get memberDetailsScreen_error => 'No member details for intro screen';

  @override
  String get removeUserDialog_title => 'Remove user';

  @override
  String get removeUserDialog_content =>
      'Are you sure you want to remove this user from the group?';

  @override
  String get removeUserDialog_cancel => 'Cancel';

  @override
  String get removeUserDialog_removeUser => 'Remove user';

  @override
  String get removeUserButton_text => 'Remove user';

  @override
  String get introScreen_developerSettings => 'Developer Settings';

  @override
  String get introScreen_signUp => 'Sign up';

  @override
  String get userHandleScreen_title => 'Username';

  @override
  String get userHandleScreen_inputHint => 'Username';

  @override
  String get userHandleScreen_error_emptyHandle =>
      'User handle cannot be empty';

  @override
  String get userHandleScreen_description =>
      'Choose a username that others can use to connect with you.\n\nUse letters, numbers, or underscores. Minimum 5 characters.';

  @override
  String get userHandleScreen_save => 'Save';

  @override
  String get editDisplayNameScreen_title => 'Display Name';

  @override
  String get editDisplayNameScreen_hintText => 'Display name';

  @override
  String get editDisplayNameScreen_description =>
      'Choose a name that others will see when you communicate with them.';

  @override
  String get editDisplayNameScreen_save => 'Save';

  @override
<<<<<<< HEAD
  String get systemMessage_userAddedUser_prefix => '';

  @override
  String get systemMessage_userAddedUser_infix => ' added ';

  @override
  String get systemMessage_userAddedUser_suffix => '';

  @override
  String get systemMessage_userRemovedUser_prefix => '';

  @override
  String get systemMessage_userRemovedUser_infix => ' removed ';

  @override
  String get systemMessage_userRemovedUser_suffix => '';
=======
  String get conversationList_newConnection => 'New connection';

  @override
  String get conversationList_newConversation => 'New conversation';

  @override
  String get newConversationDialog_newConversationTitle => 'New conversation';

  @override
  String get newConversationDialog_newConversationDescription =>
      'Choose a name for the new conversation';

  @override
  String get newConversationDialog_conversationNamePlaceholder =>
      'Conversation name';

  @override
  String get newConversationDialog_actionButton => 'Create conversation';

  @override
  String newConversationDialog_error(Object conversationName, Object error) {
    return 'Failed to add conversation with name $conversationName: $error';
  }

  @override
  String get newConnectionDialog_newConnectionTitle => 'New connection';

  @override
  String get newConnectionDialog_newConnectionDescription =>
      'Enter the Username of the user you want to connect to';

  @override
  String get newConnectionDialog_usernamePlaceholder => 'Username';

  @override
  String get newConnectionDialog_actionButton => 'Connect';

  @override
  String newConnectionDialog_error(Object error, Object username) {
    return 'Failed to add user with Username $username: $error';
  }
>>>>>>> 0e59e160
}<|MERGE_RESOLUTION|>--- conflicted
+++ resolved
@@ -128,7 +128,6 @@
   String get editDisplayNameScreen_save => 'Save';
 
   @override
-<<<<<<< HEAD
   String get systemMessage_userAddedUser_prefix => '';
 
   @override
@@ -145,7 +144,8 @@
 
   @override
   String get systemMessage_userRemovedUser_suffix => '';
-=======
+
+  @override
   String get conversationList_newConnection => 'New connection';
 
   @override
@@ -187,5 +187,4 @@
   String newConnectionDialog_error(Object error, Object username) {
     return 'Failed to add user with Username $username: $error';
   }
->>>>>>> 0e59e160
 }