// SPDX-FileCopyrightText: 2025 Phoenix R&D GmbH <hello@phnx.im>
//
// SPDX-License-Identifier: AGPL-3.0-or-later

// This file is automatically generated, so please do not edit it.

// ignore: unused_import
import 'package:intl/intl.dart' as intl;
import 'app_localizations.dart';

// ignore_for_file: type=lint

/// The translations for English (`en`).
class AppLocalizationsEn extends AppLocalizations {
  AppLocalizationsEn([String locale = 'en']) : super(locale);

  @override
  String get appTitle => 'Air';

  @override
  String get userSettingsScreen_title => 'Profile and Settings';

  @override
  String get userSettingsScreen_profileDescription =>
      'Your display name and profile picture are visible to your Air contacts and members of groups you’re in.';

  @override
  String get userSettingsScreen_userNamesDescription =>
      'Share usernames with anyone you want to connect with. Usernames aren’t visible to others, even your Air contacts. You can have up to 5 usernames.';

  @override
  String get userSettingsScreen_interfaceScale => 'Interface scale';

  @override
  String get userSettingsScreen_help => 'Help';

  @override
  String get userSettingsScreen_deleteAccount => 'Delete Air account';

  @override
  String get userSettingsScreen_sendWithEnter => 'Send with Enter';

  @override
  String get userSettingsScreen_sendWithEnterDescription =>
      'If disabled, pressing the Enter key won’t send a message.';

  @override
  String get userSettingsScreen_readReceipts => 'Read receipts';

  @override
  String get userSettingsScreen_readReceiptsDescription =>
      'If disabled, others won’t be able to see when you’ve read their messages and you won’t be able to see when they’ve read yours.';

  @override
  String get userSettingsScreen_displayNameLabel => 'Display name';

  @override
  String get userSettingsScreen_usernamesSection => 'Usernames';

  @override
  String get userSettingsScreen_settingsSection => 'Settings';

  @override
  String get userSettingsScreen_helpSection => 'Help';

  @override
  String get userSettingsScreen_accountSection => 'Account';

  @override
  String get userSettingsScreen_userHandlePlaceholder => 'Username';

  @override
  String get settingsScreen_copiedToClipboard => 'Copied to clipboard';

  @override
  String get removeUsernameDialog_title => 'Remove username?';

  @override
  String get removeUsernameDialog_content =>
      'People won’t be able to send you a contact request using this username, and it may be taken by someone else.';

  @override
  String get removeUsernameDialog_cancel => 'Cancel';

  @override
  String get removeUsernameDialog_remove => 'Remove';

  @override
  String get addMembersScreen_addMembers => 'Add members';

  @override
  String get addMembersScreen_error_noActiveChat =>
      'an active chat is obligatory';

  @override
  String get contactDetailsScreen_viewSafetyCode => 'View Safety Code';

  @override
  String get safetyCodeScreen_title => 'Safety Code';

  @override
  String get safetyCodeScreen_tapToCopy => 'Tap to copy';

  @override
  String get safetyCodeScreen_copiedToClipboard => 'Copied to clipboard';

  @override
  String safetyCodeScreen_safetyCodeExplanation(Object displayName) {
    return 'Compare what you see as the safety code with what $displayName sees. If the codes match, you know that you\'re sending and receiving end-to-end encrypted messages with the correct person.';
  }

  @override
  String get chatDetailsScreen_unknownChat => 'Unknown chat';

  @override
  String blockedChatFooter_message(Object displayName) {
    return 'You won’t receive messages from $displayName unless you unblock them.';
  }

  @override
  String get inactiveChatFooter_message =>
      'You\'re no longer a member of this chat.';

  @override
  String get chatScreen_emptyChat => 'Select a chat to start messaging';

  @override
  String get removeUserDialog_title => 'Remove user';

  @override
  String removeUserDialog_content(Object displayName) {
    return 'Are you sure you want to remove $displayName from the group?';
  }

  @override
  String get removeUserDialog_removeUser => 'Remove user';

  @override
  String get removeUserButton_text => 'Remove';

  @override
  String get blockContactButton_text => 'Block';

  @override
  String blockContactDialog_title(Object displayName) {
    return 'Block $displayName?';
  }

  @override
  String blockContactDialog_content(Object displayName) {
    return 'You won’t receive messages from $displayName and they won’t be able to view any updates to your profile. They won’t be able to see that you blocked them. You can unblock them anytime.';
  }

  @override
  String get blockContactDialog_cancel => 'Cancel';

  @override
  String get blockContactDialog_block => 'Block';

  @override
  String get unblockContactButton_text => 'Unblock';

  @override
  String unblockContactDialog_title(Object displayName) {
    return 'Unblock $displayName?';
  }

  @override
  String unblockContactDialog_content(Object displayName) {
    return 'You’ll be able to send and receive messages from $displayName and they’ll be able to view your current profile.';
  }

  @override
  String get unblockContactDialog_cancel => 'Cancel';

  @override
  String get unblockContactDialog_unblock => 'Unblock';

  @override
  String get deleteContactButton_text => 'Delete';

  @override
  String get deleteContactDialog_title => 'Delete Air Contact';

  @override
  String deleteContactDialog_content(Object displayName) {
    return 'Are you sure you want to delete your Air Contact $displayName? If you do, the chat and its message history will be deleted.';
  }

  @override
  String get deleteContactDialog_cancel => 'Cancel';

  @override
  String get deleteContactDialog_delete => 'Delete';

  @override
  String get addContactDialog_title => 'Add Air contact';

  @override
  String addContactDialog_content(Object displayName, Object groupTitle) {
    return '$displayName from the group chat \"$groupTitle\" isn\'t an Air contact. To chat with them, send a contact request.';
  }

  @override
  String get addContactDialog_cancel => 'Cancel';

  @override
  String get addContactDialog_confirm => 'Send';

  @override
  String get changeGroupTitleDialog_title => 'Change group title';

  @override
  String get changeGroupTitleDialog_content => 'Choose a title for the group.';

  @override
  String get changeGroupTitleDialog_cancel => 'Cancel';

  @override
  String get changeGroupTitleDialog_confirm => 'Save';

  @override
  String get introScreen_signUp => 'Start';

  @override
  String get introScreen_termsLinkText => 'Terms of Use';

  @override
  String introScreen_termsText(Object termsOfUseLink) {
    return 'By signing up, you agree to our $termsOfUseLink.';
  }

  @override
  String get invitationCodeScreen_header => 'Enter invitation code';

  @override
  String get invitationCodeScreen_subheader =>
      'Air is currently invitation-only. Enter your code to join. If you don\'t have one, ask someone who’s already on Air.';

  @override
  String get invitationCodeScreen_inputLabel => 'Invitation code (required)';

  @override
  String get invitationCodeScreen_inputHint => 'Enter your invitation code...';

  @override
  String get invitationCodeScreen_error_invalidLength =>
      'Code must be 8 characters';

  @override
  String get invitationCodeScreen_actionButton => 'Join Air';

  @override
  String invitationCodeScreen_error_internal(Object error) {
    return 'Failed to check invitation code: $error';
  }

  @override
  String get invitationCodeScreen_error_missing => 'Invitation code is missing';

  @override
  String get invitationCodeScreen_error_invalid =>
      'Invalid invitation code. Check your code, then try again.';

  @override
  String get signUpScreen_header => 'Create your profile';

  @override
  String get signUpScreen_subheader =>
      'Your profile is visible to people you connect with and members of groups you’re in. Air requires a display name, but a picture is optional.';

  @override
  String get signUpScreen_actionButton => 'Create';

  @override
  String get signUpScreen_displayNameInputName => 'Display name (required)';

  @override
  String get signUpScreen_displayNameInputHint => 'Add a name...';

  @override
  String get signUpScreen_serverLabel =>
      'Choose a server where you want to create your account.';

  @override
  String get signUpScreen_serverHint => 'DOMAIN NAME';

  @override
  String get signUpScreen_error_invalidDomain => 'Domain is invalid';

  @override
  String get signUpScreen_error_emptyDisplayName =>
      'Add a display name of at least one character';

  @override
  String signUpScreen_error_register(Object error) {
    return 'Error when registering user: $error';
  }

  @override
  String get usernameOnboarding_header => 'Add a username';

  @override
  String get usernameOnboarding_body =>
      'Usernames are how people connect on Air. They aren\'t visible to others once you\'re connected.\n\nAdd, change, or delete usernames at any time in your profile.';

  @override
  String get usernameOnboarding_syntax =>
      'Use letters, numbers, or dashes. Minimum 5 characters.';

  @override
  String get usernameOnboarding_addButton => 'Add';

  @override
  String get usernameOnboarding_next => 'Next';

  @override
  String get usernameOnboarding_userameInputName => 'Username (optional)';

  @override
  String get usernameOnboarding_userameInputHint => 'Add a username...';

  @override
  String get userHandleScreen_title => 'Add username';

  @override
  String get userHandleScreen_inputHint => 'Type a username...';

  @override
  String get userHandleScreen_error_emptyHandle => 'Username cannot be empty';

  @override
  String get userHandleScreen_error_alreadyExists =>
      'Username is already in use';

  @override
  String get userHandleScreen_description =>
      'Choose a username that others can use to connect with you. Use letters, numbers, or dashes. Minimum 5 characters.';

  @override
  String get userHandleScreen_cancel => 'Cancel';

  @override
  String get userHandleScreen_confirm => 'Add';

  @override
<<<<<<< HEAD
  String get userHandleScreen_save => 'Save';

  @override
  String get userHandleScreen_error_tooShort =>
      'Username must be at least 5 characters';

  @override
  String get userHandleScreen_error_tooLong =>
      'Username must be at most 63 characters';

  @override
  String get userHandleScreen_error_invalidCharacter =>
      'Username must only contain letters, numbers, or dashes';

  @override
  String get userHandleScreen_error_consecutiveDashes =>
      'Username must not contain consecutive dashes';

  @override
  String get userHandleScreen_error_leadingDigit =>
      'Username must not start with a digit';

  @override
=======
>>>>>>> 3b7dedeb
  String get editDisplayNameScreen_title => 'Change display name';

  @override
  String get editDisplayNameScreen_description =>
      'Choose a name that others will see.';

  @override
  String get editDisplayNameScreen_cancel => 'Cancel';

  @override
  String get editDisplayNameScreen_save => 'Save';

  @override
  String systemMessage_userAddedUser_prefix(Object user1) {
    return '$user1';
  }

  @override
  String get systemMessage_userAddedUser_infix => ' added ';

  @override
  String systemMessage_userAddedUser_suffix(Object user2) {
    return '$user2';
  }

  @override
  String systemMessage_userRemovedUser_prefix(Object user1) {
    return '$user1';
  }

  @override
  String get systemMessage_userRemovedUser_infix => ' removed ';

  @override
  String systemMessage_userRemovedUser_suffix(Object user2) {
    return '$user2';
  }

  @override
  String systemMessage_userChangedTitle_prefix(Object user) {
    return '$user';
  }

  @override
  String get systemMessage_userChangedTitle_infix_1 =>
      ' changed the group name from ';

  @override
  String systemMessage_userChangedTitle_infix_2(Object old_name) {
    return '$old_name';
  }

  @override
  String get systemMessage_userChangedTitle_infix_3 => ' to ';

  @override
  String systemMessage_userChangedTitle_suffix(Object new_name) {
    return '$new_name';
  }

  @override
  String systemMessage_acceptedHandleConnectionRequest(
    Object displayName,
    Object username,
  ) {
    return 'You accepted $displayName\'s contact request made through your username $username.';
  }

  @override
  String systemMessage_acceptedDirectConnectionRequest(Object displayName) {
    return 'You accepted $displayName\'s contact request made through a mutual group chat.';
  }

  @override
  String systemMessage_receivedConnectionConfirmation(Object displayName) {
    return '$displayName accepted your contact request.';
  }

  @override
  String systemMessage_newHandleConnectionChat(Object username) {
    return 'You sent a contact request to username $username. They might not be immediately notified about your request.';
  }

  @override
  String systemMessage_newDirectConnectionChat(Object displayName) {
    return 'You sent a contact request to $displayName. They might not be immediately notified about your request.';
  }

  @override
  String systemMessage_receivedHandleConnectionRequest(
    Object displayName,
    Object username,
  ) {
    return '$displayName sent you a contact request through your username $username.';
  }

  @override
  String systemMessage_receivedDirectConnectionRequest(
    Object displayName,
    Object groupName,
  ) {
    return '$displayName sent you a contact request through the group chat $groupName.';
  }

  @override
  String systemMessage_userChangedPicture_prefix(Object user) {
    return '$user';
  }

  @override
  String get systemMessage_userChangedPicture_infix =>
      ' changed the group picture';

  @override
  String systemMessage_userCreatedGroup_prefix(Object user) {
    return '$user';
  }

  @override
  String get systemMessage_userCreatedGroup_suffix => ' created the group';

  @override
  String get timestamp_now => 'Now';

  @override
  String get timestamp_yesterday => 'Yesterday';

  @override
  String get messageBubble_sending => 'Sending';

  @override
  String get messageBubble_failedToSend => 'Failed to send';

  @override
  String get chatList_newContact => 'New Air contact';

  @override
  String get chatList_newGroup => 'New group chat';

  @override
  String get chatList_emptyMessage =>
      'Add your first Air contact to get started';

  @override
  String get chatList_draft => 'Draft';

  @override
  String get chatList_you => 'You';

  @override
  String get chatList_imageEmoji => '🖼️';

  @override
  String get chatList_fileEmoji => '📎';

  @override
  String get chatList_blocked => 'Blocked';

  @override
  String newChatDialog_error(Object chatName) {
    return 'Failed to create new group chat with name $chatName';
  }

  @override
  String get newConnectionDialog_newConnectionTitle => 'Add Air contact';

  @override
  String get newConnectionDialog_newConnectionDescription =>
      'Enter the username of the person you want to message.';

  @override
  String get newConnectionDialog_inputLabel => 'Username (required)';

  @override
  String get newConnectionDialog_usernamePlaceholder => 'Type a username...';

  @override
  String newConnectionDialog_handleExists(Object username) {
    return '$username exists. Tap “Send” to send a contact request.';
  }

  @override
  String get newConnectionDialog_cancel => 'Cancel';

  @override
  String get newConnectionDialog_confirm1 => 'Check';

  @override
  String get newConnectionDialog_confirm2 => 'Send';

  @override
  String newConnectionDialog_error(Object username) {
    return 'Failed to send $username a contact request. Try again.';
  }

  @override
  String get newConnectionDialog_error_emptyHandle => 'Type the username';

  @override
  String newConnectionDialog_error_handleNotFound(Object username) {
    return '$username wasn\'t found. Check it and try again.';
  }

  @override
  String get newConnectionDialog_error_duplicateRequest =>
      'You already have a pending contact request to this username.';

  @override
  String get newConnectionDialog_error_ownHandle =>
      'You can\'t send a contact request to yourself.';

  @override
  String composer_inputHint(Object chatTitle) {
    return 'Message $chatTitle';
  }

  @override
  String get composer_editMessage => 'Edit message';

  @override
  String get composer_error_attachment =>
      'Failed to upload attachment. Try again.';

  @override
  String attachmentSize(double size, Object byteUnit) {
    final intl.NumberFormat sizeNumberFormat =
        intl.NumberFormat.decimalPatternDigits(
          locale: localeName,
          decimalDigits: 2,
        );
    final String sizeString = sizeNumberFormat.format(size);

    return '$sizeString $byteUnit';
  }

  @override
  String get attachment_tryAgain => 'Try again';

  @override
  String get attachment_gallery => 'Gallery';

  @override
  String get attachment_camera => 'Camera';

  @override
  String get attachment_file => 'File';

  @override
  String get textMessage_edited => 'edited';

  @override
  String get textMessage_hiddenPlaceholder =>
      'Blocked user, tap to reveal message';

  @override
  String get textMessage_deleted => 'Deleted message';

  @override
  String get linkConfirmation_title => 'Open link?';

  @override
  String get linkConfirmation_description =>
      'Check the URL to make sure you want to open it:';

  @override
  String get linkConfirmation_openLink => 'Open';

  @override
  String get linkConfirmation_cancel => 'Cancel';

  @override
  String get messageContextMenu_copy => 'Copy';

  @override
  String get messageContextMenu_edit => 'Edit';

  @override
  String get messageContextMenu_save => 'Save';

  @override
  String get messageContextMenu_share => 'Share';

  @override
  String get messageContextMenu_saveError => 'Failed to save attachment';

  @override
  String get messageContextMenu_saveConfirmation => 'Attachment saved';

  @override
  String get reportSpamButton_text => 'Report spam';

  @override
  String get reportSpamDialog_title => 'Report spam?';

  @override
  String get reportSpamDialog_content =>
      'Air will be notified that this person may be sending spam. Air is never able to see the contents of any chats.';

  @override
  String get reportSpamDialog_cancel => 'Cancel';

  @override
  String get reportSpamDialog_reportSpam => 'Report spam';

  @override
  String get reportSpamDialog_success => 'Spam reported';

  @override
  String get reportSpamDialog_error => 'Failed to report spam. Try again.';

  @override
  String get helpScreen_contactUs => 'Contact us';

  @override
  String get helpScreen_versionInfo => 'Version info';

  @override
  String get helpScreen_licenses => 'Licenses';

  @override
  String get licensesScreen_title => 'Licenses';

  @override
  String get contactUsScreen_title => 'Contact';

  @override
  String get contactUsScreen_subject => 'Message subject';

  @override
  String get contactUsScreen_body => 'Body';

  @override
  String get contactUsScreen_composeEmail => 'Compose email';

  @override
  String get contactUsScreen_subject_somethingNotWorking =>
      'Something\'s not working';

  @override
  String get contactUsScreen_subject_iHaveAQuestion => 'I have a question';

  @override
  String get contactUsScreen_subject_requestFeature => 'Request a feature';

  @override
  String get contactUsScreen_subject_other => 'Other';

  @override
  String get contactUsScreen_subject_empty => 'Select a subject';

  @override
  String get contactUsScreen_body_empty => 'Enter your message';

  @override
  String get contactUsScreen_body_tooShort => 'Provide more information';

  @override
  String get contactUsScreen_errorLaunchingEmail =>
      'Couldn\'t launch email client';

  @override
  String get groupDetails_leaveChat => 'Leave';

  @override
  String get groupDetails_deleteChat => 'Delete';

  @override
  String get groupDetails_addPeople => 'Add people';

  @override
  String get groupDetails_seeAll => 'See all';

  @override
  String groupDetails_memberCount(int count) {
    String _temp0 = intl.Intl.pluralLogic(
      count,
      locale: localeName,
      other: '$count people',
      one: '$count person',
    );
    return '$_temp0';
  }

  @override
  String get groupDetails_groupDescription => 'Group';

  @override
  String get groupMembersScreen_title => 'Group members';

  @override
  String get groupMembersScreen_searchHint => 'Search';

  @override
  String get groupCreationScreen_title => 'Add members';

  @override
  String get groupCreationScreen_next => 'Next';

  @override
  String get groupCreationDetails_title => 'Group details';

  @override
  String get groupCreationDetails_groupNameHint => 'Group name (required)';

  @override
  String get groupCreationDetails_groupNameHintFocused => 'Group name';

  @override
  String get groupCreationDetails_groupNameHelper =>
      'Use at least one character';

  @override
  String get groupCreationDetails_create => 'Create';

  @override
  String get groupCreationDetails_emptySelection => 'No members';

  @override
  String get addMembersScreen_done => 'Done';

  @override
  String get leaveChatDialog_title => 'Leave group';

  @override
  String leaveChatDialog_content(Object chatName) {
    return 'Are you sure you want to leave $chatName?';
  }

  @override
  String get leaveChatDialog_cancel => 'Cancel';

  @override
  String get leaveChatDialog_leave => 'Leave';

  @override
  String get deleteChatDialog_title => 'Delete chat?';

  @override
  String get deleteChatDialog_content =>
      'This chat will be deleted. There is no way to undo this.';

  @override
  String get deleteChatDialog_delete => 'Delete';

  @override
  String get byteUnit_B => 'B';

  @override
  String get byteUnit_KB => 'KB';

  @override
  String get byteUnit_MB => 'MB';

  @override
  String get byteUnit_GB => 'GB';

  @override
  String get byteUnit_TB => 'TB';

  @override
  String get byteUnit_PB => 'PB';

  @override
  String get byteUnit_EB => 'EB';

  @override
  String get byteUnit_ZB => 'ZB';

  @override
  String get byteUnit_YB => 'YB';

  @override
  String get deleteAccountScreen_title => 'Delete my account';

  @override
  String get deleteAccountScreen_explanatoryText =>
      'This will delete your Air account and reset the application. You will not be able to recover your account.';

  @override
  String get deleteAccountScreen_confirmationInputHint => 'Confirmation';

  @override
  String get deleteAccountScreen_confirmationInputLabel =>
      'Type \'delete\' to confirm.';

  @override
  String get deleteAccountScreen_confirmButtonText => 'Delete';

  @override
  String get deleteAccountScreen_deleteAccountError =>
      'Something went wrong on our end. Wait a moment, then try again.';

  @override
  String get appOutdatedScreen_title => 'Sofware update required';

  @override
  String get appOutdatedScreen_message => 'Update to keep using Air';

  @override
  String get appOutdatedScreen_description =>
      'Open TestFlight on iOS or Google Play on Android, then update Air.';

  @override
  String get appOutdatedScreen_action => 'Update';

  @override
  String get contactRequestDialog_title => 'Contact request';

  @override
  String get contactRequestDialog_avatarHint => 'Tap to reveal their picture';

  @override
  String get contactRequestDialog_cancel => 'Later';

  @override
  String get contactRequestDialog_confirm => 'Accept';

  @override
  String get contactRequestDialog_error_fatal =>
      'Failed to accept contact request';
}<|MERGE_RESOLUTION|>--- conflicted
+++ resolved
@@ -344,7 +344,6 @@
   String get userHandleScreen_confirm => 'Add';
 
   @override
-<<<<<<< HEAD
   String get userHandleScreen_save => 'Save';
 
   @override
@@ -368,8 +367,6 @@
       'Username must not start with a digit';
 
   @override
-=======
->>>>>>> 3b7dedeb
   String get editDisplayNameScreen_title => 'Change display name';
 
   @override
