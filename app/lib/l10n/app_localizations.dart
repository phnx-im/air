// SPDX-FileCopyrightText: 2025 Phoenix R&D GmbH <hello@phnx.im>
//
// SPDX-License-Identifier: AGPL-3.0-or-later

import 'dart:async';

import 'package:flutter/foundation.dart';
import 'package:flutter/widgets.dart';
import 'package:flutter_localizations/flutter_localizations.dart';
import 'package:intl/intl.dart' as intl;

import 'app_localizations_en.dart';

// ignore_for_file: type=lint

/// Callers can lookup localized strings with an instance of AppLocalizations
/// returned by `AppLocalizations.of(context)`.
///
/// Applications need to include `AppLocalizations.delegate()` in their app's
/// `localizationDelegates` list, and the locales they support in the app's
/// `supportedLocales` list. For example:
///
/// ```dart
/// import 'l10n/app_localizations.dart';
///
/// return MaterialApp(
///   localizationsDelegates: AppLocalizations.localizationsDelegates,
///   supportedLocales: AppLocalizations.supportedLocales,
///   home: MyApplicationHome(),
/// );
/// ```
///
/// ## Update pubspec.yaml
///
/// Please make sure to update your pubspec.yaml to include the following
/// packages:
///
/// ```yaml
/// dependencies:
///   # Internationalization support.
///   flutter_localizations:
///     sdk: flutter
///   intl: any # Use the pinned version from flutter_localizations
///
///   # Rest of dependencies
/// ```
///
/// ## iOS Applications
///
/// iOS applications define key application metadata, including supported
/// locales, in an Info.plist file that is built into the application bundle.
/// To configure the locales supported by your app, you’ll need to edit this
/// file.
///
/// First, open your project’s ios/Runner.xcworkspace Xcode workspace file.
/// Then, in the Project Navigator, open the Info.plist file under the Runner
/// project’s Runner folder.
///
/// Next, select the Information Property List item, select Add Item from the
/// Editor menu, then select Localizations from the pop-up menu.
///
/// Select and expand the newly-created Localizations item then, for each
/// locale your application supports, add a new item and select the locale
/// you wish to add from the pop-up menu in the Value field. This list should
/// be consistent with the languages listed in the AppLocalizations.supportedLocales
/// property.
abstract class AppLocalizations {
  AppLocalizations(String locale)
    : localeName = intl.Intl.canonicalizedLocale(locale.toString());

  final String localeName;

  static AppLocalizations of(BuildContext context) {
    return Localizations.of<AppLocalizations>(context, AppLocalizations)!;
  }

  static const LocalizationsDelegate<AppLocalizations> delegate =
      _AppLocalizationsDelegate();

  /// A list of this localizations delegate along with the default localizations
  /// delegates.
  ///
  /// Returns a list of localizations delegates containing this delegate along with
  /// GlobalMaterialLocalizations.delegate, GlobalCupertinoLocalizations.delegate,
  /// and GlobalWidgetsLocalizations.delegate.
  ///
  /// Additional delegates can be added by appending to this list in
  /// MaterialApp. This list does not have to be used at all if a custom list
  /// of delegates is preferred or required.
  static const List<LocalizationsDelegate<dynamic>> localizationsDelegates =
      <LocalizationsDelegate<dynamic>>[
        delegate,
        GlobalMaterialLocalizations.delegate,
        GlobalCupertinoLocalizations.delegate,
        GlobalWidgetsLocalizations.delegate,
      ];

  /// A list of this localizations delegate's supported locales.
  static const List<Locale> supportedLocales = <Locale>[Locale('en')];

  /// No description provided for @appTitle.
  ///
  /// In en, this message translates to:
  /// **'Prototype'**
  String get appTitle;

  /// No description provided for @userSettingsScreen_title.
  ///
  /// In en, this message translates to:
  /// **'User Settings'**
  String get userSettingsScreen_title;

  /// No description provided for @userSettingsScreen_idCopied.
  ///
  /// In en, this message translates to:
  /// **'User ID copied to clipboard'**
  String get userSettingsScreen_idCopied;

  /// No description provided for @userSettingsScreen_profileDescription.
  ///
  /// In en, this message translates to:
  /// **'Others will see your picture and name when you communicate with them.'**
  String get userSettingsScreen_profileDescription;

  /// No description provided for @userSettingsScreen_userNamesDescription.
  ///
  /// In en, this message translates to:
  /// **'Share usernames with others so they can connect with you. After the connection, usernames are not visible to others anymore. You can have up to 5 usernames.'**
  String get userSettingsScreen_userNamesDescription;

  /// No description provided for @removeUsernameDialog_title.
  ///
  /// In en, this message translates to:
  /// **'Remove Username'**
  String get removeUsernameDialog_title;

  /// No description provided for @removeUsernameDialog_content.
  ///
  /// In en, this message translates to:
  /// **'If you continue, your username will be removed and may be claimed by someone else. You’ll no longer be reachable through it.'**
  String get removeUsernameDialog_content;

  /// No description provided for @removeUsernameDialog_cancel.
  ///
  /// In en, this message translates to:
  /// **'Cancel'**
  String get removeUsernameDialog_cancel;

  /// No description provided for @removeUsernameDialog_remove.
  ///
  /// In en, this message translates to:
  /// **'Remove'**
  String get removeUsernameDialog_remove;

  /// No description provided for @userSettingsScreen_noUserHandles.
  ///
  /// In en, this message translates to:
  /// **'no user handles yet'**
  String get userSettingsScreen_noUserHandles;

  /// No description provided for @userSettingsScreen_userHandlePlaceholder.
  ///
  /// In en, this message translates to:
  /// **'Username'**
  String get userSettingsScreen_userHandlePlaceholder;

  /// No description provided for @addMembersScreen_title.
  ///
  /// In en, this message translates to:
  /// **'Add members'**
  String get addMembersScreen_title;

  /// No description provided for @addMembersScreen_addMembers.
  ///
  /// In en, this message translates to:
  /// **'Add member(s)'**
  String get addMembersScreen_addMembers;

  /// No description provided for @addMembersScreen_error_noActiveConversation.
  ///
  /// In en, this message translates to:
  /// **'an active conversation is obligatory'**
  String get addMembersScreen_error_noActiveConversation;

  /// No description provided for @conversationDetailsScreen_title.
  ///
  /// In en, this message translates to:
  /// **'Details'**
  String get conversationDetailsScreen_title;

  /// No description provided for @conversationDetailsScreen_unknownConversation.
  ///
  /// In en, this message translates to:
  /// **'Unknown conversation'**
  String get conversationDetailsScreen_unknownConversation;

  /// No description provided for @conversationScreen_emptyConversation.
  ///
  /// In en, this message translates to:
  /// **'Select a chat to start messaging'**
  String get conversationScreen_emptyConversation;

  /// No description provided for @memberDetailsScreen_title.
  ///
  /// In en, this message translates to:
  /// **'Member details'**
  String get memberDetailsScreen_title;

  /// No description provided for @memberDetailsScreen_error.
  ///
  /// In en, this message translates to:
  /// **'No member details for intro screen'**
  String get memberDetailsScreen_error;

  /// No description provided for @removeUserDialog_title.
  ///
  /// In en, this message translates to:
  /// **'Remove user'**
  String get removeUserDialog_title;

  /// No description provided for @removeUserDialog_content.
  ///
  /// In en, this message translates to:
  /// **'Are you sure you want to remove this user from the group?'**
  String get removeUserDialog_content;

  /// No description provided for @removeUserDialog_cancel.
  ///
  /// In en, this message translates to:
  /// **'Cancel'**
  String get removeUserDialog_cancel;

  /// No description provided for @removeUserDialog_removeUser.
  ///
  /// In en, this message translates to:
  /// **'Remove user'**
  String get removeUserDialog_removeUser;

  /// No description provided for @removeUserButton_text.
  ///
  /// In en, this message translates to:
  /// **'Remove user'**
  String get removeUserButton_text;

  /// No description provided for @introScreen_signUp.
  ///
  /// In en, this message translates to:
  /// **'Sign up'**
  String get introScreen_signUp;

  /// No description provided for @userHandleScreen_title.
  ///
  /// In en, this message translates to:
  /// **'Username'**
  String get userHandleScreen_title;

  /// No description provided for @userHandleScreen_inputHint.
  ///
  /// In en, this message translates to:
  /// **'Username'**
  String get userHandleScreen_inputHint;

  /// No description provided for @userHandleScreen_error_emptyHandle.
  ///
  /// In en, this message translates to:
  /// **'Username cannot be empty'**
  String get userHandleScreen_error_emptyHandle;

  /// No description provided for @userHandleScreen_description.
  ///
  /// In en, this message translates to:
  /// **'Choose a username that others can use to connect with you.\n\nUse letters, numbers, or underscores. Minimum 5 characters.'**
  String get userHandleScreen_description;

  /// No description provided for @userHandleScreen_save.
  ///
  /// In en, this message translates to:
  /// **'Save'**
  String get userHandleScreen_save;

  /// No description provided for @editDisplayNameScreen_title.
  ///
  /// In en, this message translates to:
  /// **'Display Name'**
  String get editDisplayNameScreen_title;

  /// No description provided for @editDisplayNameScreen_hintText.
  ///
  /// In en, this message translates to:
  /// **'Display name'**
  String get editDisplayNameScreen_hintText;

  /// No description provided for @editDisplayNameScreen_description.
  ///
  /// In en, this message translates to:
  /// **'Choose a name that others will see when you communicate with them.'**
  String get editDisplayNameScreen_description;

  /// No description provided for @editDisplayNameScreen_save.
  ///
  /// In en, this message translates to:
  /// **'Save'**
  String get editDisplayNameScreen_save;

  /// No description provided for @systemMessage_userAddedUser_prefix.
  ///
  /// In en, this message translates to:
  /// **''**
  String get systemMessage_userAddedUser_prefix;

  /// No description provided for @systemMessage_userAddedUser_infix.
  ///
  /// In en, this message translates to:
  /// **' added '**
  String get systemMessage_userAddedUser_infix;

  /// No description provided for @systemMessage_userAddedUser_suffix.
  ///
  /// In en, this message translates to:
  /// **''**
  String get systemMessage_userAddedUser_suffix;

  /// No description provided for @systemMessage_userRemovedUser_prefix.
  ///
  /// In en, this message translates to:
  /// **''**
  String get systemMessage_userRemovedUser_prefix;

  /// No description provided for @systemMessage_userRemovedUser_infix.
  ///
  /// In en, this message translates to:
  /// **' removed '**
  String get systemMessage_userRemovedUser_infix;

  /// No description provided for @systemMessage_userRemovedUser_suffix.
  ///
  /// In en, this message translates to:
  /// **''**
  String get systemMessage_userRemovedUser_suffix;

  /// No description provided for @timestamp_now.
  ///
  /// In en, this message translates to:
  /// **'Now'**
  String get timestamp_now;

  /// No description provided for @timestamp_yesterday.
  ///
  /// In en, this message translates to:
  /// **'Yesterday'**
  String get timestamp_yesterday;

  /// No description provided for @conversationList_newContact.
  ///
  /// In en, this message translates to:
  /// **'New contact'**
  String get conversationList_newContact;

  /// No description provided for @conversationList_newGroup.
  ///
  /// In en, this message translates to:
  /// **'New group'**
  String get conversationList_newGroup;

  /// No description provided for @settings_profile.
  ///
  /// In en, this message translates to:
  /// **'Profile'**
  String get settings_profile;

  /// No description provided for @settings_developerSettings.
  ///
  /// In en, this message translates to:
  /// **'Settings (developer)'**
  String get settings_developerSettings;

  /// No description provided for @newConversationDialog_newConversationTitle.
  ///
  /// In en, this message translates to:
  /// **'New conversation'**
  String get newConversationDialog_newConversationTitle;

  /// No description provided for @newConversationDialog_newConversationDescription.
  ///
  /// In en, this message translates to:
  /// **'Choose a name for the new conversation'**
  String get newConversationDialog_newConversationDescription;

  /// No description provided for @newConversationDialog_conversationNamePlaceholder.
  ///
  /// In en, this message translates to:
  /// **'Conversation name'**
  String get newConversationDialog_conversationNamePlaceholder;

  /// No description provided for @newConversationDialog_actionButton.
  ///
  /// In en, this message translates to:
  /// **'Create conversation'**
  String get newConversationDialog_actionButton;

  /// No description provided for @newConversationDialog_error.
  ///
  /// In en, this message translates to:
  /// **'Failed to add conversation with name {conversationName}'**
  String newConversationDialog_error(Object conversationName);

  /// No description provided for @newConversationDialog_error_emptyGroupName.
  ///
  /// In en, this message translates to:
  /// **'Conversation name cannot be empty'**
  String get newConversationDialog_error_emptyGroupName;

  /// No description provided for @newConnectionDialog_newConnectionTitle.
  ///
  /// In en, this message translates to:
  /// **'New connection'**
  String get newConnectionDialog_newConnectionTitle;

  /// No description provided for @newConnectionDialog_newConnectionDescription.
  ///
  /// In en, this message translates to:
  /// **'Enter the Username of the user you want to connect to'**
  String get newConnectionDialog_newConnectionDescription;

  /// No description provided for @newConnectionDialog_usernamePlaceholder.
  ///
  /// In en, this message translates to:
  /// **'Username'**
  String get newConnectionDialog_usernamePlaceholder;

  /// No description provided for @newConnectionDialog_actionButton.
  ///
  /// In en, this message translates to:
  /// **'Connect'**
  String get newConnectionDialog_actionButton;

  /// No description provided for @newConnectionDialog_error.
  ///
  /// In en, this message translates to:
<<<<<<< HEAD
  /// **'Failed to add user with Username {username}. Please try again.'**
  String newConnectionDialog_error(Object username);

  /// No description provided for @newConnectionDialog_error_emptyHandle.
  ///
  /// In en, this message translates to:
  /// **'Username cannot be empty'**
  String get newConnectionDialog_error_emptyHandle;

  /// No description provided for @newConnectionDialog_error_handleNotFound.
  ///
  /// In en, this message translates to:
  /// **'Username {username} does not exist'**
  String newConnectionDialog_error_handleNotFound(Object username);
=======
  /// **'Failed to add user with Username {username}: {error}'**
  String newConnectionDialog_error(Object error, Object username);

  /// No description provided for @composer_error_attachment.
  ///
  /// In en, this message translates to:
  /// **'Failed to upload attachment. Please try again.'**
  String get composer_error_attachment;

  /// No description provided for @attachmentSize.
  ///
  /// In en, this message translates to:
  /// **'{size} {byteUnit}'**
  String attachmentSize(double size, Object byteUnit);
>>>>>>> 87cfb495
}

class _AppLocalizationsDelegate
    extends LocalizationsDelegate<AppLocalizations> {
  const _AppLocalizationsDelegate();

  @override
  Future<AppLocalizations> load(Locale locale) {
    return SynchronousFuture<AppLocalizations>(lookupAppLocalizations(locale));
  }

  @override
  bool isSupported(Locale locale) =>
      <String>['en'].contains(locale.languageCode);

  @override
  bool shouldReload(_AppLocalizationsDelegate old) => false;
}

AppLocalizations lookupAppLocalizations(Locale locale) {
  // Lookup logic when only language code is specified.
  switch (locale.languageCode) {
    case 'en':
      return AppLocalizationsEn();
  }

  throw FlutterError(
    'AppLocalizations.delegate failed to load unsupported locale "$locale". This is likely '
    'an issue with the localizations generation tool. Please file an issue '
    'on GitHub with a reproducible sample app and the gen-l10n configuration '
    'that was used.',
  );
}<|MERGE_RESOLUTION|>--- conflicted
+++ resolved
@@ -437,7 +437,6 @@
   /// No description provided for @newConnectionDialog_error.
   ///
   /// In en, this message translates to:
-<<<<<<< HEAD
   /// **'Failed to add user with Username {username}. Please try again.'**
   String newConnectionDialog_error(Object username);
 
@@ -452,9 +451,6 @@
   /// In en, this message translates to:
   /// **'Username {username} does not exist'**
   String newConnectionDialog_error_handleNotFound(Object username);
-=======
-  /// **'Failed to add user with Username {username}: {error}'**
-  String newConnectionDialog_error(Object error, Object username);
 
   /// No description provided for @composer_error_attachment.
   ///
@@ -467,7 +463,6 @@
   /// In en, this message translates to:
   /// **'{size} {byteUnit}'**
   String attachmentSize(double size, Object byteUnit);
->>>>>>> 87cfb495
 }
 
 class _AppLocalizationsDelegate
