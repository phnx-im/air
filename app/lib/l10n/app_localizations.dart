--- conflicted
+++ resolved
@@ -518,7 +518,6 @@
   /// **'edited'**
   String get textMessage_edited;
 
-<<<<<<< HEAD
   /// No description provided for @reportSpamButton_text.
   ///
   /// In en, this message translates to:
@@ -560,7 +559,7 @@
   /// In en, this message translates to:
   /// **'Failed to report spam. Please try again.'**
   String get reportSpamDialog_error;
-=======
+
   /// No description provided for @helpScreen_title.
   ///
   /// In en, this message translates to:
@@ -662,7 +661,6 @@
   /// In en, this message translates to:
   /// **'Could not launch email client'**
   String get contactUsScreen_errorLaunchingEmail;
->>>>>>> a1c4b119
 }
 
 class _AppLocalizationsDelegate
