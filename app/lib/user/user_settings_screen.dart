--- conflicted
+++ resolved
@@ -59,39 +59,6 @@
       ),
       backgroundColor: colors.backgroundBase.secondary,
       body: SafeArea(
-<<<<<<< HEAD
-        minimum: const EdgeInsets.only(bottom: Spacings.m),
-        child: Align(
-          alignment: Alignment.topCenter,
-          child: Container(
-            constraints: isPointer()
-                ? const BoxConstraints(maxWidth: 800)
-                : null,
-            child: SingleChildScrollView(
-              child: Column(
-                children: [
-                  UserAvatar(size: 100, onPressed: () => _pickAvatar(context)),
-                  const SizedBox(height: Spacings.xs),
-
-                  const _UserProfileData(),
-
-                  const SettingsDivider(),
-
-                  const _UserHandles(),
-
-                  const SettingsDivider(),
-
-                  const _CommonSettings(),
-                  if (isMobilePlatform) const _MobileSettings(),
-                  if (isDesktopPlatform) const _DesktopSettings(),
-
-                  const SettingsDivider(),
-
-                  const _Help(),
-                  const SizedBox(height: Spacings.xs),
-                  const _DeleteAccount(),
-                ],
-=======
         minimum: const EdgeInsets.only(bottom: Spacings.l + Spacings.xxs),
         child: SingleChildScrollView(
           child: Padding(
@@ -136,7 +103,6 @@
                     const _AccountSection(),
                   ],
                 ),
->>>>>>> 7edceb47
               ),
             ),
           ),
@@ -151,20 +117,8 @@
 
   @override
   Widget build(BuildContext context) {
-    UiUserProfile profile;
-    try {
-      profile = context.select((UsersCubit cubit) => cubit.state.profile());
-    } on ProviderNotFoundException {
-      return const SizedBox.shrink();
-    }
-
     return Center(
-      child: UserAvatar(
-        displayName: profile.displayName,
-        size: 96,
-        image: profile.profilePicture,
-        onPressed: () => _pickAvatar(context),
-      ),
+      child: UserAvatar(size: 96, onPressed: () => _pickAvatar(context)),
     );
   }
 
