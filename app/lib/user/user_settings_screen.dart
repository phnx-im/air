--- conflicted
+++ resolved
@@ -60,7 +60,6 @@
       ),
       backgroundColor: colors.backgroundBase.secondary,
       body: SafeArea(
-<<<<<<< HEAD
         minimum: const EdgeInsets.only(bottom: Spacings.l + Spacings.xxs),
         child: SingleChildScrollView(
           child: Padding(
@@ -68,31 +67,13 @@
             child: Align(
               alignment: Alignment.topCenter,
               child: Container(
-                constraints:
-                    isPointer() ? const BoxConstraints(maxWidth: 800) : null,
+                constraints: isPointer()
+                    ? const BoxConstraints(maxWidth: 800)
+                    : null,
                 child: Column(
                   crossAxisAlignment: CrossAxisAlignment.start,
                   children: [
                     const SizedBox(height: 18),
-=======
-        minimum: const EdgeInsets.only(bottom: Spacings.m),
-        child: Align(
-          alignment: Alignment.topCenter,
-          child: Container(
-            constraints: isPointer()
-                ? const BoxConstraints(maxWidth: 800)
-                : null,
-            child: SingleChildScrollView(
-              child: Column(
-                children: [
-                  UserAvatar(
-                    displayName: profile.displayName,
-                    size: 100,
-                    image: profile.profilePicture,
-                    onPressed: () => _pickAvatar(context),
-                  ),
-                  const SizedBox(height: Spacings.xs),
->>>>>>> 7ae4c5a2
 
                     const _UserAvatar(),
 
@@ -186,30 +167,19 @@
     return Column(
       crossAxisAlignment: CrossAxisAlignment.start,
       children: [
-<<<<<<< HEAD
         _FieldLabel(loc.userSettingsScreen_displayNameLabel),
 
         const SizedBox(height: Spacings.xs),
 
         _FieldContainer(
-          onTap:
-              () => {
-                showDialog(
-                  context: context,
-                  builder:
-                      (context) =>
-                          _ChangeDisplayNameDialog(displayName: displayName),
-                ),
-              },
+          onTap: () => {
+            showDialog(
+              context: context,
+              builder: (context) =>
+                  _ChangeDisplayNameDialog(displayName: displayName),
+            ),
+          },
           child: Row(children: [Text(displayName)]),
-=======
-        ListTile(
-          leading: const Icon(Icons.person_outline, size: _listIconSize),
-          title: Text(displayName),
-          onTap: () => context.read<NavigationCubit>().openUserSettings(
-            screen: UserSettingsScreenType.editDisplayName,
-          ),
->>>>>>> 7ae4c5a2
         ),
 
         const SizedBox(height: Spacings.xs),
@@ -255,9 +225,8 @@
                     onTap: () {
                       showDialog(
                         context: context,
-                        builder:
-                            (context) =>
-                                _RemoveUsernameDialog(username: handle),
+                        builder: (context) =>
+                            _RemoveUsernameDialog(username: handle),
                       );
                     },
                     child: iconoir.Trash(
@@ -275,11 +244,10 @@
         if (userHandles.isEmpty || userHandles.length < 5) ...[
           const SizedBox(height: Spacings.xs),
           _FieldContainer(
-            onTap:
-                () => showDialog(
-                  context: context,
-                  builder: (context) => const _AddUsernameDialog(),
-                ),
+            onTap: () => showDialog(
+              context: context,
+              builder: (context) => const _AddUsernameDialog(),
+            ),
             child: Row(
               children: [
                 Text(
@@ -338,7 +306,6 @@
 
     final loc = AppLocalizations.of(context);
 
-<<<<<<< HEAD
     return Column(
       crossAxisAlignment: CrossAxisAlignment.start,
       children: [
@@ -357,17 +324,6 @@
 
         _FieldLabel(loc.userSettingsScreen_sendWithEnterDescription),
       ],
-=======
-    return ListTile(
-      leading: const Icon(Icons.alternate_email, size: _listIconSize),
-      title: Text(
-        style: TextStyle(color: Theme.of(context).hintColor),
-        loc.userSettingsScreen_userHandlePlaceholder,
-      ),
-      onTap: () => context.read<NavigationCubit>().openUserSettings(
-        screen: UserSettingsScreenType.addUserHandle,
-      ),
->>>>>>> 7ae4c5a2
     );
   }
 }
@@ -590,7 +546,6 @@
   final String label;
 
   @override
-<<<<<<< HEAD
   Widget build(BuildContext context) {
     final debouncer = useMemoized(
       () => Debouncer(delay: const Duration(milliseconds: 500)),
@@ -618,22 +573,6 @@
         ],
       ),
     );
-=======
-  void initState() {
-    super.initState();
-
-    setState(() {
-      final interfaceScale = context
-          .read<UserSettingsCubit>()
-          .state
-          .interfaceScale;
-      var isLinuxAndScaled =
-          Platform.isLinux &&
-          WidgetsBinding.instance.platformDispatcher.textScaleFactor >= 1.5;
-      _interfaceScaleSliderValue =
-          100 * (interfaceScale ?? (isLinuxAndScaled ? 1.5 : 1.0));
-    });
->>>>>>> 7ae4c5a2
   }
 }
 
@@ -648,7 +587,6 @@
   Widget build(BuildContext context) {
     final colors = CustomColorScheme.of(context);
 
-<<<<<<< HEAD
     return DefaultTextStyle(
       style: Theme.of(context).textTheme.bodyLarge!.copyWith(
         color: colors.text.primary,
@@ -660,31 +598,6 @@
           decoration: BoxDecoration(
             color: colors.backgroundBase.tertiary,
             borderRadius: BorderRadius.circular(Spacings.s),
-=======
-    return ListView(
-      shrinkWrap: true,
-      physics: const NeverScrollableScrollPhysics(),
-      children: [
-        ListTile(
-          leading: const Icon(Icons.visibility, size: _listIconSize),
-          titleAlignment: ListTileTitleAlignment.top,
-          title: Text(loc.userSettingsScreen_interfaceScale),
-          subtitle: Slider(
-            min: 50,
-            max: 300,
-            divisions: ((300 - 50) / 5).truncate(),
-            value: _interfaceScaleSliderValue,
-            label: _interfaceScaleSliderValue.truncate().toString(),
-            activeColor: CustomColorScheme.of(context).text.secondary,
-            onChanged: (value) =>
-                setState(() => _interfaceScaleSliderValue = value),
-            onChangeEnd: (value) {
-              context.read<UserSettingsCubit>().setInterfaceScale(
-                userCubit: context.read(),
-                value: value / 100,
-              );
-            },
->>>>>>> 7ae4c5a2
           ),
           padding: const EdgeInsets.symmetric(horizontal: Spacings.xs),
           height: height,
@@ -880,14 +793,13 @@
                   const SizedBox(width: Spacings.xs),
                   Expanded(
                     child: AirDialogProgressTextButton(
-                      onPressed:
-                          (isSubmitting) => _submit(
-                            context,
-                            formKey,
-                            controller,
-                            userHandleExists,
-                            isSubmitting,
-                          ),
+                      onPressed: (isSubmitting) => _submit(
+                        context,
+                        formKey,
+                        controller,
+                        userHandleExists,
+                        isSubmitting,
+                      ),
                       style: airDialogButtonStyle.copyWith(
                         backgroundColor: WidgetStatePropertyAll(
                           colors.accent.primary,
@@ -1116,8 +1028,8 @@
               filled: true,
               fillColor: colors.backgroundBase.secondary,
             ),
-            onChanged:
-                (value) => isConfirmed.value = value == _confirmationText,
+            onChanged: (value) =>
+                isConfirmed.value = value == _confirmationText,
           ),
 
           const SizedBox(height: Spacings.xs),
@@ -1149,8 +1061,8 @@
 
               Expanded(
                 child: AirDialogProgressTextButton(
-                  onPressed:
-                      (inProgress) => _deleteAccount(context, inProgress),
+                  onPressed: (inProgress) =>
+                      _deleteAccount(context, inProgress),
                   style: airDialogButtonStyle.copyWith(
                     backgroundColor: WidgetStatePropertyAll(
                       colors.function.danger,
