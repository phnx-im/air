--- conflicted
+++ resolved
@@ -101,11 +101,9 @@
     required UiUserId userId,
   }) => _impl.addContactFromGroup(chatId: chatId, userId: userId);
 
-<<<<<<< HEAD
   Future<UserHandleHash?> checkHandleExists({required UiUserHandle handle}) =>
       _impl.checkHandleExists(handle: handle);
-=======
+
   Future<intArray12> safetyCodes(UiUserId userId) =>
       _impl.safetyCodes(otherUserId: userId);
->>>>>>> e5828185
 }