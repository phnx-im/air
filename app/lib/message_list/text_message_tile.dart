--- conflicted
+++ resolved
@@ -163,9 +163,8 @@
           children: [
             const SizedBox(height: 2),
             Row(
-              mainAxisAlignment: isSender
-                  ? MainAxisAlignment.end
-                  : MainAxisAlignment.start,
+              mainAxisAlignment:
+                  isSender ? MainAxisAlignment.end : MainAxisAlignment.start,
               mainAxisSize: MainAxisSize.min,
               children: [
                 const SizedBox(width: Spacings.s),
@@ -210,15 +209,16 @@
         ),
     ];
 
-    final menuItems = actions
-        .map(
-          (action) => ContextMenuItem(
-            label: action.label,
-            leading: action.leading,
-            onPressed: action.onSelected,
-          ),
-        )
-        .toList();
+    final menuItems =
+        actions
+            .map(
+              (action) => ContextMenuItem(
+                label: action.label,
+                leading: action.leading,
+                onPressed: action.onSelected,
+              ),
+            )
+            .toList();
 
     Widget buildMessageShell({
       required VoidCallback? onLongPress,
@@ -241,9 +241,8 @@
           bottom: flightPosition.isLast ? 5 : 0,
         ),
         child: Column(
-          crossAxisAlignment: isSender
-              ? CrossAxisAlignment.end
-              : CrossAxisAlignment.start,
+          crossAxisAlignment:
+              isSender ? CrossAxisAlignment.end : CrossAxisAlignment.start,
           mainAxisSize: MainAxisSize.min,
           children: [
             MouseRegion(
@@ -273,15 +272,16 @@
       return LayoutBuilder(
         builder: (context, constraints) {
           final hasFiniteWidth = constraints.maxWidth.isFinite;
-          final double maxWidth = hasFiniteWidth
-              ? constraints.maxWidth * _bubbleMaxWidthFactor
-              : double.infinity;
-          final alignment = isSender
-              ? Alignment.centerRight
-              : Alignment.centerLeft;
-          final boxConstraints = hasFiniteWidth
-              ? BoxConstraints(maxWidth: maxWidth)
-              : const BoxConstraints();
+          final double maxWidth =
+              hasFiniteWidth
+                  ? constraints.maxWidth * _bubbleMaxWidthFactor
+                  : double.infinity;
+          final alignment =
+              isSender ? Alignment.centerRight : Alignment.centerLeft;
+          final boxConstraints =
+              hasFiniteWidth
+                  ? BoxConstraints(maxWidth: maxWidth)
+                  : const BoxConstraints();
           return Align(
             alignment: alignment,
             child: ConstrainedBox(constraints: boxConstraints, child: child),
@@ -293,35 +293,36 @@
     if (isMobilePlatform) {
       return wrapWithBubbleWidth(
         buildMessageShell(
-          onLongPress: actions.isEmpty
-              ? null
-              : () {
-                  final bubbleContext = bubbleKey.currentContext;
-                  if (bubbleContext == null) return;
-                  final renderObject = bubbleContext.findRenderObject();
-                  if (renderObject is! RenderBox || !renderObject.hasSize) {
-                    return;
-                  }
-                  final origin = renderObject.localToGlobal(Offset.zero);
-                  final anchorRect = origin & renderObject.size;
-                  final overlayBubble = buildMessageBubble(
-                    enableSelection: false,
-                  );
-                  ContextMenu.closeActiveMenu();
-                  isDetached.value = true;
-                  final future = showMobileMessageActions(
-                    context: context,
-                    anchorRect: anchorRect,
-                    actions: actions,
-                    messageContent: overlayBubble,
-                    alignEnd: isSender,
-                  );
-                  unawaited(
-                    future.whenComplete(() {
-                      isDetached.value = false;
-                    }),
-                  );
-                },
+          onLongPress:
+              actions.isEmpty
+                  ? null
+                  : () {
+                    final bubbleContext = bubbleKey.currentContext;
+                    if (bubbleContext == null) return;
+                    final renderObject = bubbleContext.findRenderObject();
+                    if (renderObject is! RenderBox || !renderObject.hasSize) {
+                      return;
+                    }
+                    final origin = renderObject.localToGlobal(Offset.zero);
+                    final anchorRect = origin & renderObject.size;
+                    final overlayBubble = buildMessageBubble(
+                      enableSelection: false,
+                    );
+                    ContextMenu.closeActiveMenu();
+                    isDetached.value = true;
+                    final future = showMobileMessageActions(
+                      context: context,
+                      anchorRect: anchorRect,
+                      actions: actions,
+                      messageContent: overlayBubble,
+                      alignEnd: isSender,
+                    );
+                    unawaited(
+                      future.whenComplete(() {
+                        isDetached.value = false;
+                      }),
+                    );
+                  },
           onSecondaryTapDown: null,
           enableSelection: false,
           messageKey: messageContainerKey,
@@ -333,9 +334,8 @@
 
     return wrapWithBubbleWidth(
       ContextMenu(
-        direction: isSender
-            ? ContextMenuDirection.left
-            : ContextMenuDirection.right,
+        direction:
+            isSender ? ContextMenuDirection.left : ContextMenuDirection.right,
         width: 200,
         offset: const Offset(Spacings.xxs, 0),
         controller: contextMenuController,
@@ -343,16 +343,17 @@
         cursorPosition: cursorPositionNotifier,
         child: buildMessageShell(
           onLongPress: null,
-          onSecondaryTapDown: actions.isEmpty
-              ? null
-              : (details) {
-                  if (contextMenuController.isShowing) {
-                    contextMenuController.hide();
-                  }
-                  ContextMenu.closeActiveMenu();
-                  cursorPositionNotifier.value = details.globalPosition;
-                  contextMenuController.show();
-                },
+          onSecondaryTapDown:
+              actions.isEmpty
+                  ? null
+                  : (details) {
+                    if (contextMenuController.isShowing) {
+                      contextMenuController.hide();
+                    }
+                    ContextMenu.closeActiveMenu();
+                    cursorPositionNotifier.value = details.globalPosition;
+                    contextMenuController.show();
+                  },
           enableSelection: isDesktopPlatform,
           messageKey: messageContainerKey,
           detached: false,
@@ -473,13 +474,14 @@
           crossAxisAlignment: CrossAxisAlignment.start,
           children: selectableBlocks,
         );
-        final Widget selectableChild = enableSelection
-            ? SelectableRegion(
-                selectionControls: emptyTextSelectionControls,
-                contextMenuBuilder: (context, _) => const SizedBox.shrink(),
-                child: textColumn,
-              )
-            : SelectionContainer.disabled(child: textColumn);
+        final Widget selectableChild =
+            enableSelection
+                ? SelectableRegion(
+                  selectionControls: emptyTextSelectionControls,
+                  contextMenuBuilder: (context, _) => const SizedBox.shrink(),
+                  child: textColumn,
+                )
+                : SelectionContainer.disabled(child: textColumn);
         columnChildren.add(selectableChild);
       }
     }
@@ -487,24 +489,19 @@
     return Padding(
       padding: const EdgeInsets.only(bottom: 1.5),
       child: Container(
-        alignment: isSender
-            ? AlignmentDirectional.topEnd
-            : AlignmentDirectional.topStart,
+        alignment:
+            isSender
+                ? AlignmentDirectional.topEnd
+                : AlignmentDirectional.topStart,
         child: DecoratedBox(
           decoration: BoxDecoration(
             borderRadius: _messageBorderRadius(isSender, flightPosition),
-<<<<<<< HEAD
             color:
                 hasImageAttachment
                     ? Colors.transparent
                     : isSender
                     ? CustomColorScheme.of(context).message.selfBackground
                     : CustomColorScheme.of(context).message.otherBackground,
-=======
-            color: isSender
-                ? CustomColorScheme.of(context).message.selfBackground
-                : CustomColorScheme.of(context).message.otherBackground,
->>>>>>> 8e3253d7
           ),
           child: DefaultTextStyle.merge(
             child: Stack(
@@ -528,16 +525,18 @@
                         child: SelectionContainer.disabled(
                           child: Text(
                             loc.textMessage_edited,
-                            style: Theme.of(context).textTheme.bodySmall!
-                                .copyWith(
-                                  color: isSender
+                            style: Theme.of(
+                              context,
+                            ).textTheme.bodySmall!.copyWith(
+                              color:
+                                  isSender
                                       ? CustomColorScheme.of(
-                                          context,
-                                        ).message.selfEditedLabel
+                                        context,
+                                      ).message.selfEditedLabel
                                       : CustomColorScheme.of(
-                                          context,
-                                        ).message.otherEditedLabel,
-                                ),
+                                        context,
+                                      ).message.otherEditedLabel,
+                            ),
                           ),
                         ),
                       ),
@@ -606,9 +605,8 @@
     final text = isSender ? "You" : displayName;
     final textUpper = text.toUpperCase();
     return MouseRegion(
-      cursor: onTap != null
-          ? SystemMouseCursors.click
-          : SystemMouseCursors.basic,
+      cursor:
+          onTap != null ? SystemMouseCursors.click : SystemMouseCursors.basic,
       child: GestureDetector(
         behavior: HitTestBehavior.opaque,
         onTap: onTap,
@@ -651,9 +649,10 @@
         children: [
           Attachment(
             width: 32,
-            color: isSender
-                ? CustomColorScheme.of(context).message.selfText
-                : CustomColorScheme.of(context).message.otherText,
+            color:
+                isSender
+                    ? CustomColorScheme.of(context).message.selfText
+                    : CustomColorScheme.of(context).message.otherText,
           ),
           Column(
             crossAxisAlignment: CrossAxisAlignment.start,
@@ -662,18 +661,20 @@
                 attachment.filename,
                 style: TextStyle(
                   fontSize: BodyFontSize.base.size,
-                  color: isSender
-                      ? CustomColorScheme.of(context).message.selfText
-                      : CustomColorScheme.of(context).message.otherText,
+                  color:
+                      isSender
+                          ? CustomColorScheme.of(context).message.selfText
+                          : CustomColorScheme.of(context).message.otherText,
                 ),
               ),
               Text(
                 loc.bytesToHumanReadable(attachment.size),
                 style: TextStyle(
                   fontSize: BodyFontSize.small2.size,
-                  color: isSender
-                      ? CustomColorScheme.of(context).message.selfText
-                      : CustomColorScheme.of(context).message.otherText,
+                  color:
+                      isSender
+                          ? CustomColorScheme.of(context).message.selfText
+                          : CustomColorScheme.of(context).message.otherText,
                 ),
               ),
             ],
@@ -704,7 +705,6 @@
     return GestureDetector(
       onTap: () {
         FocusScope.of(context).unfocus();
-<<<<<<< HEAD
         HapticFeedback.mediumImpact();
         Navigator.of(context).push(imageViewerRoute(attachment: attachment));
       },
@@ -722,34 +722,8 @@
             child: AttachmentImage(
               attachment: attachment,
               imageMetadata: imageMetadata,
-              isSender: isSender,
               fit: BoxFit.cover,
             ),
-=======
-        Navigator.push(
-          context,
-          MaterialPageRoute(
-            builder: (context) => ImageViewer(
-              attachment: attachment,
-              imageMetadata: imageMetadata,
-              isSender: isSender,
-            ),
-          ),
-        );
-      },
-      child: ClipRRect(
-        borderRadius: _messageBorderRadius(
-          isSender,
-          flightPosition,
-          stackedOnTop: hasMessage,
-        ),
-        child: Container(
-          constraints: const BoxConstraints(maxHeight: 300),
-          child: AttachmentImage(
-            attachment: attachment,
-            imageMetadata: imageMetadata,
-            fit: BoxFit.cover,
->>>>>>> 8e3253d7
           ),
         ),
       ),
@@ -769,11 +743,9 @@
   return BorderRadius.only(
     topLeft: r(isSender || flightPosition.isFirst),
     topRight: r(!isSender || flightPosition.isFirst),
-    bottomLeft: !stackedOnTop
-        ? r(isSender || flightPosition.isLast)
-        : Radius.zero,
-    bottomRight: !stackedOnTop
-        ? r(!isSender || flightPosition.isLast)
-        : Radius.zero,
+    bottomLeft:
+        !stackedOnTop ? r(isSender || flightPosition.isLast) : Radius.zero,
+    bottomRight:
+        !stackedOnTop ? r(!isSender || flightPosition.isLast) : Radius.zero,
   );
 }