// SPDX-FileCopyrightText: 2024 Phoenix R&D GmbH <hello@phnx.im>
//
// SPDX-License-Identifier: AGPL-3.0-or-later

import 'dart:async';

import 'package:air/attachments/attachments.dart';
import 'package:air/main.dart';
import 'package:air/message_list/emoji_repository.dart';
import 'package:air/message_list/emoji_autocomplete.dart';
import 'package:air/ui/components/modal/bottom_sheet_modal.dart';
import 'package:air/ui/icons/app_icon.dart';
import 'package:air/user/user_settings_cubit.dart';
import 'package:air/util/debouncer.dart';
import 'package:air/message_list/widgets/text_autocomplete.dart';
import 'package:file_selector/file_selector.dart';
import 'package:flutter/material.dart';
import 'package:flutter/services.dart';
<<<<<<< HEAD
=======
import 'package:iconoir_flutter/regular/arrow_up.dart';
import 'package:iconoir_flutter/regular/edit_pencil.dart';
import 'package:iconoir_flutter/regular/plus.dart';
import 'package:iconoir_flutter/regular/xmark.dart';
>>>>>>> 0bdbc07b
import 'package:image_picker/image_picker.dart';
import 'package:logging/logging.dart';
import 'package:air/chat/chat_details.dart';
import 'package:air/core/core.dart';
import 'package:air/l10n/l10n.dart' show AppLocalizations;
import 'package:air/theme/theme.dart';
import 'package:air/ui/colors/themes.dart';
import 'package:air/ui/typography/font_size.dart';
import 'package:provider/provider.dart';

import 'message_renderer.dart';

final _log = Logger("MessageComposer");
const double _composerLineHeight = 1.3;
final double _composerFontSize = BodyFontSize.base.size;

class MessageComposer extends StatefulWidget {
  const MessageComposer({super.key});

  @override
  State<MessageComposer> createState() => _MessageComposerState();
}

class _MessageComposerState extends State<MessageComposer>
    with WidgetsBindingObserver, TickerProviderStateMixin {
  final TextEditingController _inputController = CustomTextEditingController();
  final Debouncer _storeDraftDebouncer = Debouncer(
    delay: const Duration(milliseconds: 300),
  );
  StreamSubscription<ChatDetailsState>? _draftLoadingSubscription;
  final _focusNode = FocusNode();
  late ChatDetailsCubit _chatDetailsCubit;
  bool _inputIsEmpty = true;
  final LayerLink _inputFieldLink = LayerLink();
  final GlobalKey _inputFieldKey = GlobalKey();
  late final TextAutocompleteController<EmojiEntry> _emojiAutocomplete;
  double _actionButtonSize = _defaultActionButtonSize;
  bool _actionButtonSizeUpdateScheduled = false;

  static const double _defaultActionButtonSize = 48;
  static const double _maxActionButtonSize = Spacings.xl;

  @override
  void initState() {
    super.initState();
    WidgetsBinding.instance.addObserver(this);
    _emojiAutocomplete = TextAutocompleteController<EmojiEntry>(
      textController: _inputController,
      focusNode: _focusNode,
      inputFieldKey: _inputFieldKey,
      anchorLink: _inputFieldLink,
      vsync: this,
      contextProvider: () => context,
      strategy: EmojiAutocompleteStrategy(),
    );
    _focusNode.addListener(_emojiAutocomplete.handleFocusChange);
    _focusNode.onKeyEvent = _onKeyEvent;
    _inputController.addListener(_onTextChanged);

    _chatDetailsCubit = context.read<ChatDetailsCubit>();

    // Propagate loaded draft to the text field.
    //
    // There are two cases when the changes are propagated:
    //
    // 1. Initially loaded draft
    // 2. Editing ID has changed
    MessageId? currentEditingId;
    _draftLoadingSubscription = _chatDetailsCubit.stream.listen((state) {
      // Check that chat is fully loaded
      if (state.chat == null) {
        return;
      }
      switch (state.chat?.draft) {
        // Initially loaded draft
        case final draft? when draft.isCommitted:
          // If input controller is not empty, then the user already typed something,
          // and we don't want to overwrite it.
          if (_inputController.text.isEmpty) {
            _inputController.text = draft.message;
          }
        // Editing ID has changed
        case final draft when draft?.editingId != currentEditingId:
          // If input controller is not empty, then the user already typed something,
          // and we don't want to overwrite it.
          if (_inputController.text.isEmpty) {
            _inputController.text = draft?.message ?? "";
          }
          currentEditingId = draft?.editingId;
        default:
      }
    });

    _scheduleActionButtonSizeUpdate();
  }

  @override
  void didChangeDependencies() {
    super.didChangeDependencies();
    _scheduleActionButtonSizeUpdate();
  }

  @override
  void dispose() {
    WidgetsBinding.instance.removeObserver(this);

    _chatDetailsCubit.storeDraft(
      draftMessage: _inputController.text.trim(),
      isCommitted: true,
    );

    _emojiAutocomplete.dispose();
    _focusNode.removeListener(_emojiAutocomplete.handleFocusChange);
    _inputController.dispose();

    _draftLoadingSubscription?.cancel();
    _focusNode.dispose();
    super.dispose();
  }

  @override
  Widget build(BuildContext context) {
    final (chatTitle, editingId, isConfirmedChat) = context.select((
      ChatDetailsCubit cubit,
    ) {
      final chat = cubit.state.chat;
      return (chat?.title, chat?.draft?.editingId, chat?.isConfirmed ?? false);
    });

    if (chatTitle == null) {
      return const SizedBox.shrink();
    }

    _scheduleActionButtonSizeUpdate();

    return AnimatedContainer(
      duration: const Duration(milliseconds: 1000),
      child: Container(
        color: CustomColorScheme.of(context).backgroundBase.primary,
        padding: const EdgeInsets.only(
          top: Spacings.xs,
          left: Spacings.xs,
          right: Spacings.xs,
        ),
        child: Row(
          crossAxisAlignment: CrossAxisAlignment.end,
          children: [
            Expanded(
              child: Container(
                decoration: BoxDecoration(
                  color: CustomColorScheme.of(context).backgroundBase.secondary,
                  borderRadius: BorderRadius.circular(Spacings.m),
                ),
                padding: const EdgeInsets.only(
                  left: Spacings.xs,
                  right: Spacings.xs,
                ),
                child: _MessageInput(
                  focusNode: _focusNode,
                  controller: _inputController,
                  chatTitle: chatTitle,
                  isEditing: editingId != null,
                  layerLink: _inputFieldLink,
                  inputKey: _inputFieldKey,
                  onSubmitMessage: () =>
                      _submitMessage(context.read<ChatDetailsCubit>()),
                ),
              ),
            ),
            if (editingId != null)
              Container(
                width: _actionButtonSize,
                height: _actionButtonSize,
                margin: const EdgeInsets.only(left: Spacings.xs),
                decoration: BoxDecoration(
                  color: CustomColorScheme.of(context).backgroundBase.secondary,
                  borderRadius: BorderRadius.circular(_maxActionButtonSize),
                ),
                child: IconButton(
                  icon: AppIcon(
                    type: AppIconType.close,
                    size: 32,
                    color: CustomColorScheme.of(context).text.primary,
<<<<<<< HEAD
=======
                    width: _actionButtonSize / 2,
>>>>>>> 0bdbc07b
                  ),
                  color: CustomColorScheme.of(context).text.primary,
                  hoverColor: const Color(0x00FFFFFF),
                  onPressed: () {
                    context.read<ChatDetailsCubit>().resetDraft();
                    _inputController.clear();
                  },
                ),
              ),
            Container(
              width: _actionButtonSize,
              height: _actionButtonSize,
              margin: const EdgeInsets.only(left: Spacings.xs),
              decoration: BoxDecoration(
                color: CustomColorScheme.of(context).backgroundBase.secondary,
                borderRadius: BorderRadius.circular(_maxActionButtonSize),
              ),
              child: IconButton(
                icon: _inputIsEmpty
                    ? AppIcon(
                        type: AppIconType.plus,
                        size: 32,
                        color: CustomColorScheme.of(context).text.primary,
<<<<<<< HEAD
                      )
                    : AppIcon(
                        type: AppIconType.send,
                        size: 32,
                        color: CustomColorScheme.of(context).text.primary,
=======
                        width: _actionButtonSize / 2,
                      )
                    : ArrowUp(
                        color: CustomColorScheme.of(context).text.primary,
                        width: _actionButtonSize / 2,
>>>>>>> 0bdbc07b
                      ),
                color: CustomColorScheme.of(context).text.primary,
                hoverColor: const Color(0x00FFFFFF),
                onPressed: isConfirmedChat
                    ? () {
                        if (_inputIsEmpty) {
                          _uploadAttachment(context, chatTitle: chatTitle);
                        } else {
                          _submitMessage(context.read());
                        }
                      }
                    : null,
              ),
            ),
          ],
        ),
      ),
    );
  }

  // Key events
  KeyEventResult _onKeyEvent(FocusNode node, KeyEvent evt) {
    final emojiResult = _emojiAutocomplete.handleKeyEvent(evt);
    if (emojiResult != null) {
      return emojiResult;
    }
    final modifierKeyPressed =
        HardwareKeyboard.instance.isShiftPressed ||
        HardwareKeyboard.instance.isAltPressed ||
        HardwareKeyboard.instance.isMetaPressed ||
        HardwareKeyboard.instance.isControlPressed;

    if (!modifierKeyPressed &&
        evt.logicalKey == LogicalKeyboardKey.enter &&
        evt is KeyDownEvent) {
      final chatDetailsCubit = context.read<ChatDetailsCubit>();
      _submitMessage(chatDetailsCubit);
      return KeyEventResult.handled;
    } else if (!modifierKeyPressed &&
        evt.logicalKey == LogicalKeyboardKey.arrowUp &&
        evt is KeyDownEvent) {
      final chatDetailsCubit = context.read<ChatDetailsCubit>();
      return _editMessage(chatDetailsCubit)
          ? KeyEventResult.handled
          : KeyEventResult.ignored;
    } else {
      return KeyEventResult.ignored;
    }
  }

  void _submitMessage(ChatDetailsCubit chatDetailsCubit) async {
    final messageText = _inputController.text.trim();
    if (messageText.isEmpty) {
      return;
    }

    // FIXME: Handle errors
    if (messageText == "delete") {
      chatDetailsCubit.deleteMessage();
    } else {
      chatDetailsCubit.sendMessage(messageText);
    }

    setState(() {
      _inputController.clear();
      _focusNode.requestFocus();
    });
  }

  bool _editMessage(ChatDetailsCubit cubit) {
    if (_inputController.text.trim().isNotEmpty) {
      return false;
    }
    if (cubit.state.chat?.draft?.editingId != null) {
      return false;
    }
    cubit.editMessage();
    return true;
  }

  void _uploadAttachment(
    BuildContext context, {
    required String chatTitle,
  }) async {
    AttachmentCategory? selectedCategory;
    await showBottomSheetModal(
      context: context,
      builder: (_) => AttachmentCategoryPicker(
        onCategorySelected: (category) {
          selectedCategory = category;
          Navigator.of(context).pop(true);
        },
      ),
    );

    final XFile? file = switch (selectedCategory) {
      .gallery => await ImagePicker().pickImage(source: .gallery),
      .camera => await ImagePicker().pickImage(source: .camera),
      .file => await openFile(),
      null => null,
    };

    if (file == null) {
      return;
    }

    if (!context.mounted) {
      return;
    }

    final cubit = context.read<ChatDetailsCubit>();

    Navigator.of(context).push(
      MaterialPageRoute(
        builder: (context) => AttachmentUploadView(
          title: chatTitle,
          file: file,
          onUpload: () async {
            try {
              await cubit.uploadAttachment(file.path);
            } catch (e) {
              _log.severe("Failed to upload attachment: $e");
              if (context.mounted) {
                final loc = AppLocalizations.of(context);
                showErrorBanner(context, loc.composer_error_attachment);
              }
            }
          },
        ),
      ),
    );
  }

  void _onTextChanged() {
    setState(() {
      _inputIsEmpty = _inputController.text.trim().isEmpty;
    });
    _storeDraftDebouncer.run(() {
      _chatDetailsCubit.storeDraft(
        draftMessage: _inputController.text,
        isCommitted: false,
      );
    });
    _emojiAutocomplete.handleTextChanged();
    _scheduleActionButtonSizeUpdate();
  }

  void _scheduleActionButtonSizeUpdate() {
    if (_actionButtonSizeUpdateScheduled) {
      return;
    }
    _actionButtonSizeUpdateScheduled = true;
    WidgetsBinding.instance.addPostFrameCallback((_) {
      _actionButtonSizeUpdateScheduled = false;
      if (!mounted) {
        return;
      }
      _updateActionButtonSize();
    });
  }

  void _updateActionButtonSize() {
    final newHeight = _inputFieldKey.currentContext?.size?.height;
    if (newHeight == null || newHeight <= 0) {
      return;
    }
    final targetHeight = newHeight.clamp(0.0, _maxActionButtonSize).toDouble();
    if ((_actionButtonSize - targetHeight).abs() < 0.5) {
      return;
    }
    setState(() {
      _actionButtonSize = targetHeight;
    });
  }
}

class _MessageInput extends StatelessWidget {
  const _MessageInput({
    required FocusNode focusNode,
    required TextEditingController controller,
    required this.chatTitle,
    required this.isEditing,
    required this.layerLink,
    required this.inputKey,
    required this.onSubmitMessage,
  }) : _focusNode = focusNode,
       _controller = controller;

  final FocusNode _focusNode;
  final TextEditingController _controller;
  final String? chatTitle;
  final bool isEditing;
  final LayerLink layerLink;
  final GlobalKey inputKey;
  final VoidCallback onSubmitMessage;

  @override
  Widget build(BuildContext context) {
    final sendOnEnter = context.select(
      (UserSettingsCubit cubit) => cubit.state.sendOnEnter,
    );

    final isConfirmedChat = context.select(
      (ChatDetailsCubit cubit) => cubit.state.chat?.isConfirmed ?? false,
    );

    final loc = AppLocalizations.of(context);
    final color = CustomColorScheme.of(context);

    return Column(
      crossAxisAlignment: CrossAxisAlignment.start,
      children: [
        if (isEditing)
          Padding(
            padding: const EdgeInsets.only(
              top: Spacings.xs,
              left: Spacings.xxs,
              right: Spacings.xxs,
            ),
            child: Row(
              children: [
<<<<<<< HEAD
                AppIcon(
                  type: AppIconType.editPencil,
                  size: 20,
                  color: CustomColorScheme.of(context).text.tertiary,
                ),
=======
                EditPencil(color: color.text.tertiary),
>>>>>>> 0bdbc07b
                const SizedBox(width: Spacings.xxs),
                Text(
                  loc.composer_editMessage,
                  style: TextStyle(
                    fontSize: LabelFontSize.small1.size,
                    color: color.text.tertiary,
                  ),
                ),
              ],
            ),
          ),
        CompositedTransformTarget(
          key: inputKey,
          link: layerLink,
          child: TextField(
            focusNode: _focusNode,
            controller: _controller,
            style: TextStyle(
              fontSize: _composerFontSize,
              height: _composerLineHeight,
              color: color.text.primary,
            ),
            minLines: 1,
            maxLines: 10,
            enabled: isConfirmedChat,
            decoration: InputDecoration(
              isDense: true,
              hintText: loc.composer_inputHint(chatTitle ?? ""),
              hintMaxLines: 1,
              hintStyle: TextStyle(
                color: color.text.tertiary,
                overflow: TextOverflow.ellipsis,
              ),
            ).copyWith(filled: false),
            textInputAction: sendOnEnter
                ? TextInputAction.send
                : TextInputAction.newline,
            onEditingComplete: sendOnEnter
                ? onSubmitMessage
                : () => _focusNode.requestFocus(),
            keyboardType: TextInputType.multiline,
            textCapitalization: TextCapitalization.sentences,
          ),
        ),
      ],
    );
  }
}

enum Direction { right, left }<|MERGE_RESOLUTION|>--- conflicted
+++ resolved
@@ -16,13 +16,6 @@
 import 'package:file_selector/file_selector.dart';
 import 'package:flutter/material.dart';
 import 'package:flutter/services.dart';
-<<<<<<< HEAD
-=======
-import 'package:iconoir_flutter/regular/arrow_up.dart';
-import 'package:iconoir_flutter/regular/edit_pencil.dart';
-import 'package:iconoir_flutter/regular/plus.dart';
-import 'package:iconoir_flutter/regular/xmark.dart';
->>>>>>> 0bdbc07b
 import 'package:image_picker/image_picker.dart';
 import 'package:logging/logging.dart';
 import 'package:air/chat/chat_details.dart';
@@ -204,12 +197,8 @@
                 child: IconButton(
                   icon: AppIcon(
                     type: AppIconType.close,
-                    size: 32,
+                    size: _actionButtonSize / 2,
                     color: CustomColorScheme.of(context).text.primary,
-<<<<<<< HEAD
-=======
-                    width: _actionButtonSize / 2,
->>>>>>> 0bdbc07b
                   ),
                   color: CustomColorScheme.of(context).text.primary,
                   hoverColor: const Color(0x00FFFFFF),
@@ -233,19 +222,11 @@
                         type: AppIconType.plus,
                         size: 32,
                         color: CustomColorScheme.of(context).text.primary,
-<<<<<<< HEAD
                       )
                     : AppIcon(
-                        type: AppIconType.send,
-                        size: 32,
+                        type: AppIconType.arrowUp,
+                        size: _actionButtonSize / 2,
                         color: CustomColorScheme.of(context).text.primary,
-=======
-                        width: _actionButtonSize / 2,
-                      )
-                    : ArrowUp(
-                        color: CustomColorScheme.of(context).text.primary,
-                        width: _actionButtonSize / 2,
->>>>>>> 0bdbc07b
                       ),
                 color: CustomColorScheme.of(context).text.primary,
                 hoverColor: const Color(0x00FFFFFF),
@@ -467,15 +448,11 @@
             ),
             child: Row(
               children: [
-<<<<<<< HEAD
                 AppIcon(
                   type: AppIconType.editPencil,
                   size: 20,
                   color: CustomColorScheme.of(context).text.tertiary,
                 ),
-=======
-                EditPencil(color: color.text.tertiary),
->>>>>>> 0bdbc07b
                 const SizedBox(width: Spacings.xxs),
                 Text(
                   loc.composer_editMessage,
