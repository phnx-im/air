// SPDX-FileCopyrightText: 2024 Phoenix R&D GmbH <hello@phnx.im>
//
// SPDX-License-Identifier: AGPL-3.0-or-later

import 'dart:typed_data';

import 'package:air/chat/widgets/app_bar_button.dart';
import 'package:air/chat/widgets/member_selection_list.dart';
import 'package:air/chat/widgets/member_search_field.dart';
import 'package:air/chat_list/chat_list_cubit.dart';
import 'package:air/core/core.dart';
import 'package:air/l10n/app_localizations.dart';
import 'package:air/main.dart';
import 'package:air/navigation/navigation.dart';
import 'package:air/theme/theme.dart';
import 'package:air/ui/colors/themes.dart';
import 'package:air/user/user.dart';
import 'package:air/widgets/avatar.dart';
import 'package:collection/collection.dart';
import 'package:flutter/material.dart';
import 'package:flutter_bloc/flutter_bloc.dart';
import 'package:flutter_hooks/flutter_hooks.dart';
import 'package:image_picker/image_picker.dart';
import 'package:iconoir_flutter/iconoir_flutter.dart' as iconoir;
import 'package:logging/logging.dart';

import 'add_members_cubit.dart';

final _log = Logger('CreateGroupScreen');

class CreateGroupScreen extends StatelessWidget {
  const CreateGroupScreen({super.key});

  @override
  Widget build(BuildContext context) {
    ChatListCubit? existingChatListCubit;
    try {
      existingChatListCubit = context.read<ChatListCubit>();
    } catch (_) {
      existingChatListCubit = null;
    }

    Widget flow;
    if (existingChatListCubit != null) {
      flow = _CreateGroupFlow(chatListCubit: existingChatListCubit);
    } else {
      flow = BlocProvider(
        create: (context) =>
            ChatListCubit(userCubit: context.read<UserCubit>()),
        child: Builder(
          builder: (innerContext) => _CreateGroupFlow(
            chatListCubit: innerContext.read<ChatListCubit>(),
          ),
        ),
      );
    }

    return BlocProvider(
      create: (context) {
        final userCubit = context.read<UserCubit>();
        final contactsFuture = userCubit.contacts;
        return AddMembersCubit()..loadContacts(contactsFuture);
      },
      child: flow,
    );
  }
}

class _CreateGroupFlow extends StatefulWidget {
  const _CreateGroupFlow({required this.chatListCubit});

  final ChatListCubit chatListCubit;

  @override
  State<_CreateGroupFlow> createState() => _CreateGroupFlowState();
}

class _CreateGroupFlowState extends State<_CreateGroupFlow> {
  bool _showDetails = false;

  @override
  Widget build(BuildContext context) {
    return PopScope(
      canPop: !_showDetails,
      onPopInvokedWithResult: (didPop, _) {
        if (!didPop && _showDetails) {
          setState(() => _showDetails = false);
        }
      },
      child: IndexedStack(
        index: _showDetails ? 1 : 0,
        children: [
          _MemberSelectionStep(
            onNext: () => setState(() => _showDetails = true),
          ),
          _CreateGroupDetailsStep(
            chatListCubit: widget.chatListCubit,
            onBack: () => setState(() => _showDetails = false),
          ),
        ],
      ),
    );
  }
}

class _MemberSelectionStep extends StatefulWidget {
  const _MemberSelectionStep({required this.onNext});

  final VoidCallback onNext;

  @override
  State<_MemberSelectionStep> createState() => _MemberSelectionStepState();
}

class _MemberSelectionStepState extends State<_MemberSelectionStep> {
  final TextEditingController _searchController = TextEditingController();
  String _query = '';

  @override
  void dispose() {
    _searchController.dispose();
    super.dispose();
  }

  @override
  Widget build(BuildContext context) {
    final (contacts, selectedContacts) = context.select(
      (AddMembersCubit cubit) =>
          (cubit.state.contacts, cubit.state.selectedContacts),
    );
    final loc = AppLocalizations.of(context);

    return Scaffold(
      appBar: AppBar(
        elevation: 0,
        scrolledUnderElevation: 0,
        automaticallyImplyLeading: false,
        titleSpacing: 0,
        title: _GroupCreationAppBarTitle(
          title: loc.groupCreationScreen_title,
          leading: _CircularBackButton(
            onPressed: () => context.read<NavigationCubit>().pop(),
          ),
          trailing: AppBarButton(
            onPressed: () {
              FocusScope.of(context).unfocus();
              widget.onNext();
            },
            child: Text(
              selectedContacts.isEmpty
                  ? loc.groupCreationScreen_skip
                  : loc.groupCreationScreen_next,
            ),
          ),
        ),
      ),
      body: SafeArea(
        child: Align(
          alignment: Alignment.topCenter,
          child: Container(
            constraints: isPointer()
                ? const BoxConstraints(maxWidth: 800)
                : null,
            child: Column(
              children: [
                MemberSearchField(
                  controller: _searchController,
                  hintText: loc.groupMembersScreen_searchHint,
                  onChanged: (value) => setState(() => _query = value),
                ),
                Expanded(
                  child: MemberSelectionList(
                    contacts: contacts,
                    selectedContacts: selectedContacts,
                    query: _query,
                    onToggle: (contact) =>
                        context.read<AddMembersCubit>().toggleContact(contact),
                  ),
                ),
              ],
            ),
          ),
        ),
      ),
    );
  }
}

class _CreateGroupDetailsStep extends HookWidget {
  const _CreateGroupDetailsStep({
    required this.onBack,
    required this.chatListCubit,
  });

  final VoidCallback onBack;
  final ChatListCubit chatListCubit;

  @override
  Widget build(BuildContext context) {
    final selectedIds = context.select(
      (AddMembersCubit cubit) => cubit.state.selectedContacts,
    );

    final selectedProfiles = context.select(
      (UsersCubit cubit) => {
        for (final userId in selectedIds)
          userId: cubit.state.profile(userId: userId),
      },
    );

    final sortedSelectedIds = useMemoized(
      () => selectedIds.sortedBy(
        (userId) => selectedProfiles[userId]!.displayName.toLowerCase(),
      ),
      [selectedIds, selectedProfiles],
    );

    final picture = useState<Uint8List?>(null);
    final isCreating = useState(false);
    final nameController = useTextEditingController();
    final nameFocusNode = useFocusNode();

    final isGroupNameValid = nameController.value.text.trim().isNotEmpty;
    final showHelperText = nameFocusNode.hasFocus && !isGroupNameValid;

    final loc = AppLocalizations.of(context);
    final colors = CustomColorScheme.of(context);

    return Scaffold(
      appBar: AppBar(
        elevation: 0,
        scrolledUnderElevation: 0,
        automaticallyImplyLeading: false,
        titleSpacing: 0,
        title: _GroupCreationAppBarTitle(
          title: loc.groupCreationDetails_title,
          leading: _CircularBackButton(
            onPressed: () => _handleBack(context, isCreating.value),
          ),
          trailing: AppBarButton(
            onPressed: isGroupNameValid && !isCreating.value
                ? () => _createGroupChat(
                    context,
                    nameController.text.trim(),
                    isCreating,
                  )
                : null,
            child: isCreating.value
                ? SizedBox(
                    width: 16,
                    height: 16,
                    child: CircularProgressIndicator(
                      strokeWidth: 2,
                      valueColor: AlwaysStoppedAnimation<Color>(
                        colors.text.primary,
                      ),
                    ),
                  )
                : Text(loc.groupCreationDetails_create),
          ),
        ),
      ),
      body: SafeArea(
        child: GestureDetector(
          onTap: () => FocusScope.of(context).unfocus(),
          behavior: HitTestBehavior.translucent,
          child: SingleChildScrollView(
            padding: const EdgeInsets.symmetric(
              horizontal: Spacings.m,
              vertical: Spacings.m,
            ),
            child: Align(
              alignment: Alignment.topCenter,
              child: Container(
                constraints: isPointer()
                    ? const BoxConstraints(maxWidth: 800)
                    : null,
                child: Column(
                  crossAxisAlignment: CrossAxisAlignment.start,
                  children: [
                    Center(
                      child: _GroupPicturePicker(
                        picture: picture.value,
                        onPick: () => _pickImage(picture),
                      ),
                    ),
                    const SizedBox(height: Spacings.l),
                    SizedBox(
                      width: double.infinity,
                      child: TextField(
                        controller: nameController,
                        focusNode: nameFocusNode,
                        textInputAction: TextInputAction.next,
                        textAlign: TextAlign.center,
                        style: Theme.of(context).textTheme.displayLarge
                            ?.copyWith(fontWeight: FontWeight.bold),
                        decoration: InputDecoration(
                          hintText: nameFocusNode.hasFocus
                              ? loc.groupCreationDetails_groupNameHintFocused
                              : loc.groupCreationDetails_groupNameHint,
                          hintStyle: Theme.of(context).textTheme.displayLarge
                              ?.copyWith(
                                color: colors.text.quaternary,
                                fontWeight: FontWeight.bold,
                              ),
                          border: InputBorder.none,
                          fillColor: Colors.transparent,
                          contentPadding: EdgeInsets.zero,
                        ),
                      ),
                    ),
                    if (showHelperText) ...[
                      const SizedBox(height: Spacings.xxs),
                      Center(
                        child: Text(
                          loc.groupCreationDetails_groupNameHelper,
                          textAlign: TextAlign.center,
                          style: Theme.of(context).textTheme.bodySmall
                              ?.copyWith(color: colors.text.tertiary),
                        ),
                      ),
                    ],
                    const SizedBox(height: Spacings.l),
                    if (selectedIds.isNotEmpty)
                      Wrap(
                        alignment: WrapAlignment.start,
                        spacing: Spacings.s,
                        runSpacing: Spacings.s,
                        children: sortedSelectedIds.map((userId) {
                          final profile = selectedProfiles[userId];
                          if (profile == null) {
                            return const SizedBox.shrink();
                          }
                          return _SelectedParticipant(
                            profile: profile,
                            onRemove: () => _removeContact(context, userId),
                          );
                        }).toList(),
                      )
                    else
                      Center(
                        child: Text(
                          loc.groupCreationDetails_emptySelection,
                          textAlign: TextAlign.center,
                          style: Theme.of(context).textTheme.bodyMedium
                              ?.copyWith(color: colors.text.tertiary),
                        ),
                      ),
                  ],
                ),
              ),
            ),
          ),
        ),
      ),
    );
  }

  void _handleBack(BuildContext context, bool isCreating) {
    if (isCreating) return;
    FocusScope.of(context).unfocus();
    onBack();
  }

  void _pickImage(ValueNotifier<Uint8List?> picture) async {
    final picker = ImagePicker();
    final XFile? image = await picker.pickImage(source: ImageSource.gallery);
    if (image == null) {
      return;
    }
    final bytes = await image.readAsBytes();
    picture.value = bytes;
  }

  void _removeContact(BuildContext context, UiUserId userId) {
    final addMemberCubit = context.read<AddMembersCubit>();
    final contact = addMemberCubit.state.contacts.firstWhereOrNull(
      (contact) => contact.userId == contact.userId,
    );
    if (contact == null) {
      throw StateError('Contact not found');
    }
    addMemberCubit.toggleContact(contact);
  }

  Future<void> _createGroupChat(
    BuildContext context,
    String groupName,
    ValueNotifier<bool> isCreating,
  ) async {
    if (groupName.isEmpty) return;
    final navigationCubit = context.read<NavigationCubit>();
    final userCubit = context.read<UserCubit>();
    final addMembersCubit = context.read<AddMembersCubit>();
    final selectedContacts = addMembersCubit.state.selectedContacts;

    isCreating.value = true;

    try {
      final chatId = await chatListCubit.createGroupChat(
        groupName: groupName,
        picture: _picture,
      );
      for (final userId in selectedContacts) {
        await userCubit.addUserToChat(chatId, userId);
      }
      if (!context.mounted) return;
      navigationCubit.pop();
      await navigationCubit.openChat(chatId);
<<<<<<< HEAD
    } catch (error, stackTrace) {
      _log.severe('Failed to create group "$groupName"', error, stackTrace);
      if (!mounted) return;
      setState(() => _isCreating = false);
      final loc = AppLocalizations.of(context);
      showErrorBanner(context, loc.newChatDialog_error(groupName));
=======
    } catch (error) {
      showErrorBannerStandalone((loc) => loc.newChatDialog_error(groupName));
    } finally {
      isCreating.value = false;
>>>>>>> e5828185
    }
  }
}

class _GroupPicturePicker extends StatelessWidget {
  const _GroupPicturePicker({required this.picture, required this.onPick});

  final Uint8List? picture;
  final VoidCallback onPick;

  @override
  Widget build(BuildContext context) {
    final colors = CustomColorScheme.of(context);
    return InkWell(
      onTap: onPick,
      borderRadius: BorderRadius.circular(72),
      child: Ink(
        width: 192,
        height: 192,
        decoration: BoxDecoration(
          shape: BoxShape.circle,
          color: colors.backgroundBase.quaternary,
          image: picture != null
              ? DecorationImage(image: MemoryImage(picture!), fit: BoxFit.cover)
              : null,
        ),
        child: picture == null
            ? Center(
                child: IconTheme(
                  data: const IconThemeData(),
                  child: iconoir.MediaImagePlus(
                    width: 24,
                    color: colors.text.primary,
                  ),
                ),
              )
            : null,
      ),
    );
  }
}

class _GroupCreationAppBarTitle extends StatelessWidget {
  const _GroupCreationAppBarTitle({
    required this.title,
    required this.leading,
    required this.trailing,
  });

  final String title;
  final Widget leading;
  final Widget trailing;

  @override
  Widget build(BuildContext context) {
    return _CenteredAppBarTitle(
      title: title,
      leading: leading,
      trailing: trailing,
    );
  }
}

class _CenteredAppBarTitle extends StatelessWidget {
  const _CenteredAppBarTitle({
    required this.title,
    required this.leading,
    required this.trailing,
  });

  final String title;
  final Widget leading;
  final Widget trailing;

  @override
  Widget build(BuildContext context) {
    return Row(
      crossAxisAlignment: CrossAxisAlignment.center,
      children: [
        Flexible(
          flex: 1,
          child: Align(alignment: Alignment.centerLeft, child: leading),
        ),
        Expanded(
          child: Center(
            child: Text(
              title,
              style: Theme.of(context).appBarTheme.titleTextStyle,
            ),
          ),
        ),
        Flexible(
          flex: 1,
          child: Align(alignment: Alignment.centerRight, child: trailing),
        ),
      ],
    );
  }
}

class _SelectedParticipant extends StatelessWidget {
  const _SelectedParticipant({required this.profile, required this.onRemove});

  final UiUserProfile profile;
  final VoidCallback onRemove;

  @override
  Widget build(BuildContext context) {
    final colors = CustomColorScheme.of(context);
    return SizedBox(
      width: 72,
      child: Column(
        mainAxisSize: MainAxisSize.min,
        children: [
          Stack(
            clipBehavior: Clip.none,
            children: [
              UserAvatar(userId: profile.userId, size: 48),
              Positioned(
                top: -2,
                right: -2,
                child: GestureDetector(
                  onTap: onRemove,
                  child: Container(
                    width: 16,
                    height: 16,
                    decoration: BoxDecoration(
                      shape: BoxShape.circle,
                      color: colors.text.primary,
                      border: Border.all(
                        color: colors.backgroundBase.primary,
                        width: 1,
                      ),
                    ),
                    child: Center(
                      child: iconoir.Xmark(
                        width: 10,
                        color: colors.backgroundBase.primary,
                      ),
                    ),
                  ),
                ),
              ),
            ],
          ),
          const SizedBox(height: Spacings.xxs),
          Text(
            profile.displayName,
            textAlign: TextAlign.center,
            maxLines: 2,
            overflow: TextOverflow.ellipsis,
            style: Theme.of(
              context,
            ).textTheme.labelSmall?.copyWith(height: 1.2),
          ),
        ],
      ),
    );
  }
}

class _CircularBackButton extends StatelessWidget {
  const _CircularBackButton({required this.onPressed});

  final VoidCallback onPressed;

  @override
  Widget build(BuildContext context) {
    final colors = CustomColorScheme.of(context);
    return Padding(
      padding: const EdgeInsets.symmetric(horizontal: Spacings.s),
      child: InkWell(
        onTap: onPressed,
        borderRadius: BorderRadius.circular(18),
        child: Ink(
          width: 32,
          height: 32,
          decoration: BoxDecoration(
            shape: BoxShape.circle,
            color: colors.backgroundBase.secondary,
          ),
          child: Center(
            child: iconoir.ArrowLeft(width: 16, color: colors.text.primary),
          ),
        ),
      ),
    );
  }
}<|MERGE_RESOLUTION|>--- conflicted
+++ resolved
@@ -243,6 +243,7 @@
                     context,
                     nameController.text.trim(),
                     isCreating,
+                    picture.value,
                   )
                 : null,
             child: isCreating.value
@@ -387,6 +388,7 @@
     BuildContext context,
     String groupName,
     ValueNotifier<bool> isCreating,
+    Uint8List? picture,
   ) async {
     if (groupName.isEmpty) return;
     final navigationCubit = context.read<NavigationCubit>();
@@ -399,7 +401,7 @@
     try {
       final chatId = await chatListCubit.createGroupChat(
         groupName: groupName,
-        picture: _picture,
+        picture: picture,
       );
       for (final userId in selectedContacts) {
         await userCubit.addUserToChat(chatId, userId);
@@ -407,19 +409,11 @@
       if (!context.mounted) return;
       navigationCubit.pop();
       await navigationCubit.openChat(chatId);
-<<<<<<< HEAD
     } catch (error, stackTrace) {
       _log.severe('Failed to create group "$groupName"', error, stackTrace);
-      if (!mounted) return;
-      setState(() => _isCreating = false);
-      final loc = AppLocalizations.of(context);
-      showErrorBanner(context, loc.newChatDialog_error(groupName));
-=======
-    } catch (error) {
       showErrorBannerStandalone((loc) => loc.newChatDialog_error(groupName));
     } finally {
       isCreating.value = false;
->>>>>>> e5828185
     }
   }
 }
