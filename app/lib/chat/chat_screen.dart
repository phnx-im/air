--- conflicted
+++ resolved
@@ -68,8 +68,8 @@
     return Center(
       child: Text(
         style: Theme.of(context).textTheme.bodyLarge?.copyWith(
-          color: CustomColorScheme.of(context).text.tertiary,
-        ),
+              color: CustomColorScheme.of(context).text.tertiary,
+            ),
         loc.chatScreen_emptyChat,
       ),
     );
@@ -121,8 +121,7 @@
     final bool isCurrentUserMember =
         members.isEmpty || members.contains(ownUserId);
 
-    final bool showInactiveFooter =
-        switch (status) {
+    final bool showInactiveFooter = switch (status) {
           UiChatStatus_Inactive() => true,
           _ => false,
         } ||
@@ -176,67 +175,6 @@
       ),
     );
 
-<<<<<<< HEAD
-    return Container(
-      padding: EdgeInsets.only(
-        top: context.responsiveScreenType == ResponsiveScreenType.mobile
-            ? 0
-            : Spacings.xxs,
-        bottom: Spacings.xxs,
-        left: Spacings.xs,
-        right: Spacings.xs,
-      ),
-      child: SizedBox(
-        height: Spacings.xl,
-        child: Row(
-          mainAxisAlignment: MainAxisAlignment.spaceBetween,
-          crossAxisAlignment: CrossAxisAlignment.center,
-          children: [
-            context.responsiveScreenType == ResponsiveScreenType.mobile
-                ? const _BackButton()
-                : const SizedBox.shrink(),
-            Expanded(
-              child: LayoutBuilder(
-                builder: (context, constraints) {
-                  return GestureDetector(
-                    behavior: HitTestBehavior.opaque,
-                    onTap: () {
-                      context.read<NavigationCubit>().openChatDetails();
-                    },
-                    child: Center(
-                      child: ConstrainedBox(
-                        constraints: BoxConstraints(
-                          maxWidth: constraints.maxWidth,
-                        ),
-                        child: Row(
-                          mainAxisSize: MainAxisSize.min,
-                          spacing: Spacings.m,
-                          children: [
-                            UserAvatar(
-                              displayName: title ?? "",
-                              image: image,
-                              size: Spacings.l,
-                            ),
-                            Flexible(
-                              child: Text(
-                                (title ?? "").toUpperCase(),
-                                textAlign: TextAlign.center,
-                                maxLines: 1,
-                                overflow: TextOverflow.ellipsis,
-                                style: TextStyle(
-                                  fontSize: LabelFontSize.small1.size,
-                                  color: CustomColorScheme.of(
-                                    context,
-                                  ).text.tertiary,
-                                  fontFamily: getSystemMonospaceFontFamily(),
-                                  letterSpacing: 1,
-                                ),
-                              ),
-                            ),
-                          ],
-                        ),
-                      ),
-=======
     return SafeArea(
       child: AppBar(
         automaticallyImplyLeading: false,
@@ -246,8 +184,8 @@
         elevation: 0,
         toolbarHeight:
             context.responsiveScreenType == ResponsiveScreenType.desktop
-            ? kToolbarHeight
-            : null,
+                ? kToolbarHeight
+                : null,
         leading: context.responsiveScreenType == ResponsiveScreenType.mobile
             ? const AppBarBackButton()
             : const SizedBox.shrink(),
@@ -271,9 +209,8 @@
                     maxLines: 1,
                     overflow: TextOverflow.ellipsis,
                     style: TextTheme.of(context).labelMedium!.copyWith(
-                      color: CustomColorScheme.of(context).text.tertiary,
->>>>>>> 3dc3c05e
-                    ),
+                          color: CustomColorScheme.of(context).text.tertiary,
+                        ),
                   ),
                 ),
               ],
@@ -351,8 +288,8 @@
         loc.inactiveChatFooter_message,
         textAlign: TextAlign.center,
         style: Theme.of(context).textTheme.bodyMedium?.copyWith(
-          color: CustomColorScheme.of(context).text.tertiary,
-        ),
+              color: CustomColorScheme.of(context).text.tertiary,
+            ),
       ),
     );
   }
