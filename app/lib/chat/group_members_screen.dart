--- conflicted
+++ resolved
@@ -37,10 +37,7 @@
             userCubit: context.read<UserCubit>(),
             userSettingsCubit: context.read<UserSettingsCubit>(),
             chatsRepository: context.read<ChatsRepository>(),
-<<<<<<< HEAD
-=======
             attachmentsRepository: context.read<AttachmentsRepository>(),
->>>>>>> 97a10d3c
             chatId: chatId,
           ),
         ),
