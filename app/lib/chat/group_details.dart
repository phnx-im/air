--- conflicted
+++ resolved
@@ -342,15 +342,10 @@
                         ),
                         child: Padding(
                           padding: const EdgeInsets.all(Spacings.xxs),
-<<<<<<< HEAD
                           child: AppIcon(
                             type: AppIconType.plus,
                             size: 16,
-                            color: colors.text.primary,
-=======
-                          child: iconoir.Plus(
                             color: colors.function.toggleBlack,
->>>>>>> 0bdbc07b
                           ),
                         ),
                       ),
@@ -391,15 +386,10 @@
                         ),
                         child: Padding(
                           padding: const EdgeInsets.all(Spacings.xxs),
-<<<<<<< HEAD
                           child: AppIcon(
                             type: AppIconType.arrowRight,
                             size: 16,
-                            color: colors.text.primary,
-=======
-                          child: iconoir.ArrowRight(
                             color: colors.function.toggleBlack,
->>>>>>> 0bdbc07b
                           ),
                         ),
                       ),
