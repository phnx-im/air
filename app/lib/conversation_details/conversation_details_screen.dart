// SPDX-FileCopyrightText: 2024 Phoenix R&D GmbH <hello@phnx.im>
//
// SPDX-License-Identifier: AGPL-3.0-or-later

import 'package:flutter/material.dart';
import 'package:flutter_bloc/flutter_bloc.dart';
import 'package:prototype/core/core.dart';
import 'package:prototype/l10n/l10n.dart';
import 'package:prototype/widgets/widgets.dart';

import 'connection_details.dart';
import 'conversation_details_cubit.dart';
import 'group_details.dart';

/// Container for [ConversationDetailsScreenView]
///
/// Wraps the screen with required providers.
class ConversationDetailsScreen extends StatelessWidget {
  const ConversationDetailsScreen({super.key});

  @override
  Widget build(BuildContext context) {
    return const ConversationDetailsScreenView();
  }
}

/// Screen that shows details of a conversation
class ConversationDetailsScreenView extends StatelessWidget {
  const ConversationDetailsScreenView({super.key});

  @override
  Widget build(BuildContext context) {
    final conversationType = context.select(
      (ConversationDetailsCubit cubit) =>
          cubit.state.conversation?.conversationType,
    );

    final loc = AppLocalizations.of(context);

    return Scaffold(
      appBar: AppBar(
        backgroundColor: Colors.white,
        elevation: 0,
        scrolledUnderElevation: 0,
        leading: const AppBarBackButton(),
        title: Text(loc.conversationDetailsScreen_title),
      ),
<<<<<<< HEAD
      body: SafeArea(
        child: switch (conversationType) {
          UiConversationType_UnconfirmedConnection() ||
          UiConversationType_Connection() => const ConnectionDetails(),
          UiConversationType_Group() => const GroupDetails(),
          null => const Center(child: Text("Unknown conversation")),
        },
      ),
=======
      body: switch (conversationType) {
        UiConversationType_HandleConnection() ||
        UiConversationType_Connection() => const ConnectionDetails(),
        UiConversationType_Group() => const GroupDetails(),
        null => Center(
          child: Text(loc.conversationDetailsScreen_unknownConversation),
        ),
      },
>>>>>>> 01dc9d37
    );
  }
}<|MERGE_RESOLUTION|>--- conflicted
+++ resolved
@@ -45,25 +45,16 @@
         leading: const AppBarBackButton(),
         title: Text(loc.conversationDetailsScreen_title),
       ),
-<<<<<<< HEAD
       body: SafeArea(
         child: switch (conversationType) {
-          UiConversationType_UnconfirmedConnection() ||
+          UiConversationType_HandleConnection() ||
           UiConversationType_Connection() => const ConnectionDetails(),
           UiConversationType_Group() => const GroupDetails(),
-          null => const Center(child: Text("Unknown conversation")),
+          null => Center(
+            child: Text(loc.conversationDetailsScreen_unknownConversation),
+          ),
         },
       ),
-=======
-      body: switch (conversationType) {
-        UiConversationType_HandleConnection() ||
-        UiConversationType_Connection() => const ConnectionDetails(),
-        UiConversationType_Group() => const GroupDetails(),
-        null => Center(
-          child: Text(loc.conversationDetailsScreen_unknownConversation),
-        ),
-      },
->>>>>>> 01dc9d37
     );
   }
 }