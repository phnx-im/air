// SPDX-FileCopyrightText: 2024 Phoenix R&D GmbH <hello@phnx.im>
//
// SPDX-License-Identifier: AGPL-3.0-or-later

import 'package:air/l10n/app_localizations.dart';
import 'package:air/navigation/navigation_cubit.dart';
import 'package:air/ui/colors/themes.dart';
import 'package:air/user/user_cubit.dart';
import 'package:air/util/dialog.dart';
import 'package:flutter/material.dart';
import 'package:air/core/core.dart';
import 'package:air/theme/theme.dart';
import 'package:air/widgets/widgets.dart';
import 'package:logging/logging.dart';
import 'package:provider/provider.dart';

import 'conversation_details_cubit.dart';
import 'report_spam_button.dart';

final _log = Logger('ConnectionDetails');

/// Details of a 1:1 connection
class ConnectionDetails extends StatelessWidget {
  const ConnectionDetails({super.key});

  @override
  Widget build(BuildContext context) {
    final conversation = context.select(
      (ConversationDetailsCubit cubit) => cubit.state.conversation,
    );

    if (conversation == null) {
      return const SizedBox.shrink();
    }

<<<<<<< HEAD
    final loc = AppLocalizations.of(context);

    return Align(
      alignment: Alignment.topCenter,
      child: Container(
        constraints: isPointer() ? const BoxConstraints(maxWidth: 800) : null,
        padding: const EdgeInsets.all(Spacings.s),
        child: Column(
          children: [
            const SizedBox(height: Spacings.l),
            UserAvatar(
              size: 128,
              displayName: conversation.title,
              image: conversation.picture,
            ),
            const SizedBox(height: Spacings.l),
            Text(
              style: Theme.of(context).textTheme.bodyLarge,
              conversation.title,
            ),
            const SizedBox(height: Spacings.l),
            Text(
              conversation.conversationType.description,
              style: Theme.of(context).textTheme.bodyMedium,
            ),
            const Spacer(),
            OutlinedButton(
              onPressed: () => _delete(context, conversation.id),
              child: Text(
                loc.deleteConnectionButton_text,
                style: TextStyle(
                  color: CustomColorScheme.of(context).function.danger,
                ),
              ),
            ),
          ],
        ),
=======
    final memberId = switch (conversation.conversationType) {
      UiConversationType_Connection(field0: final profile) => profile.userId,
      _ => null,
    };
    if (memberId == null) {
      _log.warning("memberId is null in 1:1 connection details");
      return const SizedBox.shrink();
    }

    return Center(
      child: Column(
        children: [
          const SizedBox(height: Spacings.l),
          UserAvatar(
            size: 128,
            displayName: conversation.title,
            image: conversation.picture,
          ),
          const SizedBox(height: Spacings.l),
          Text(
            style: Theme.of(context).textTheme.bodyLarge,
            conversation.title,
          ),
          const SizedBox(height: Spacings.l),
          Text(
            conversation.conversationType.description,
            style: Theme.of(context).textTheme.bodyMedium,
          ),

          const Spacer(),

          ReportSpamButton(userId: memberId),
          const SizedBox(height: Spacings.s),
        ],
>>>>>>> 0da0478d
      ),
    );
  }

  void _delete(BuildContext context, ConversationId conversationId) async {
    final userCubit = context.read<UserCubit>();
    final navigationCubit = context.read<NavigationCubit>();
    if (await showConfirmationDialog(
      context,
      title: "Delete",
      message: // TODO: Localization
          "Are you sure you want to remove this connection? "
          "The message history will be also deleted.",
      positiveButtonText: "Delete",
      negativeButtonText: "Cancel",
    )) {
      userCubit.deleteConversation(conversationId);
      navigationCubit.closeConversation();
    }
  }
}<|MERGE_RESOLUTION|>--- conflicted
+++ resolved
@@ -33,45 +33,8 @@
       return const SizedBox.shrink();
     }
 
-<<<<<<< HEAD
     final loc = AppLocalizations.of(context);
 
-    return Align(
-      alignment: Alignment.topCenter,
-      child: Container(
-        constraints: isPointer() ? const BoxConstraints(maxWidth: 800) : null,
-        padding: const EdgeInsets.all(Spacings.s),
-        child: Column(
-          children: [
-            const SizedBox(height: Spacings.l),
-            UserAvatar(
-              size: 128,
-              displayName: conversation.title,
-              image: conversation.picture,
-            ),
-            const SizedBox(height: Spacings.l),
-            Text(
-              style: Theme.of(context).textTheme.bodyLarge,
-              conversation.title,
-            ),
-            const SizedBox(height: Spacings.l),
-            Text(
-              conversation.conversationType.description,
-              style: Theme.of(context).textTheme.bodyMedium,
-            ),
-            const Spacer(),
-            OutlinedButton(
-              onPressed: () => _delete(context, conversation.id),
-              child: Text(
-                loc.deleteConnectionButton_text,
-                style: TextStyle(
-                  color: CustomColorScheme.of(context).function.danger,
-                ),
-              ),
-            ),
-          ],
-        ),
-=======
     final memberId = switch (conversation.conversationType) {
       UiConversationType_Connection(field0: final profile) => profile.userId,
       _ => null,
@@ -105,8 +68,19 @@
 
           ReportSpamButton(userId: memberId),
           const SizedBox(height: Spacings.s),
+
+          const Spacer(),
+
+          OutlinedButton(
+            onPressed: () => _delete(context, conversation.id),
+            child: Text(
+              loc.deleteConnectionButton_text,
+              style: TextStyle(
+                color: CustomColorScheme.of(context).function.danger,
+              ),
+            ),
+          ),
         ],
->>>>>>> 0da0478d
       ),
     );
   }
