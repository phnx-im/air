// SPDX-FileCopyrightText: 2024 Phoenix R&D GmbH <hello@phnx.im>
//
// SPDX-License-Identifier: AGPL-3.0-or-later

import 'package:flutter/material.dart';
import 'package:prototype/core/core.dart';
import 'package:prototype/navigation/navigation.dart' show NavigationCubit;
import 'package:prototype/theme/theme.dart';
import 'package:prototype/user/user.dart';
import 'package:prototype/util/dialog.dart';
import 'package:prototype/widgets/widgets.dart';
import 'package:provider/provider.dart';

import 'conversation_details_cubit.dart';

// Details of a 1:1 connection
class ConnectionDetails extends StatelessWidget {
  const ConnectionDetails({super.key});

  @override
  Widget build(BuildContext context) {
    final conversation = context.select(
      (ConversationDetailsCubit cubit) => cubit.state.conversation,
    );

    if (conversation == null) {
      return const SizedBox.shrink();
    }

<<<<<<< HEAD
    return Align(
      alignment: Alignment.topCenter,
      child: Container(
        constraints: isPointer() ? const BoxConstraints(maxWidth: 800) : null,
        padding: const EdgeInsets.all(Spacings.s),
        child: Column(
          children: [
            UserAvatar(
              size: 100,
              displayName: conversation.title,
              image: conversation.picture,
            ),
            const SizedBox(height: Spacings.m),
            Text(
              conversation.title,
              style: Theme.of(context).textTheme.labelMedium,
            ),
            const SizedBox(height: Spacings.s),
            Text(
              conversation.conversationType.description,
              style: Theme.of(context).textTheme.labelMedium,
            ),
            const Spacer(),
            OutlinedButton(
              onPressed: () => _delete(context, conversation.id),
              style: dangerButtonStyle(context),
              child: const Text('Delete'),
            ),
          ],
        ),
=======
    return Center(
      child: Column(
        spacing: Spacings.l,
        children: [
          const SizedBox(height: Spacings.l),
          UserAvatar(
            size: 96,
            displayName: conversation.title,
            image: conversation.picture,
          ),
          Text(
            conversation.title,
            style: Theme.of(context).textTheme.labelMedium,
          ),
          Text(
            conversation.conversationType.description,
            style: Theme.of(context).textTheme.labelMedium,
          ),
        ],
>>>>>>> 01dc9d37
      ),
    );
  }

  void _delete(BuildContext context, ConversationId conversationId) async {
    final userCubit = context.read<UserCubit>();
    final navigationCubit = context.read<NavigationCubit>();
    if (await showConfirmationDialog(
      context,
      title: "Delete",
      message:
          "Are you sure you want to remove this connection? "
          "The message history will be also deleted.",
      positiveButtonText: "Delete",
      negativeButtonText: "Cancel",
    )) {
      userCubit.deleteConversation(conversationId);
      navigationCubit.closeConversation();
    }
  }
}<|MERGE_RESOLUTION|>--- conflicted
+++ resolved
@@ -27,7 +27,6 @@
       return const SizedBox.shrink();
     }
 
-<<<<<<< HEAD
     return Align(
       alignment: Alignment.topCenter,
       child: Container(
@@ -36,7 +35,7 @@
         child: Column(
           children: [
             UserAvatar(
-              size: 100,
+              size: 96,
               displayName: conversation.title,
               image: conversation.picture,
             ),
@@ -58,27 +57,6 @@
             ),
           ],
         ),
-=======
-    return Center(
-      child: Column(
-        spacing: Spacings.l,
-        children: [
-          const SizedBox(height: Spacings.l),
-          UserAvatar(
-            size: 96,
-            displayName: conversation.title,
-            image: conversation.picture,
-          ),
-          Text(
-            conversation.title,
-            style: Theme.of(context).textTheme.labelMedium,
-          ),
-          Text(
-            conversation.conversationType.description,
-            style: Theme.of(context).textTheme.labelMedium,
-          ),
-        ],
->>>>>>> 01dc9d37
       ),
     );
   }
