// SPDX-FileCopyrightText: 2024 Phoenix R&D GmbH <hello@phnx.im>
//
// SPDX-License-Identifier: AGPL-3.0-or-later

import 'package:flutter/foundation.dart';
import 'package:flutter/material.dart';
import 'package:flutter_bloc/flutter_bloc.dart';
import 'package:logging/logging.dart';
import 'package:air/chat/chat_details.dart';
import 'package:air/chat/create_group_screen.dart';
import 'package:air/developer/developer.dart';
import 'package:air/home_screen.dart';
import 'package:air/intro_screen.dart';
import 'package:air/registration/registration.dart';
import 'package:air/theme/theme.dart';
import 'package:air/user/user.dart';
import 'package:air/core/core.dart';

import 'navigation_cubit.dart';

final _log = Logger('AppRouter');

class EmptyConfig {
  const EmptyConfig();
}

class AppRouter implements RouterConfig<EmptyConfig> {
  AppRouter();

  final AppRouterDelegate _routerDelegate = AppRouterDelegate();

  final AppBackButtonDispatcher _backButtonDispatcher =
      AppBackButtonDispatcher();

  @override
  BackButtonDispatcher? get backButtonDispatcher => _backButtonDispatcher;

  @override
  RouteInformationParser<EmptyConfig>? get routeInformationParser => null;

  @override
  RouteInformationProvider? get routeInformationProvider => null;

  @override
  RouterDelegate<EmptyConfig> get routerDelegate => _routerDelegate;
}

/// The main application router
///
/// Builds pages from the navigation state [NavigationState] provided by the
/// [NavigationCubit]. This is where the translation from the navigation
/// state to the actual list of pages happens.
class AppRouterDelegate extends RouterDelegate<EmptyConfig> {
  AppRouterDelegate();

  final GlobalKey<NavigatorState> _navigatorKey = GlobalKey<NavigatorState>();

  final PageStorageBucket _bucket = PageStorageBucket();
  // final RouteTrackingObserver _routeTrackingObserver = RouteTrackingObserver();

  @override
  Widget build(BuildContext context) {
    final navigationState = context.watch<NavigationCubit>().state;

    // hide material banners if any
    ScaffoldMessenger.of(context).hideCurrentMaterialBanner();

    final screenType = context.responsiveScreenType;

    // routing
    final List<MaterialPage> pages = switch (navigationState) {
      NavigationState_Intro(:final screens) => [
<<<<<<< HEAD
        // The first screen is always the intro screen
        const MaterialPage(
          key: ValueKey("intro-screen"),
          canPop: false,
          child: IntroScreen(),
        ),
        for (final screenType in screens)
          MaterialPage(key: screenType.key, child: screenType.screen),
=======
        MaterialPage(
          key: const IntroScreenType.intro().key,
          canPop: false,
          child: const IntroScreenType.intro().screen,
        ),
        for (final screenType in screens)
          MaterialPage(
            key: screenType.key,
            canPop: true,
            child: screenType.screen,
          ),
>>>>>>> e4ea9076
      ],
      NavigationState_Home(:final home) => home.pages(screenType),
    };

    _log.finer(
      "AppRouterDelegate.build: navigationState = $navigationState, pages=$pages",
    );

    return PageStorage(
      bucket: _bucket,
      child: Navigator(
        key: _navigatorKey,
        // observers: [_routeTrackingObserver],
        pages: pages,
        // Note: onPopPage is deprecated, and instead we should use
        // onDidRemovePage. However, the latter does not allow to distinguish
        // whether the page was popped by the user or programmatically.
        //
        // Also see
        //   * <https://github.com/phnx-im/air/issues/244>
        //   * <https://github.com/flutter/flutter/issues/109494>
        //
        // ignore: deprecated_member_use
        onPopPage: (route, result) {
          // check whether the page was popped by the back button
          if (!route.didPop(result)) {
            return false;
          }
          if (route.settings case MaterialPage _) {
            return context.read<NavigationCubit>().pop();
          }
          return false;
        },
      ),
    );
  }

  /// Back button handler
  @override
  Future<bool> popRoute() {
    // Pop the last route if it is pageless. See `isPageless`.
    var poppedPagelessRoute = false;
    var triedToPop = false;
    _navigatorKey.currentState?.popUntil((route) {
      if (triedToPop) {
        return true; // stop popping
      }
      triedToPop = true;
      poppedPagelessRoute = isPageless(route);
      return !poppedPagelessRoute; // pop if is pageless
    });

    return poppedPagelessRoute
        ? SynchronousFuture(true)
        : SynchronousFuture(
          _navigatorKey.currentContext?.read<NavigationCubit>().pop() ?? false,
        );
  }

  @override
  void addListener(VoidCallback listener) {
    // Listening to the navigation state is not supported.
  }

  @override
  void removeListener(VoidCallback listener) {
    // Listening to the navigation state is not supported.
  }

  @override
  Future<void> setNewRoutePath(EmptyConfig configuration) async {
    // This called in Web when an URL is entered in the browser, or when `Router.navigate` is called
    // programmatically. We dont handle these cases.
  }
}

class AppBackButtonDispatcher extends RootBackButtonDispatcher {}

/// Convert an [IntroScreenType] into a [ValueKey] and a screen [Widget].
extension on IntroScreenType {
  ValueKey<String> get key => switch (this) {
    IntroScreenType_SignUp() => const ValueKey("sign-up-screen"),
    IntroScreenType_UsernameOnboarding() => const ValueKey(
      "username-onboarding-screen",
    ),
    IntroScreenType_DeveloperSettings(field0: final screen) => ValueKey(
      "developer-settings-screen-$screen",
    ),
  };

  Widget get screen => switch (this) {
    IntroScreenType_SignUp() => const SignUpScreen(),
    IntroScreenType_UsernameOnboarding() => const UsernameOnboardingScreen(),
    IntroScreenType_DeveloperSettings(field0: final screen) => switch (screen) {
      DeveloperSettingsScreenType.root => const DeveloperSettingsScreen(),
      DeveloperSettingsScreenType.changeUser => const ChangeUserScreen(),
      DeveloperSettingsScreenType.logs => const LogsScreen(),
    },
  };
}

/// Convert [HomeNavigation] state into a list of pages.
extension on HomeNavigationState {
  ChatId? get openChatId => chatOpen ? chatId : null;

  List<MaterialPage> pages(ResponsiveScreenType screenType) {
    const homeScreenPage = NoAnimationPage(
      key: ValueKey("home-screen"),
      canPop: false,
      child: HomeScreen(),
    );
    return [
      homeScreenPage,
      if (createGroupOpen)
        const MaterialPage(
          key: ValueKey("create-group-screen"),
          child: CreateGroupScreen(),
        ),
      ...switch (userSettingsScreen) {
        null => [],
        UserSettingsScreenType.root => [
          const MaterialPage(
            key: ValueKey("user-settings-screen-root"),
            child: UserSettingsScreen(),
          ),
        ],
        UserSettingsScreenType.editDisplayName => [
          const MaterialPage(
            key: ValueKey("user-settings-screen-root"),
            child: UserSettingsScreen(),
          ),
          const MaterialPage(
            key: ValueKey("user-settings-screen-edit-display-name"),
            child: EditDisplayNameScreen(),
          ),
        ],
        UserSettingsScreenType.addUserHandle => [
          const MaterialPage(
            key: ValueKey("user-settings-screen-root"),
            child: UserSettingsScreen(),
          ),
          const MaterialPage(
            key: ValueKey("user-settings-screen-add-user-handle"),
            child: AddUserHandleScreen(),
          ),
        ],
        UserSettingsScreenType.help => [
          const MaterialPage(
            key: ValueKey("user-settings-screen-root"),
            child: UserSettingsScreen(),
          ),
          const MaterialPage(
            key: ValueKey("user-settings-screen-help"),
            child: HelpScreen(),
          ),
        ],
        UserSettingsScreenType.deleteAccount => [
          const MaterialPage(
            key: ValueKey("user-settings-screen-root"),
            child: UserSettingsScreen(),
          ),
          const MaterialPage(
            key: ValueKey("user-settings-screen-delete-account"),
            child: DeleteAccountScreen(),
          ),
        ],
      },
      if (openChatId != null && screenType == ResponsiveScreenType.mobile)
        const MaterialPage(key: ValueKey("chat-screen"), child: ChatScreen()),
      if (openChatId != null && chatDetailsOpen)
        const MaterialPage(
          key: ValueKey("chat-details-screen"),
          child: ChatDetailsScreen(),
        ),
      if (openChatId != null && chatDetailsOpen && groupMembersOpen)
        const MaterialPage(
          key: ValueKey("chat-group-members-screen"),
          child: GroupMembersScreen(),
        ),
      if (openChatId != null && chatDetailsOpen && memberDetails != null)
        const MaterialPage(
          key: ValueKey("chat-member-details-screen"),
          child: MemberDetailsScreen(),
        ),
      if (openChatId != null && chatDetailsOpen && addMembersOpen)
        const MaterialPage(
          key: ValueKey("add-members-screen"),
          child: AddMembersScreen(),
        ),
      ...switch (developerSettingsScreen) {
        null => [],
        DeveloperSettingsScreenType.root => [
          const MaterialPage(
            key: ValueKey("developer-settings-screen"),
            child: DeveloperSettingsScreen(),
          ),
        ],
        DeveloperSettingsScreenType.changeUser => [
          const MaterialPage(
            key: ValueKey("developer-settings-screen-root"),
            child: DeveloperSettingsScreen(),
          ),
          const MaterialPage(
            key: ValueKey("developer-settings-screen-change-user"),
            child: ChangeUserScreen(),
          ),
        ],
        DeveloperSettingsScreenType.logs => [
          const MaterialPage(
            key: ValueKey("developer-settings-screen-root"),
            child: DeveloperSettingsScreen(),
          ),
          const MaterialPage(
            key: ValueKey("developer-settings-screen-logs"),
            child: LogsScreen(),
          ),
        ],
      },
    ];
  }
}

class NoAnimationPage<T> extends MaterialPage<T> {
  const NoAnimationPage({
    super.name,
    super.canPop,
    required super.child,
    super.key,
  });

  @override
  Route<T> createRoute(BuildContext context) {
    return NoAnimationMaterialPageRoute<T>(
      settings: this,
      builder: (context) => child,
    );
  }
}

class NoAnimationMaterialPageRoute<T> extends MaterialPageRoute<T> {
  NoAnimationMaterialPageRoute({super.settings, required super.builder});

  @override
  Widget buildTransitions(
    BuildContext context,
    Animation<double> animation,
    Animation<double> secondaryAnimation,
    Widget child,
  ) {
    // return child without transition animation
    return child;
  }
}

/// A route which does not correspond to a page in the app.
///
/// Such a route is added by [`Navigator.push`] and does not correspond to a state in the
/// `NavigationState` inside `NavigationCubit`.
bool isPageless(Route<dynamic> route) => route.settings is! Page;<|MERGE_RESOLUTION|>--- conflicted
+++ resolved
@@ -56,7 +56,6 @@
   final GlobalKey<NavigatorState> _navigatorKey = GlobalKey<NavigatorState>();
 
   final PageStorageBucket _bucket = PageStorageBucket();
-  // final RouteTrackingObserver _routeTrackingObserver = RouteTrackingObserver();
 
   @override
   Widget build(BuildContext context) {
@@ -70,7 +69,6 @@
     // routing
     final List<MaterialPage> pages = switch (navigationState) {
       NavigationState_Intro(:final screens) => [
-<<<<<<< HEAD
         // The first screen is always the intro screen
         const MaterialPage(
           key: ValueKey("intro-screen"),
@@ -79,19 +77,6 @@
         ),
         for (final screenType in screens)
           MaterialPage(key: screenType.key, child: screenType.screen),
-=======
-        MaterialPage(
-          key: const IntroScreenType.intro().key,
-          canPop: false,
-          child: const IntroScreenType.intro().screen,
-        ),
-        for (final screenType in screens)
-          MaterialPage(
-            key: screenType.key,
-            canPop: true,
-            child: screenType.screen,
-          ),
->>>>>>> e4ea9076
       ],
       NavigationState_Home(:final home) => home.pages(screenType),
     };
@@ -104,7 +89,6 @@
       bucket: _bucket,
       child: Navigator(
         key: _navigatorKey,
-        // observers: [_routeTrackingObserver],
         pages: pages,
         // Note: onPopPage is deprecated, and instead we should use
         // onDidRemovePage. However, the latter does not allow to distinguish
