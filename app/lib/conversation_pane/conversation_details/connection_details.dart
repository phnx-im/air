--- conflicted
+++ resolved
@@ -28,16 +28,7 @@
           const SizedBox(height: _padding),
           FutureUserAvatar(
             size: 64,
-<<<<<<< HEAD
-            profile: conversation.userProfile(coreClient),
-=======
-            profile: () => coreClient.user.userProfile(
-              userName: conversation.conversationType.when(
-                  unconfirmedConnection: (e) => e,
-                  connection: (e) => e,
-                  group: () => ''),
-            ),
->>>>>>> 71a4146d
+            profile: () => conversation.userProfile(coreClient),
           ),
           const SizedBox(height: _padding),
           Text(
