# SPDX-FileCopyrightText: 2023 Phoenix R&D GmbH <hello@phnx.im>
#
# SPDX-License-Identifier: AGPL-3.0-or-later

[workspace]

members = ["backend", "server", "apiclient", "coreclient", "test_harness"]

[workspace.dependencies]
tls_codec = { version = "0.3.0", features = ["derive", "serde", "mls"] }

[patch.crates-io]
<<<<<<< HEAD
tls_codec = { git = 'https://github.com/RustCrypto/formats.git', rev = "3e65c66f4af19f22952200e3c5da3f035efe8e7a" }
=======
tls_codec = { git = 'https://github.com/RustCrypto/formats.git', rev = '3e65c66f4af19f22952200e3c5da3f035efe8e7a' }
>>>>>>> 7236e789
<|MERGE_RESOLUTION|>--- conflicted
+++ resolved
@@ -10,8 +10,4 @@
 tls_codec = { version = "0.3.0", features = ["derive", "serde", "mls"] }
 
 [patch.crates-io]
-<<<<<<< HEAD
-tls_codec = { git = 'https://github.com/RustCrypto/formats.git', rev = "3e65c66f4af19f22952200e3c5da3f035efe8e7a" }
-=======
-tls_codec = { git = 'https://github.com/RustCrypto/formats.git', rev = '3e65c66f4af19f22952200e3c5da3f035efe8e7a' }
->>>>>>> 7236e789
+tls_codec = { git = 'https://github.com/RustCrypto/formats.git', rev = '3e65c66f4af19f22952200e3c5da3f035efe8e7a' }