# SPDX-FileCopyrightText: 2023 Phoenix R&D GmbH <hello@phnx.im>
#
# SPDX-License-Identifier: AGPL-3.0-or-later

[workspace]
resolver = "2"

members = [
    "backend",
    "server",
    "apiclient",
    "coreclient",
    "test_harness",
    "common",
    "applogic",
    "protos",
]

[workspace.dependencies]
# internal dependencies
phnxcommon = { path = "./common" }
phnxprotos = { path = "./protos" }

uuid = "1.16.0"

sqlx = { version = "0.8.5", default-features = false, features = [
    "macros",
    "uuid",
    "chrono",
    "migrate",
    "bigdecimal",
    "runtime-tokio",
] }

mimi-room-policy = { git = "https://github.com/phnx-im/mimi-room-policy", rev = "fdb7c4bd7ad399e8244b3e7db13e120d5d646ad9" }

tls_codec = { version = "0.4.1", features = ["derive", "serde", "mls"] }

reqwest = { version = "^0.12", features = [
    "json",
    "rustls-tls-webpki-roots",
    "brotli",
    "http2",
    "charset",
], default-features = false }
chrono = { version = "0.4.38", features = ["serde"] }
thiserror = "2.0"
blake3 = { version = "1.8.2", features = ["neon"] }

privacypass = { git = "https://github.com/raphaelrobert/privacypass" }
privacypass-middleware = { git = "https://github.com/phnx-im/pp-middleware" }
openmls = { git = "https://github.com/openmls/openmls" }
openmls_memory_storage = { git = "https://github.com/openmls/openmls" }
openmls_rust_crypto = { git = "https://github.com/openmls/openmls" }
openmls_traits = { git = "https://github.com/openmls/openmls" }
mls-assist = { git = "https://github.com/phnx-im/mls-assist" }

tracing-subscriber = { version = "0.3", features = [
    "env-filter",
    "tracing-log",
    "parking_lot",
] }

tokio = { version = "1.18.2", features = ["macros"] }
tokio-stream = "0.1.17"
tokio-util = "0.7.13"
derive_more = { version = "0.99.19", features = ["from"] }

<<<<<<< HEAD
mimi_content = { git = "https://github.com/boxdot/mimi-content", rev = "6156ba9" }
=======
mimi_content = { git = "https://github.com/phnx-im/mimi-content", rev = "613510bbefb79f8f5328f9b8d14262f0661624aa" }
>>>>>>> 91769141

insta = { version = "1.42.1", features = ["json"] }

# grpc/protobuf
prost = "0.13.5"
tonic = { version = "0.13.0", features = ["tls-ring", "tls-webpki-roots"] }
tonic-build = "0.13.0"
tower-http = { version = "0.6.2", features = ["trace"] }

[patch.crates-io]
# PR: <https://github.com/RustCrypto/formats/pull/1656/files>
tls_codec = { git = "https://github.com/boxdot/formats", rev = "9846c69f91e732b493dcccf92f4c163bfc711b7d" }
# PR: <https://github.com/benwis/tower-governor/pull/53>
tower_governor = { git = "https://github.com/boxdot/tower-governor", rev = "556d9f8" }

[profile.release]
strip = true
lto = true
codegen-units = 1<|MERGE_RESOLUTION|>--- conflicted
+++ resolved
@@ -61,17 +61,13 @@
     "parking_lot",
 ] }
 
+
+mimi_content = { git = "https://github.com/phnx-im/mimi-content", rev = "613510bbefb79f8f5328f9b8d14262f0661624aa" }
+
 tokio = { version = "1.18.2", features = ["macros"] }
 tokio-stream = "0.1.17"
 tokio-util = "0.7.13"
 derive_more = { version = "0.99.19", features = ["from"] }
-
-<<<<<<< HEAD
-mimi_content = { git = "https://github.com/boxdot/mimi-content", rev = "6156ba9" }
-=======
-mimi_content = { git = "https://github.com/phnx-im/mimi-content", rev = "613510bbefb79f8f5328f9b8d14262f0661624aa" }
->>>>>>> 91769141
-
 insta = { version = "1.42.1", features = ["json"] }
 
 # grpc/protobuf
