--- conflicted
+++ resolved
@@ -26,12 +26,7 @@
 tracing = { version = "0.1.35", features = ["log"] }
 thiserror = { workspace = true }
 chrono = { version = "0.4", features = ["serde"] }
-<<<<<<< HEAD
-argon2 = "0.5.3"
-=======
-async-trait = "0.1.0"
 argon2 = { version = "0.5.3", features = ["std"] }
->>>>>>> 3dd16d0c
 
 # Workspace dependencies
 mls-assist = { workspace = true }
