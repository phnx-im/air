// SPDX-FileCopyrightText: 2023 Phoenix R&D GmbH <hello@phnx.im>
//
// SPDX-License-Identifier: AGPL-3.0-or-later

use mls_assist::openmls_traits::types::HpkeCiphertext;

use tls_codec::{Serialize as TlsSerializeTrait, TlsDeserializeBytes, TlsSerialize, TlsSize};

use serde::{Deserialize, Serialize};

use crate::{
    credentials::{
        AsCredential, AsIntermediateCredential, ClientCredential, ClientCredentialPayload,
        CredentialFingerprint,
        keys::{ClientKeyType, ClientSignature},
    },
    crypto::{
        ConnectionEncryptionKey, RatchetEncryptionKey,
<<<<<<< HEAD
        ear::{Ciphertext, EarDecryptable, EarEncryptable, keys::RatchetKey},
=======
        ear::Ciphertext,
>>>>>>> d988fae0
        kdf::keys::RatchetSecret,
        signatures::signable::{Signable, SignedStruct, VerifiedStruct},
    },
    time::ExpirationData,
};

use super::{
    MlsInfraVersion,
    client_as_out::{EncryptedUserProfile, VerifiableConnectionPackage},
};

mod private_mod {
    #[derive(Default)]
    pub struct Seal;
}

#[derive(Debug, Clone, PartialEq, Eq, TlsSerialize, TlsSize, Serialize, Deserialize)]
pub struct ConnectionPackageTbs {
    pub protocol_version: MlsInfraVersion,
    pub encryption_key: ConnectionEncryptionKey,
    pub lifetime: ExpirationData,
    pub client_credential: ClientCredential,
}

impl ConnectionPackageTbs {
    pub fn new(
        protocol_version: MlsInfraVersion,
        encryption_key: ConnectionEncryptionKey,
        lifetime: ExpirationData,
        client_credential: ClientCredential,
    ) -> Self {
        Self {
            protocol_version,
            encryption_key,
            lifetime,
            client_credential,
        }
    }
}

#[derive(Debug, Clone, PartialEq, Eq, TlsSerialize, TlsSize, Serialize, Deserialize)]
pub struct ConnectionPackage {
    payload: ConnectionPackageTbs,
    signature: ClientSignature,
}

impl ConnectionPackage {
    pub fn new(payload: ConnectionPackageTbs, signature: ClientSignature) -> Self {
        Self { payload, signature }
    }

    pub fn into_parts(self) -> (ConnectionPackageTbs, ClientSignature) {
        (self.payload, self.signature)
    }

    pub fn client_credential(&self) -> &ClientCredential {
        &self.payload.client_credential
    }

    pub fn encryption_key(&self) -> &ConnectionEncryptionKey {
        &self.payload.encryption_key
    }

    pub fn client_credential_signer_fingerprint(&self) -> &CredentialFingerprint {
        self.payload.client_credential.signer_fingerprint()
    }

    #[cfg(feature = "test_utils")]
    pub fn new_for_test(payload: ConnectionPackageTbs, signature: ClientSignature) -> Self {
        Self { payload, signature }
    }
}

impl VerifiedStruct<VerifiableConnectionPackage> for ConnectionPackage {
    type SealingType = private_mod::Seal;

    fn from_verifiable(verifiable: VerifiableConnectionPackage, _seal: Self::SealingType) -> Self {
        Self {
            payload: verifiable.payload,
            signature: verifiable.signature,
        }
    }
}

impl Signable for ConnectionPackageTbs {
    type SignedOutput = ConnectionPackage;

    fn unsigned_payload(&self) -> Result<Vec<u8>, tls_codec::Error> {
        self.tls_serialize_detached()
    }

    fn label(&self) -> &str {
        "ConnectionPackage"
    }
}

impl SignedStruct<ConnectionPackageTbs, ClientKeyType> for ConnectionPackage {
    fn from_payload(payload: ConnectionPackageTbs, signature: ClientSignature) -> Self {
        Self { payload, signature }
    }
}

// === User ===

#[derive(Debug)]
pub struct RegisterUserParams {
    pub client_payload: ClientCredentialPayload,
    pub queue_encryption_key: RatchetEncryptionKey,
    pub initial_ratchet_secret: RatchetSecret,
    pub encrypted_user_profile: EncryptedUserProfile,
}

#[derive(Debug)]
pub struct RegisterUserResponse {
    pub client_credential: ClientCredential,
}

// === Client ===

#[derive(Debug)]
pub struct EncryptedFriendshipPackageCtype;
pub type EncryptedFriendshipPackage = Ciphertext<EncryptedFriendshipPackageCtype>;

#[derive(Debug, TlsDeserializeBytes, TlsSerialize, TlsSize)]
pub struct EncryptedConnectionOffer {
    ciphertext: HpkeCiphertext,
}

impl EncryptedConnectionOffer {
    pub fn into_ciphertext(self) -> HpkeCiphertext {
        self.ciphertext
    }
}

impl AsRef<HpkeCiphertext> for EncryptedConnectionOffer {
    fn as_ref(&self) -> &HpkeCiphertext {
        &self.ciphertext
    }
}

impl From<HpkeCiphertext> for EncryptedConnectionOffer {
    fn from(ciphertext: HpkeCiphertext) -> Self {
        Self { ciphertext }
    }
}

<<<<<<< HEAD
pub type AsQueueRatchet = QueueRatchet<EncryptedAsQueueMessageCtype, AsQueueMessagePayload>;

#[derive(Debug, TlsSerialize, TlsDeserializeBytes, TlsSize, Clone)]
#[repr(u8)]
pub enum AsQueueMessageType {
    EncryptedConnectionEstablishmentPackage,
}

#[derive(Debug, TlsSerialize, TlsDeserializeBytes, TlsSize, Clone)]
pub struct AsQueueMessagePayload {
    pub message_type: AsQueueMessageType,
    pub payload: Vec<u8>,
}

impl AsQueueMessagePayload {
    pub fn extract(self) -> Result<ExtractedAsQueueMessagePayload, tls_codec::Error> {
        let message = match self.message_type {
            AsQueueMessageType::EncryptedConnectionEstablishmentPackage => {
                let cep = EncryptedConnectionEstablishmentPackage::tls_deserialize_exact_bytes(
                    &self.payload,
                )?;
                ExtractedAsQueueMessagePayload::EncryptedConnectionEstablishmentPackage(cep)
            }
        };
        Ok(message)
    }
}

impl TryFrom<EncryptedConnectionEstablishmentPackage> for AsQueueMessagePayload {
    type Error = tls_codec::Error;

    fn try_from(value: EncryptedConnectionEstablishmentPackage) -> Result<Self, Self::Error> {
        Ok(Self {
            message_type: AsQueueMessageType::EncryptedConnectionEstablishmentPackage,
            payload: value.tls_serialize_detached()?,
        })
    }
}

pub enum ExtractedAsQueueMessagePayload {
    EncryptedConnectionEstablishmentPackage(EncryptedConnectionEstablishmentPackage),
}

impl EarEncryptable<RatchetKey, EncryptedAsQueueMessageCtype> for AsQueueMessagePayload {}
impl EarDecryptable<RatchetKey, EncryptedAsQueueMessageCtype> for AsQueueMessagePayload {}

=======
>>>>>>> d988fae0
// === Anonymous requests ===

#[derive(Debug)]
pub struct AsCredentialsParams {}

#[derive(Debug)]
pub struct AsCredentialsResponse {
    pub as_credentials: Vec<AsCredential>,
    pub as_intermediate_credentials: Vec<AsIntermediateCredential>,
    pub revoked_credentials: Vec<CredentialFingerprint>,
}<|MERGE_RESOLUTION|>--- conflicted
+++ resolved
@@ -16,11 +16,7 @@
     },
     crypto::{
         ConnectionEncryptionKey, RatchetEncryptionKey,
-<<<<<<< HEAD
-        ear::{Ciphertext, EarDecryptable, EarEncryptable, keys::RatchetKey},
-=======
         ear::Ciphertext,
->>>>>>> d988fae0
         kdf::keys::RatchetSecret,
         signatures::signable::{Signable, SignedStruct, VerifiedStruct},
     },
@@ -167,55 +163,6 @@
     }
 }
 
-<<<<<<< HEAD
-pub type AsQueueRatchet = QueueRatchet<EncryptedAsQueueMessageCtype, AsQueueMessagePayload>;
-
-#[derive(Debug, TlsSerialize, TlsDeserializeBytes, TlsSize, Clone)]
-#[repr(u8)]
-pub enum AsQueueMessageType {
-    EncryptedConnectionEstablishmentPackage,
-}
-
-#[derive(Debug, TlsSerialize, TlsDeserializeBytes, TlsSize, Clone)]
-pub struct AsQueueMessagePayload {
-    pub message_type: AsQueueMessageType,
-    pub payload: Vec<u8>,
-}
-
-impl AsQueueMessagePayload {
-    pub fn extract(self) -> Result<ExtractedAsQueueMessagePayload, tls_codec::Error> {
-        let message = match self.message_type {
-            AsQueueMessageType::EncryptedConnectionEstablishmentPackage => {
-                let cep = EncryptedConnectionEstablishmentPackage::tls_deserialize_exact_bytes(
-                    &self.payload,
-                )?;
-                ExtractedAsQueueMessagePayload::EncryptedConnectionEstablishmentPackage(cep)
-            }
-        };
-        Ok(message)
-    }
-}
-
-impl TryFrom<EncryptedConnectionEstablishmentPackage> for AsQueueMessagePayload {
-    type Error = tls_codec::Error;
-
-    fn try_from(value: EncryptedConnectionEstablishmentPackage) -> Result<Self, Self::Error> {
-        Ok(Self {
-            message_type: AsQueueMessageType::EncryptedConnectionEstablishmentPackage,
-            payload: value.tls_serialize_detached()?,
-        })
-    }
-}
-
-pub enum ExtractedAsQueueMessagePayload {
-    EncryptedConnectionEstablishmentPackage(EncryptedConnectionEstablishmentPackage),
-}
-
-impl EarEncryptable<RatchetKey, EncryptedAsQueueMessageCtype> for AsQueueMessagePayload {}
-impl EarDecryptable<RatchetKey, EncryptedAsQueueMessageCtype> for AsQueueMessagePayload {}
-
-=======
->>>>>>> d988fae0
 // === Anonymous requests ===
 
 #[derive(Debug)]
