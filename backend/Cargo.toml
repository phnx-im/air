--- conflicted
+++ resolved
@@ -33,12 +33,7 @@
 tokio-util.workspace = true
 chrono = { workspace = true }
 futures-util = "0.3.31"
-<<<<<<< HEAD
-sha2 = "0.10"
-=======
-chrono = "0.4"
 sha2 = { workspace = true }
->>>>>>> f11ca010
 displaydoc = "0.2.5"
 prost.workspace = true
 base64 = "0.22.1"
