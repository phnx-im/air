--- conflicted
+++ resolved
@@ -10,14 +10,9 @@
 };
 use tls_codec::DeserializeBytes;
 
-<<<<<<< HEAD
-use crate::messages::client_ds::{
-    InfraAadMessage, InfraAadPayload, QueueMessagePayload, UpdateClientParams,
-=======
 use crate::messages::{
-    client_ds::{QueueMessagePayload, UpdateClientParams, UpdateClientParamsAad},
+    client_ds::{InfraAadMessage, InfraAadPayload, UpdateClientParams},
     intra_backend::DsFanOutPayload,
->>>>>>> 38830ed7
 };
 
 use super::{
@@ -149,13 +144,7 @@
         }
 
         // Finally, we create the message for distribution.
-<<<<<<< HEAD
         let c2c_message = params.commit.into();
-=======
-        let c2c_message = DsFanOutPayload::QueueMessage(QueueMessagePayload {
-            payload: params.commit.message_bytes,
-        });
->>>>>>> 38830ed7
 
         Ok(c2c_message)
     }
