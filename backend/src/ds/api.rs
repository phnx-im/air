// SPDX-FileCopyrightText: 2023 Phoenix R&D GmbH <hello@phnx.im>
//
// SPDX-License-Identifier: AGPL-3.0-or-later

//! This module contains the public API of the delivery service (DS) module.
//! While the DS also contains some rate-limiting functionality, it should only
//! be used behind a rate-limiting module.
//!
//! NOTE: This document and the API stubs in this module represent a work in
//! progress and will likely change in their details. However, barring the
//! discovery of a major flaw in the current design, the general design of the
//! DS should remain the same.
//!
//! TODO: Write this with a low-metadata flag in mind that changes if missing
//! links and EID information are stored encrypted and separately.
//!
//! # Overview
//!
//! The main task of the delivery service is to distribute messages sent by
//! clients in the context of an MLS group to the members of said group
//! represented by each member's queueing service.
//!
//! To do this robustly, prevent the accumulation of metadata associated with
//! individual users and their devices and to prevent group-level
//! denial-of-service attacks, the delivery service has to keep some additional
//! state and perform a few checks with each message received.
//!
//! The DS also performs the secondary task of keeping track of the state of a
//! given group well enough to provide joiners with enough information to join
//! the group via an external commit.
//!
//! # Encryption at rest (EAR)
//!
//! The metadata that the DS has to store to fulfill its functionality is
//! encrypted at rest using keys which the clients provide when querying an API
//! endpoint of the DS.
//!
//! The EAR key is ratcheted forward and injected with a fresh secret with every
//! commit. The fresh secret is provided by the committer in the AAD of its
//! query such that the server and all other group members can compute the new
//! key.
//!
//! TODO: Add note about key-committing encryption scheme.
//!
//! # State expiration
//!
//! TODO: Explain how each state has a time-stamp that is updated whenever the
//! state is accessed. Also clean-up of pieces of state that have not been used
//! for a certain period of time.
//!
//! # Group State
//!
//! The delivery service requires clients to communicate using MLS plaintexts
//! for a number of reasons.
//!
//! * To perform validity checks on incoming messages (especially commits)
//! * To be able to provide a GroupInfo object to joiners that want to join via
//!   an external commit without requiring committers to send a full GroupInfo
//!   every time
//! * To authenticate messages by the individual group members via the signature
//!   key in the key package of the respective member
//!
//! ## Pseudonymous LeafNodes
//!
//! To avoid having to store the identity of individual group members, group
//! members can use pseudonymous LeafNodes. A Pseudonymous LeafNodes does not
//! contain a Credential with the client's real Client- and UserID, but instead
//! contains a pseudonymous (random) Client- and UserID. Since the DS should be
//! able to enforce group policies and thus needs to know which clients belong
//! to which user (at least in the context of an individual group), the
//! pseudonymous UserID needs to be the same for all clients of a given user in
//! a given group.
//!
//! ## Missing link certificate chains
//!
//! Group members (and especially newly joining group members) still need to be
//! able to authenticate all other members of a given group. This is achieved by
//! the DS keeping an encrypted "missing link certificate chains" for each group
//! member, which contains the key with which the pseudonymous credential is
//! signed and which is in turn signed by the client's (intermediate) client
//! key.
//!
//! The encrypted missing link certificate chains need to be stored by the DS
//! twice, each time encrypted under a different symmetric key with overlapping
//! validity periods. This is to allow key rotations in the asynchronous
//! setting.
//!
//! When an old key expires, the next committer uploads new ciphertexts
//! encrypted under a group key derived from the key schedule of the old epoch.
//!
//! Whenever a new member joins the group, the adding group member needs to
//! include the decryption key in the Welcome, so that new group members can
//! authenticate existing ones.
//!
//! ## Evolving identity state
//!
//! To fully authenticate existing group members, new group members need the
//! Evolving Identity state of the existing group members.
//!
//! Thus, in addition to the encrypted missing link credential, the DS stores
//! the evolving identity state of each group member encrypted using the same
//! key rotation scheme, such that new group members can fully authenticate
//!
//! ## Queue information
//!
//! When receiving a message from a client, the DS main functionality is the
//! delivery of the message to its recipients. It thus needs to store a QueueID
//! for each member of each group.
//!
//! To this end, the DS keeps an additional record for each LeafNode, which
//! contains the QueueID that the corresponding member wishes to use for this
//! group, along with other information such as an authentication key that the
//! DS can use to prove to the queuing service (QS) that it is authorized to
//! enqueue messages in this particular queue.
//!
//! For new members that are added via a Welcome, the QueueID and corresponding
//! information needs to be present in the KeyPackage encrypted asymmetrically
//! under the private key the DS uses for this purpose.
//!
//! TODO: This is problematic, as the QueueID and other information is not
//! encrypted at rest here. Since it's (intended to be) temporary, maybe this is
//! not a problem?
//!
//! TODO: We should explain the generation of QueueIDs and temporary QueueIDs in
//! another place that we can link to here.
//!
//! # Welcome message delivery
//!
//! The DS does not provide an API endpoint for Welcome message delivery.
//! Instead, clients that invite new group members should send the messages via
//! their connection group.
//!
//! TODO: Add link to an explanation of a connection group.
//!
//! # Pseudonym-based rate-limiting
//!
//! TODO: Explain pseudonym-based rate limiting
//!
//! # Metadata on the DS
//!
//! TODO: Discuss here what the data in the group state actually reveals about
//! the individual members.
//!
//! # Message format
//!
//! TODO: Discuss message format here or point to a discussion of what the
//! message format looks like.
//!

use mls_assist::{
    group::Group,
    openmls::{
        prelude::{group_info::GroupInfo, GroupId, MlsMessageInBody, Sender},
        treesync::RatchetTree,
    },
};
use tls_codec::{Serialize, TlsSerialize, TlsSize};
use uuid::Uuid;

use phnxtypes::{
    credentials::EncryptedClientCredential,
    crypto::{
        ear::{keys::EncryptedSignatureEarKey, EarDecryptable, EarEncryptable},
        signatures::{keys::LeafVerifyingKeyRef, signable::Verifiable},
    },
<<<<<<< HEAD
    identifiers::QualifiedGroupId,
    messages::client_ds::{
        CreateGroupParams, DsRequestParams, DsSender, VerifiableClientToDsMessage,
=======
    messages::{
        client_ds::{
            CreateGroupParams, DsMessageTypeIn, DsRequestParams, DsSender,
            VerifiableClientToDsMessage,
        },
        intra_backend::{DsFanOutMessage, DsFanOutPayload},
>>>>>>> 566e3908
    },
};

use crate::{
    messages::intra_backend::{DsFanOutMessage, DsFanOutPayload},
    qs::QsConnector,
};

use super::{
    errors::DsProcessingError,
    group_state::{DsGroupState, SerializableDsGroupState},
    DsStorageProvider, LoadState,
};

pub const USER_EXPIRATION_DAYS: i64 = 90;

pub struct DsApi {}

impl DsApi {
    pub async fn process<Dsp: DsStorageProvider, Q: QsConnector>(
        ds_storage_provider: &Dsp,
        qs_connector: &Q,
        message: DsMessageTypeIn,
    ) -> Result<DsProcessResponse, DsProcessingError> {
        match message {
            DsMessageTypeIn::Group(group_message) => {
                Self::process_group_message(ds_storage_provider, qs_connector, group_message).await
            }
            DsMessageTypeIn::NonGroup => {
                Self::request_group_id(ds_storage_provider)
                    .await
                    .map_err(|_| {
                        tracing::warn!("Could not generate group id");
                        DsProcessingError::StorageError
                    })
            }
        }
    }

    pub async fn process_group_message<Dsp: DsStorageProvider, Q: QsConnector>(
        ds_storage_provider: &Dsp,
        qs_connector: &Q,
        message: VerifiableClientToDsMessage,
    ) -> Result<DsProcessResponse, DsProcessingError> {
        let group_id = message.group_id().clone();
        let ear_key = message.ear_key().clone();

        // Depending on the message, either decrypt an encrypted group state or
        // create a new one.
        let mut group_state = match ds_storage_provider.load_group_state(&group_id).await {
            LoadState::Success(encrypted_group_state) => {
                SerializableDsGroupState::decrypt(&ear_key, &encrypted_group_state)
                    .map_err(|_| DsProcessingError::CouldNotDecrypt)?
                    .into()
            }
            LoadState::Reserved(_time_stamp) => {
                if let Some(create_group_params) = message.create_group_params() {
                    let CreateGroupParams {
                        group_id: _,
                        leaf_node,
                        encrypted_client_credential,
                        encrypted_signature_ear_key,
                        creator_client_reference: creator_queue_config,
                        creator_user_auth_key,
                        group_info,
                    } = create_group_params;
                    let group_info = match group_info.clone().extract() {
                        MlsMessageInBody::GroupInfo(group_info) => group_info,
                        MlsMessageInBody::PublicMessage(_)
                        | MlsMessageInBody::PrivateMessage(_)
                        | MlsMessageInBody::Welcome(_)
                        | MlsMessageInBody::KeyPackage(_) => {
                            return Err(DsProcessingError::InvalidMessage)
                        }
                    };
                    let group_state = Group::new(group_info.clone(), leaf_node.clone())
                        .map_err(|_| DsProcessingError::InvalidMessage)?;
                    DsGroupState::new(
                        group_state,
                        creator_user_auth_key.clone(),
                        encrypted_client_credential.clone(),
                        encrypted_signature_ear_key.clone(),
                        creator_queue_config.clone(),
                    )
                } else {
                    tracing::warn!("Group reserved");
                    return Err(DsProcessingError::GroupNotFound);
                }
            }
            LoadState::NotFound | LoadState::Expired => {
                tracing::warn!("Group not found or expired");
                return Err(DsProcessingError::GroupNotFound);
            }
        };

        // Verify the message.
        let verified_message: DsRequestParams = match message.sender() {
            DsSender::LeafIndex(leaf_index) => {
                let verifying_key: LeafVerifyingKeyRef = group_state
                    .group()
                    .leaf(leaf_index)
                    .ok_or(DsProcessingError::UnknownSender)?
                    .signature_key()
                    .into();
                message
                    .verify(&verifying_key)
                    .map_err(|_| DsProcessingError::InvalidSignature)?
            }
            DsSender::LeafSignatureKey(verifying_key) => message
                .verify(&LeafVerifyingKeyRef::from(&verifying_key))
                .map_err(|_| DsProcessingError::InvalidSignature)?,
            DsSender::UserKeyHash(user_key_hash) => {
                let verifying_key =
                // If the message is a join connection group message, it's okay
                // to pull the key directly from the request parameters, since
                // join connection group messages are self-authenticated.
                    if let Some(user_auth_key) = message.join_connection_group_sender() {
                        user_auth_key
                    } else {
                        group_state
                            .get_user_key(&user_key_hash)
                            .ok_or(DsProcessingError::UnknownSender)?
                    }
                    .clone();
                message
                    .verify(&verifying_key)
                    .map_err(|_| DsProcessingError::InvalidSignature)?
            }
            DsSender::Anonymous => message
                .extract_without_verification()
                .ok_or(DsProcessingError::InvalidSenderType)?,
        };

        let sender = verified_message.mls_sender().cloned();

        // We always want to distribute to all members that are group members
        // before the message is processed (except the sender).
        let sender_index_option = match verified_message.ds_sender() {
            DsSender::LeafIndex(leaf_index) => Some(leaf_index),
            DsSender::LeafSignatureKey(verifying_key) => {
                let index = group_state
                    .group
                    .members()
                    .find_map(|m| {
                        if m.signature_key == verifying_key.as_slice() {
                            Some(m.index)
                        } else {
                            None
                        }
                    })
                    .ok_or(DsProcessingError::UnknownSender)?;
                Some(index)
            }
            DsSender::UserKeyHash(_) => {
                if let Some(Sender::Member(leaf_index)) = sender {
                    Some(leaf_index)
                } else {
                    None
                }
            }
            // None is fine here, since all messages that are meant for
            // distribution have some form of authentication.
            DsSender::Anonymous => None,
        };
        let destination_clients: Vec<_> = group_state
            .client_profiles
            .iter()
            .filter_map(|(client_index, client_profile)| {
                if let Some(sender_index) = sender_index_option {
                    if &sender_index == client_index {
                        None
                    } else {
                        Some(client_profile.client_queue_config.clone())
                    }
                } else {
                    Some(client_profile.client_queue_config.clone())
                }
            })
            .collect();

        let mut group_state_has_changed = true;
        // For now, we just process directly.
        // TODO: We might want to realize this via a trait.
        let (ds_fanout_payload, response_option, fan_out_messages) = match verified_message {
            // ======= Non-Commiting Endpoints =======
            DsRequestParams::WelcomeInfo(welcome_info_params) => {
                let ratchet_tree = group_state
                    .welcome_info(welcome_info_params)
                    .ok_or(DsProcessingError::NoWelcomeInfoFound)?;
                (
                    None,
                    Some(DsProcessResponse::WelcomeInfo(ratchet_tree.clone())),
                    None,
                )
            }
            DsRequestParams::CreateGroupParams(_) => (None, None, None),
            DsRequestParams::UpdateQsClientReference(update_queue_info_params) => {
                group_state
                    .update_queue_config(update_queue_info_params)
                    .map_err(|_| DsProcessingError::UnknownSender)?;
                (None, None, None)
            }
            DsRequestParams::ExternalCommitInfo(_) => {
                group_state_has_changed = false;
                (
                    None,
                    Some(DsProcessResponse::ExternalCommitInfo(
                        group_state.external_commit_info(),
                    )),
                    None,
                )
            }
            DsRequestParams::ConnectionGroupInfo(_) => {
                group_state_has_changed = false;
                (
                    None,
                    Some(DsProcessResponse::ExternalCommitInfo(
                        group_state.external_commit_info(),
                    )),
                    None,
                )
            }
            // ======= Committing Endpoints =======
            DsRequestParams::AddUsers(add_users_params) => {
                // This function is async and needs the qs provider, because it
                // needs to fetch the verifying keys from the QS of all added
                // users.
                let (c2c_message, welcome_bundles) = group_state
                    .add_users(add_users_params, &ear_key, qs_connector)
                    .await?;
                (Some(c2c_message), None, Some(welcome_bundles))
            }
            DsRequestParams::RemoveUsers(remove_users_params) => {
                let c2c_message = group_state.remove_users(remove_users_params)?;
                (Some(c2c_message), None, None)
            }
            DsRequestParams::UpdateClient(update_client_params) => {
                let c2c_message = group_state.update_client(update_client_params)?;
                (Some(c2c_message), None, None)
            }
            DsRequestParams::AddClients(add_clients_params) => {
                let (c2c_message, welcome_bundles) =
                    group_state.add_clients(add_clients_params, &ear_key)?;
                (Some(c2c_message), None, Some(welcome_bundles))
            }
            DsRequestParams::RemoveClients(remove_clients_params) => {
                let c2c_message = group_state.remove_clients(remove_clients_params)?;
                (Some(c2c_message), None, None)
            }
            // ======= Externally Committing Endpoints =======
            DsRequestParams::JoinGroup(join_group_params) => {
                let c2c_message = group_state.join_group(join_group_params)?;
                (Some(c2c_message), None, None)
            }
            DsRequestParams::JoinConnectionGroup(join_connection_group_params) => {
                let c2c_message =
                    group_state.join_connection_group(join_connection_group_params)?;
                (Some(c2c_message), None, None)
            }
            DsRequestParams::ResyncClient(resync_client_params) => {
                let c2c_message = group_state.resync_client(resync_client_params)?;
                (Some(c2c_message), None, None)
            }
            DsRequestParams::DeleteGroup(delete_group) => {
                let c2c_message = group_state.delete_group(delete_group)?;
                (Some(c2c_message), None, None)
            }
            // ======= Proposal Endpoints =======
            DsRequestParams::SelfRemoveClient(self_remove_client_params) => {
                let c2c_message = group_state.self_remove_client(self_remove_client_params)?;
                (Some(c2c_message), None, None)
            }
            // ======= Sending messages =======
            DsRequestParams::SendMessage(send_message_params) => {
                // There is nothing to process here, so we just stick the
                // message into a QueueMessagePayload for distribution.
                group_state_has_changed = false;
                let c2c_message = send_message_params
                    .message
                    .into_serialized_mls_message()
                    .into();
                (Some(c2c_message), None, None)
            }
            // ======= Events =======
            DsRequestParams::DispatchEvent(dispatch_event_params) => {
                let c2c_message = DsFanOutPayload::EventMessage(dispatch_event_params.event);
                (Some(c2c_message), None, None)
            }
        };

        // TODO: We could optimize here by only re-encrypting and persisting the
        // group state if it has actually changed.

        if group_state_has_changed {
            let group_id = group_state
                .group()
                .group_info()
                .group_context()
                .group_id()
                .clone();
            // ... before we distribute the message, we encrypt ...
            let encrypted_group_state = Into::<SerializableDsGroupState>::into(group_state)
                .encrypt(&ear_key)
                .map_err(|e| {
                    tracing::error!("Could not encrypt group state: {:?}", e);
                    DsProcessingError::CouldNotEncrypt
                })?;

            // ... and store the modified group state.
            ds_storage_provider
                .save_group_state(&group_id, encrypted_group_state)
                .await
                .map_err(|_| DsProcessingError::StorageError)?;
        }

        // Distribute FanOutMessages
        if let Some(c2c_message) = ds_fanout_payload {
            for client_reference in destination_clients {
                let ds_fan_out_msg = DsFanOutMessage {
                    payload: c2c_message.clone(),
                    client_reference,
                };

                qs_connector.dispatch(ds_fan_out_msg).await.map_err(|e| {
                    tracing::warn!("Could not distribute message: {:?}", e);
                    DsProcessingError::DistributionError
                })?;
            }
        }

        // Distribute WelcomeBundles
        if let Some(fan_out_messages) = fan_out_messages {
            for message in fan_out_messages {
                qs_connector
                    .dispatch(message)
                    .await
                    .map_err(|_| DsProcessingError::DistributionError)?;
            }
        }

        Ok(response_option.unwrap_or(DsProcessResponse::Ok))
    }

    async fn generate_group_id<Dsp: DsStorageProvider>(ds_storage_provider: &Dsp) -> GroupId {
        let id = Uuid::new_v4().to_bytes_le();
        let owning_domain = ds_storage_provider.own_domain().await;
        let qgid = QualifiedGroupId {
            group_id: id,
            owning_domain,
        };
        GroupId::from_slice(&qgid.tls_serialize_detached().unwrap())
    }

    pub async fn request_group_id<Dsp: DsStorageProvider>(
        ds_storage_provider: &Dsp,
    ) -> Result<DsProcessResponse, Dsp::StorageError> {
        let mut group_id = Self::generate_group_id(ds_storage_provider).await;
        while !ds_storage_provider.reserve_group_id(&group_id).await? {
            group_id = Self::generate_group_id(ds_storage_provider).await;
        }
        Ok(DsProcessResponse::GroupId(group_id))
    }
}

#[derive(Debug, TlsSerialize, TlsSize)]
pub struct ExternalCommitInfo {
    pub group_info: GroupInfo,
    pub ratchet_tree: RatchetTree,
    pub encrypted_client_info: Vec<Option<(EncryptedClientCredential, EncryptedSignatureEarKey)>>,
}

#[derive(Debug, TlsSerialize, TlsSize)]
#[repr(u8)]
pub enum DsProcessResponse {
    Ok,
    WelcomeInfo(RatchetTree),
    ExternalCommitInfo(ExternalCommitInfo),
    GroupId(GroupId),
}<|MERGE_RESOLUTION|>--- conflicted
+++ resolved
@@ -163,18 +163,9 @@
         ear::{keys::EncryptedSignatureEarKey, EarDecryptable, EarEncryptable},
         signatures::{keys::LeafVerifyingKeyRef, signable::Verifiable},
     },
-<<<<<<< HEAD
     identifiers::QualifiedGroupId,
     messages::client_ds::{
-        CreateGroupParams, DsRequestParams, DsSender, VerifiableClientToDsMessage,
-=======
-    messages::{
-        client_ds::{
-            CreateGroupParams, DsMessageTypeIn, DsRequestParams, DsSender,
-            VerifiableClientToDsMessage,
-        },
-        intra_backend::{DsFanOutMessage, DsFanOutPayload},
->>>>>>> 566e3908
+        CreateGroupParams, DsMessageTypeIn, DsRequestParams, DsSender, VerifiableClientToDsMessage,
     },
 };
 
