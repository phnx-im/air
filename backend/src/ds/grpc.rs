--- conflicted
+++ resolved
@@ -651,28 +651,6 @@
             .ok_or_missing_field("group_state_ear_key")?
             .try_ref_into()?;
 
-<<<<<<< HEAD
-        let (group_data, mut group_state) = self.load_group_state(&qgid, &ear_key).await?;
-
-        let params = JoinConnectionGroupParams {
-            external_commit,
-            qs_client_reference: request
-                .qs_client_reference
-                .ok_or_missing_field("qs_client_reference")?
-                .try_into()?,
-        };
-
-        let destination_clients: Vec<_> = group_state.destination_clients().collect();
-        let group_message = group_state.join_connection_group(params)?;
-
-        // Since this is a commit, clear out proposals.
-        group_state.proposals.clear();
-
-        self.update_group_data(group_data, group_state, &ear_key)
-            .await?;
-
-=======
->>>>>>> a5e75290
         let timestamp = self
             .update_group_state_without_verification(
                 &qgid,
@@ -689,6 +667,8 @@
                     let destination_clients: Vec<_> = group_state.destination_clients().collect();
                     let group_message = group_state.join_connection_group(params)?;
 
+                    group_state.proposals.clear();
+
                     let timestamp = self
                         .fan_out_message_without_notifications(group_message, destination_clients)
                         .await;
@@ -714,34 +694,6 @@
             .ok_or_missing_field("signature")?;
 
         let sender_index: LeafNodeIndex = request
-<<<<<<< HEAD
-            .sender_index
-            .ok_or_missing_field("sender_index")?
-            .into();
-
-        let LeafVerificationData {
-            ear_key,
-            group_data,
-            mut group_state,
-            sender_index,
-            message: external_commit,
-            ..
-        } = self
-            .leaf_verify_with_sender::<_, ResyncPayload>(request, Some(sender_index))
-            .await?;
-
-        let destination_clients: Vec<_> = group_state
-            .other_destination_clients(sender_index)
-            .collect();
-
-        let group_message = group_state.resync_client(external_commit, sender_index)?;
-
-        // Since this is a commit, clear out proposals.
-        group_state.proposals.clear();
-
-        self.update_group_data(group_data, group_state, &ear_key)
-            .await?;
-=======
             .payload
             .as_ref()
             .ok_or_missing_field("payload")?
@@ -752,7 +704,6 @@
         //let ear_key = request.ear_key()?;
         //let message = request.message()?;
         //let qgid = message.validated_qgid(self.ds.own_domain())?;
->>>>>>> a5e75290
 
         let timestamp = self
             .update_group_state(request, Some(sender_index), async |verified_data| {
@@ -769,6 +720,8 @@
 
                 let group_message = group_state.resync_client(external_commit, sender_index)?;
 
+                group_state.proposals.clear();
+
                 let timestamp = self
                     .fan_out_message_without_notifications(group_message, destination_clients)
                     .await;
@@ -792,29 +745,6 @@
             .as_ref()
             .ok_or_missing_field("signature")?;
 
-<<<<<<< HEAD
-        let LeafVerificationData {
-            ear_key,
-            group_data,
-            mut group_state,
-            sender_index,
-            message: remove_proposal,
-            ..
-        } = self.leaf_verify::<_, SelfRemovePayload>(request).await?;
-
-        let destination_clients: Vec<_> = group_state
-            .other_destination_clients(sender_index)
-            .collect();
-
-        let group_message = group_state.self_remove_client(remove_proposal)?;
-
-        group_state.proposals.push(group_message.0.clone());
-
-        self.update_group_data(group_data, group_state, &ear_key)
-            .await?;
-
-=======
->>>>>>> a5e75290
         let timestamp = self
             .update_group_state(request, None, async |verification_data| {
                 let LeafVerificationData::<'_, SelfRemovePayload, true> {
@@ -896,30 +826,6 @@
             .as_ref()
             .ok_or_missing_field("signature")?;
 
-<<<<<<< HEAD
-        let LeafVerificationData {
-            ear_key,
-            group_data,
-            mut group_state,
-            sender_index,
-            message: commit,
-            ..
-        } = self.leaf_verify::<_, DeleteGroupPayload>(request).await?;
-
-        let destination_clients: Vec<_> = group_state
-            .other_destination_clients(sender_index)
-            .collect();
-
-        let group_message = group_state.delete_group(commit)?;
-
-        // Since this is a commit, clear out proposals.
-        group_state.proposals.clear();
-
-        self.update_group_data(group_data, group_state, &ear_key)
-            .await?;
-
-=======
->>>>>>> a5e75290
         let timestamp = self
             .update_group_state(request, None, async |verification_data| {
                 let LeafVerificationData::<'_, DeleteGroupPayload, true> {
@@ -935,6 +841,8 @@
 
                 let group_message = group_state.delete_group(commit)?;
 
+                group_state.proposals.clear();
+
                 let timestamp = self
                     .fan_out_message_without_notifications(group_message, destination_clients)
                     .await;
@@ -958,40 +866,6 @@
             .as_ref()
             .ok_or_missing_field("signature")?;
 
-<<<<<<< HEAD
-        let LeafVerificationData {
-            ear_key,
-            group_data,
-            mut group_state,
-            sender_index,
-            payload,
-            message: commit,
-            ..
-        }: LeafVerificationData<GroupOperationPayload> = self.leaf_verify(request).await?;
-
-        let params = GroupOperationParams {
-            commit,
-            add_users_info_option: payload
-                .add_users_info
-                .map(|info| info.try_into())
-                .transpose()?,
-        };
-
-        let destination_clients: Vec<_> = group_state
-            .other_destination_clients(sender_index)
-            .collect();
-
-        let (group_message, welcome_bundles) =
-            group_state.group_operation(params, &ear_key).await?;
-
-        // Since this is a commit, clear out proposals.
-        group_state.proposals.clear();
-
-        self.update_group_data(group_data, group_state, &ear_key)
-            .await?;
-
-=======
->>>>>>> a5e75290
         let timestamp = self
             .update_group_state(request, None, async |verification_data| {
                 let LeafVerificationData::<'_, GroupOperationPayload, true> {
@@ -1017,6 +891,8 @@
 
                 let (group_message, welcome_bundles) =
                     group_state.group_operation(params, ear_key).await?;
+
+                group_state.proposals.clear();
 
                 let timestamp = self
                     .fan_out_message_without_notifications(group_message, destination_clients)
