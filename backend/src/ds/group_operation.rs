--- conflicted
+++ resolved
@@ -16,12 +16,8 @@
     provider_traits::MlsAssistProvider,
 };
 
-<<<<<<< HEAD
-use phnxtypes::{
+use phnxcommon::{
     credentials::VerifiableClientCredential,
-=======
-use phnxcommon::{
->>>>>>> 48502734
     crypto::{
         ear::keys::{EncryptedUserProfileKey, GroupStateEarKey},
         hpke::{HpkeEncryptable, JoinerInfoEncryptionKey},
