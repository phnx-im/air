--- conflicted
+++ resolved
@@ -9,14 +9,9 @@
 };
 use tls_codec::DeserializeBytes;
 
-<<<<<<< HEAD
-use crate::messages::client_ds::{
-    InfraAadMessage, InfraAadPayload, JoinConnectionGroupParams, QueueMessagePayload,
-=======
 use crate::messages::{
-    client_ds::{JoinConnectionGroupParams, JoinConnectionGroupParamsAad, QueueMessagePayload},
+    client_ds::{InfraAadMessage, InfraAadPayload, JoinConnectionGroupParams},
     intra_backend::DsFanOutPayload,
->>>>>>> 38830ed7
 };
 
 use super::{
@@ -127,13 +122,7 @@
         }
 
         // Finally, we create the message for distribution.
-<<<<<<< HEAD
         let payload = params.external_commit.into();
-=======
-        let payload = DsFanOutPayload::QueueMessage(QueueMessagePayload {
-            payload: params.external_commit.message_bytes,
-        });
->>>>>>> 38830ed7
 
         Ok(payload)
     }
