// SPDX-FileCopyrightText: 2023 Phoenix R&D GmbH <hello@phnx.im>
//
// SPDX-License-Identifier: AGPL-3.0-or-later

use credentials::{
    CredentialGenerationError, intermediate_signing_key::IntermediateSigningKey,
    signing_key::StorableSigningKey,
};
<<<<<<< HEAD
use phnxtypes::{crypto::signatures::DEFAULT_SIGNATURE_SCHEME, identifiers::Fqdn};
=======
use phnxtypes::{
    crypto::signatures::DEFAULT_SIGNATURE_SCHEME,
    errors::{auth_service::AsProcessingError, version::VersionError},
    identifiers::Fqdn,
    messages::{
        ApiVersion,
        client_as::{
            AsCredentialsResponse, IssueTokensResponse, RegisterUserResponse,
            SUPPORTED_AS_API_VERSIONS, UserClientsResponse, UserConnectionPackagesResponse,
            VerifiedAsRequestParams,
        },
        client_as_out::GetUserProfileResponse,
        client_qs::DequeueMessagesResponse,
    },
};
>>>>>>> 361435e9
use sqlx::PgPool;
use thiserror::Error;

use crate::{
    errors::StorageError,
    infra_service::{InfraService, ServiceCreationError},
};

pub mod client_api;
mod client_record;
mod connection_package;
mod credentials;
pub mod grpc;
mod privacy_pass;
mod queue;
<<<<<<< HEAD
mod user_record;
=======
pub mod user_record;
mod verification;

pub use verification::VerifiableClientToAsMessage;

/*
Actions:
ACTION_AS_INITIATE_2FA_AUTHENTICATION

User:
ACTION_AS_INIT_USER_REGISTRATION
ACTION_AS_DELETE_USER

Client:
ACTION_AS_DEQUEUE_MESSAGES
ACTION_AS_PUBLISH_KEY_PACKAGES
ACTION_AS_CLIENT_KEY_PACKAGE

Anonymous:
ACTION_AS_USER_CLIENTS
ACTION_AS_USER_KEY_PACKAGES
ACTION_AS_ENQUEUE_MESSAGE
ACTION_AS_CREDENTIALS
*/
>>>>>>> 361435e9

#[derive(Clone)]
pub struct AuthService {
    db_pool: PgPool,
}

#[derive(Debug, Error)]
pub enum AuthServiceCreationError {
    #[error(transparent)]
    Storage(#[from] StorageError),
    #[error("Error generating initial credentials")]
    Credential(#[from] CredentialGenerationError),
}

impl<T: Into<sqlx::Error>> From<T> for AuthServiceCreationError {
    fn from(e: T) -> Self {
        Self::Storage(StorageError::from(e.into()))
    }
}

impl InfraService for AuthService {
    async fn initialize(db_pool: PgPool, domain: Fqdn) -> Result<Self, ServiceCreationError> {
        let auth_service = Self { db_pool };

        // Check if there is an active AS signing key
        let mut transaction = auth_service.db_pool.begin().await?;
        let active_signing_key_exists =
            StorableSigningKey::load(&mut *transaction).await?.is_some();

        if !active_signing_key_exists {
            let signature_scheme = DEFAULT_SIGNATURE_SCHEME;
            // Generate a new AS signing key
            StorableSigningKey::generate_store_and_activate(
                &mut transaction,
                domain.clone(),
                signature_scheme,
            )
            .await
            .map_err(ServiceCreationError::init_error)?;
            // Generate and sign an intermediate signing key
            IntermediateSigningKey::generate_sign_and_activate(
                &mut transaction,
                domain,
                signature_scheme,
            )
            .await
            .map_err(ServiceCreationError::init_error)?;
        }
        transaction.commit().await?;

        Ok(auth_service)
    }
<<<<<<< HEAD
=======
}

impl AuthService {
    pub async fn process(
        &self,
        message: VerifiableClientToAsMessage,
    ) -> Result<AsVersionedProcessResponse, AsProcessingError> {
        let (verified_params, from_version) = self.verify(message).await?;

        let response: AsProcessResponse = match verified_params {
            VerifiedAsRequestParams::DeleteUser(params) => {
                self.as_delete_user(params).await?;
                AsProcessResponse::Ok
            }
            VerifiedAsRequestParams::DequeueMessages(params) => self
                .as_dequeue_messages(params)
                .await
                .map(AsProcessResponse::DequeueMessages)?,
            VerifiedAsRequestParams::PublishConnectionPackages(params) => {
                self.as_publish_connection_packages(params).await?;
                AsProcessResponse::Ok
            }
            VerifiedAsRequestParams::IssueTokens(params) => self
                .as_issue_tokens(params)
                .await
                .map(AsProcessResponse::IssueTokens)?,
            VerifiedAsRequestParams::UserConnectionPackages(params) => self
                .as_user_connection_packages(params)
                .await
                .map(AsProcessResponse::UserKeyPackages)?,
            VerifiedAsRequestParams::UserClients(params) => self
                .as_user_clients(params)
                .await
                .map(AsProcessResponse::UserClients)?,
            VerifiedAsRequestParams::AsCredentials(params) => self
                .as_credentials(params)
                .await
                .map(AsProcessResponse::AsCredentials)?,
            VerifiedAsRequestParams::EnqueueMessage(params) => {
                self.as_enqueue_message(params).await?;
                AsProcessResponse::Ok
            }
            VerifiedAsRequestParams::RegisterUser(params) => self
                .as_init_user_registration(params)
                .await
                .map(AsProcessResponse::UserRegistration)?,
            VerifiedAsRequestParams::GetUserProfile(params) => self
                .as_get_user_profile(params)
                .await
                .map(AsProcessResponse::GetUserProfile)?,
            VerifiedAsRequestParams::StageUserProfile(params) => {
                self.as_stage_user_profile(params).await?;
                AsProcessResponse::Ok
            }
            VerifiedAsRequestParams::MergeUserProfile(params) => {
                self.as_merge_user_profile(params).await?;
                AsProcessResponse::Ok
            }
        };

        Ok(AsVersionedProcessResponse::with_version(
            response,
            from_version,
        )?)
    }
}

#[derive(Debug)]
pub enum AsVersionedProcessResponse {
    Alpha(AsProcessResponse),
}

impl AsVersionedProcessResponse {
    pub(crate) fn version(&self) -> ApiVersion {
        match self {
            Self::Alpha(_) => ApiVersion::new(1).expect("infallible"),
        }
    }

    pub(crate) fn with_version(
        response: AsProcessResponse,
        version: ApiVersion,
    ) -> Result<Self, VersionError> {
        match version.value() {
            1 => Ok(Self::Alpha(response)),
            _ => Err(VersionError::new(version, SUPPORTED_AS_API_VERSIONS)),
        }
    }
}

impl tls_codec::Size for AsVersionedProcessResponse {
    fn tls_serialized_len(&self) -> usize {
        match self {
            Self::Alpha(response) => {
                self.version().tls_value().tls_serialized_len() + response.tls_serialized_len()
            }
        }
    }
}

// Note: Manual implementation because `TlsSerialize` does not support custom variant tags.
impl tls_codec::Serialize for AsVersionedProcessResponse {
    fn tls_serialize<W: std::io::Write>(&self, writer: &mut W) -> Result<usize, tls_codec::Error> {
        match self {
            Self::Alpha(response) => Ok(self.version().tls_value().tls_serialize(writer)?
                + response.tls_serialize(writer)?),
        }
    }
}

#[derive(Debug, TlsSerialize, TlsSize)]
#[repr(u8)]
pub enum AsProcessResponse {
    Ok,
    DequeueMessages(DequeueMessagesResponse),
    IssueTokens(IssueTokensResponse),
    UserKeyPackages(UserConnectionPackagesResponse),
    UserClients(UserClientsResponse),
    AsCredentials(AsCredentialsResponse),
    UserRegistration(RegisterUserResponse),
    GetUserProfile(GetUserProfileResponse),
>>>>>>> 361435e9
}<|MERGE_RESOLUTION|>--- conflicted
+++ resolved
@@ -6,25 +6,7 @@
     CredentialGenerationError, intermediate_signing_key::IntermediateSigningKey,
     signing_key::StorableSigningKey,
 };
-<<<<<<< HEAD
 use phnxtypes::{crypto::signatures::DEFAULT_SIGNATURE_SCHEME, identifiers::Fqdn};
-=======
-use phnxtypes::{
-    crypto::signatures::DEFAULT_SIGNATURE_SCHEME,
-    errors::{auth_service::AsProcessingError, version::VersionError},
-    identifiers::Fqdn,
-    messages::{
-        ApiVersion,
-        client_as::{
-            AsCredentialsResponse, IssueTokensResponse, RegisterUserResponse,
-            SUPPORTED_AS_API_VERSIONS, UserClientsResponse, UserConnectionPackagesResponse,
-            VerifiedAsRequestParams,
-        },
-        client_as_out::GetUserProfileResponse,
-        client_qs::DequeueMessagesResponse,
-    },
-};
->>>>>>> 361435e9
 use sqlx::PgPool;
 use thiserror::Error;
 
@@ -40,34 +22,7 @@
 pub mod grpc;
 mod privacy_pass;
 mod queue;
-<<<<<<< HEAD
-mod user_record;
-=======
 pub mod user_record;
-mod verification;
-
-pub use verification::VerifiableClientToAsMessage;
-
-/*
-Actions:
-ACTION_AS_INITIATE_2FA_AUTHENTICATION
-
-User:
-ACTION_AS_INIT_USER_REGISTRATION
-ACTION_AS_DELETE_USER
-
-Client:
-ACTION_AS_DEQUEUE_MESSAGES
-ACTION_AS_PUBLISH_KEY_PACKAGES
-ACTION_AS_CLIENT_KEY_PACKAGE
-
-Anonymous:
-ACTION_AS_USER_CLIENTS
-ACTION_AS_USER_KEY_PACKAGES
-ACTION_AS_ENQUEUE_MESSAGE
-ACTION_AS_CREDENTIALS
-*/
->>>>>>> 361435e9
 
 #[derive(Clone)]
 pub struct AuthService {
@@ -120,128 +75,4 @@
 
         Ok(auth_service)
     }
-<<<<<<< HEAD
-=======
-}
-
-impl AuthService {
-    pub async fn process(
-        &self,
-        message: VerifiableClientToAsMessage,
-    ) -> Result<AsVersionedProcessResponse, AsProcessingError> {
-        let (verified_params, from_version) = self.verify(message).await?;
-
-        let response: AsProcessResponse = match verified_params {
-            VerifiedAsRequestParams::DeleteUser(params) => {
-                self.as_delete_user(params).await?;
-                AsProcessResponse::Ok
-            }
-            VerifiedAsRequestParams::DequeueMessages(params) => self
-                .as_dequeue_messages(params)
-                .await
-                .map(AsProcessResponse::DequeueMessages)?,
-            VerifiedAsRequestParams::PublishConnectionPackages(params) => {
-                self.as_publish_connection_packages(params).await?;
-                AsProcessResponse::Ok
-            }
-            VerifiedAsRequestParams::IssueTokens(params) => self
-                .as_issue_tokens(params)
-                .await
-                .map(AsProcessResponse::IssueTokens)?,
-            VerifiedAsRequestParams::UserConnectionPackages(params) => self
-                .as_user_connection_packages(params)
-                .await
-                .map(AsProcessResponse::UserKeyPackages)?,
-            VerifiedAsRequestParams::UserClients(params) => self
-                .as_user_clients(params)
-                .await
-                .map(AsProcessResponse::UserClients)?,
-            VerifiedAsRequestParams::AsCredentials(params) => self
-                .as_credentials(params)
-                .await
-                .map(AsProcessResponse::AsCredentials)?,
-            VerifiedAsRequestParams::EnqueueMessage(params) => {
-                self.as_enqueue_message(params).await?;
-                AsProcessResponse::Ok
-            }
-            VerifiedAsRequestParams::RegisterUser(params) => self
-                .as_init_user_registration(params)
-                .await
-                .map(AsProcessResponse::UserRegistration)?,
-            VerifiedAsRequestParams::GetUserProfile(params) => self
-                .as_get_user_profile(params)
-                .await
-                .map(AsProcessResponse::GetUserProfile)?,
-            VerifiedAsRequestParams::StageUserProfile(params) => {
-                self.as_stage_user_profile(params).await?;
-                AsProcessResponse::Ok
-            }
-            VerifiedAsRequestParams::MergeUserProfile(params) => {
-                self.as_merge_user_profile(params).await?;
-                AsProcessResponse::Ok
-            }
-        };
-
-        Ok(AsVersionedProcessResponse::with_version(
-            response,
-            from_version,
-        )?)
-    }
-}
-
-#[derive(Debug)]
-pub enum AsVersionedProcessResponse {
-    Alpha(AsProcessResponse),
-}
-
-impl AsVersionedProcessResponse {
-    pub(crate) fn version(&self) -> ApiVersion {
-        match self {
-            Self::Alpha(_) => ApiVersion::new(1).expect("infallible"),
-        }
-    }
-
-    pub(crate) fn with_version(
-        response: AsProcessResponse,
-        version: ApiVersion,
-    ) -> Result<Self, VersionError> {
-        match version.value() {
-            1 => Ok(Self::Alpha(response)),
-            _ => Err(VersionError::new(version, SUPPORTED_AS_API_VERSIONS)),
-        }
-    }
-}
-
-impl tls_codec::Size for AsVersionedProcessResponse {
-    fn tls_serialized_len(&self) -> usize {
-        match self {
-            Self::Alpha(response) => {
-                self.version().tls_value().tls_serialized_len() + response.tls_serialized_len()
-            }
-        }
-    }
-}
-
-// Note: Manual implementation because `TlsSerialize` does not support custom variant tags.
-impl tls_codec::Serialize for AsVersionedProcessResponse {
-    fn tls_serialize<W: std::io::Write>(&self, writer: &mut W) -> Result<usize, tls_codec::Error> {
-        match self {
-            Self::Alpha(response) => Ok(self.version().tls_value().tls_serialize(writer)?
-                + response.tls_serialize(writer)?),
-        }
-    }
-}
-
-#[derive(Debug, TlsSerialize, TlsSize)]
-#[repr(u8)]
-pub enum AsProcessResponse {
-    Ok,
-    DequeueMessages(DequeueMessagesResponse),
-    IssueTokens(IssueTokensResponse),
-    UserKeyPackages(UserConnectionPackagesResponse),
-    UserClients(UserClientsResponse),
-    AsCredentials(AsCredentialsResponse),
-    UserRegistration(RegisterUserResponse),
-    GetUserProfile(GetUserProfileResponse),
->>>>>>> 361435e9
 }