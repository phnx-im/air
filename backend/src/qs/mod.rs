--- conflicted
+++ resolved
@@ -60,11 +60,7 @@
 use crate::{
     crypto::{
         ear::{keys::PushTokenEarKey, Ciphertext, EarEncryptable},
-<<<<<<< HEAD
         signatures::signable::{Signature, Verifiable, VerifiedStruct},
-=======
-        signatures::signable::Signature,
->>>>>>> f4aaa0b9
         DecryptionPrivateKey, EncryptionPublicKey,
     },
     ds::group_state::TimeStamp,
@@ -72,10 +68,7 @@
 };
 
 use async_trait::*;
-<<<<<<< HEAD
-use mls_assist::{KeyPackage, KeyPackageRef, SignaturePublicKey};
-=======
->>>>>>> f4aaa0b9
+use mls_assist::KeyPackageRef;
 use serde::{Deserialize, Serialize};
 use tls_codec::{Serialize as TlsSerializeTrait, TlsDeserialize, TlsSerialize, TlsSize};
 use utoipa::ToSchema;
@@ -215,7 +208,7 @@
     sealed_reference: SealedClientReference,
 }
 
-impl ClientQueueConfig {
+impl QsClientReference {
     pub(crate) fn homeserver_domain(&self) -> &Fqdn {
         &self.client_homeserver_domain
     }
@@ -229,7 +222,6 @@
 pub const KEYPACKAGEBATCH_EXPIRATION_DAYS: i64 = 1;
 
 #[derive(Debug, Serialize, Deserialize, ToSchema, TlsSerialize, TlsDeserialize, TlsSize)]
-<<<<<<< HEAD
 pub struct KeyPackageBatchTbs {
     homeserver_domain: Fqdn,
     key_package_refs: Vec<KeyPackageRef>,
@@ -254,7 +246,7 @@
 
 impl VerifiableKeyPackageBatch {
     pub(crate) fn homeserver_domain(&self) -> &Fqdn {
-        &&self.payload.homeserver_domain
+        &self.payload.homeserver_domain
     }
 }
 
@@ -284,15 +276,6 @@
         verifiable.payload
     }
 }
-
-pub struct QsUserRecord {
-    auth_key: SignaturePublicKey,
-    friendship_token: Vec<u8>,
-    client_records: Vec<QsClientRecord>,
-}
-=======
-struct KeyPackageRef {}
->>>>>>> f4aaa0b9
 
 #[derive(Debug, ToSchema, TlsSerialize, TlsDeserialize, TlsSize)]
 pub struct KeyPackageBatch {
