--- conflicted
+++ resolved
@@ -9,11 +9,6 @@
 
 #[derive(TlsDeserialize, TlsSize)]
 pub struct DsFanOutMessage {
-<<<<<<< HEAD
     pub payload: ClientToClientMsg,
-    pub queue_config: ClientQueueConfig,
-=======
-    pub payload: SerializedAssistedMessage,
     pub client_reference: QsClientReference,
->>>>>>> f4aaa0b9
 }