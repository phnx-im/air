// SPDX-FileCopyrightText: 2023 Phoenix R&D GmbH <hello@phnx.im>
//
// SPDX-License-Identifier: AGPL-3.0-or-later

use mls_assist::{
<<<<<<< HEAD
    openmls::{prelude::OpenMlsRand, test_utils::OpenMlsCryptoProvider},
    openmls_rust_crypto::OpenMlsRustCrypto,
=======
    openmls::prelude::OpenMlsRand, openmls_rust_crypto::OpenMlsRustCrypto,
    openmls_traits::OpenMlsCryptoProvider,
>>>>>>> f6ada2de
};
use serde::{Deserialize, Serialize};
use tls_codec::{TlsDeserializeBytes, TlsSerialize, TlsSize};
use utoipa::ToSchema;

use crate::crypto::{ear::Ciphertext, RandomnessError};

pub mod client_as;
pub mod client_as_out;
pub mod client_ds;
pub mod client_ds_out;
pub mod client_qs;
pub mod client_qs_out;
pub mod intra_backend;

#[derive(
    Serialize,
    Deserialize,
    ToSchema,
    TlsSerialize,
    TlsDeserializeBytes,
    TlsSize,
    PartialEq,
    Eq,
    Clone,
    Debug,
)]
pub struct FriendshipToken {
    token: Vec<u8>,
}

impl FriendshipToken {
    pub fn random() -> Result<Self, RandomnessError> {
        let token = OpenMlsRustCrypto::default()
            .rand()
            .random_vec(32)
            .map_err(|_| RandomnessError::InsufficientRandomness)?;

        Ok(Self { token })
    }

    pub fn token(&self) -> &[u8] {
        self.token.as_ref()
    }
}

/// Enum encoding the version of the MlsInfra protocol that was used to create
/// the given message.
#[derive(Debug, TlsSerialize, TlsDeserializeBytes, TlsSize, Clone, Copy)]
#[repr(u8)]
pub enum MlsInfraVersion {
    Alpha,
}

impl Default for MlsInfraVersion {
    fn default() -> Self {
        Self::Alpha
    }
}

// === Queue ===

#[derive(Clone, Debug, Serialize, Deserialize, TlsSerialize, TlsDeserializeBytes, TlsSize)]
pub struct QueueMessage {
    pub sequence_number: u64,
    pub ciphertext: Ciphertext,
}

#[derive(Clone, Debug, Serialize, Deserialize, TlsSerialize, TlsDeserializeBytes, TlsSize)]
pub struct EncryptedQsQueueMessage {
    payload: Ciphertext,
}

impl From<Ciphertext> for EncryptedQsQueueMessage {
    fn from(payload: Ciphertext) -> Self {
        Self { payload }
    }
}

impl AsRef<Ciphertext> for EncryptedQsQueueMessage {
    fn as_ref(&self) -> &Ciphertext {
        &self.payload
    }
}

#[derive(Clone, Debug, Serialize, Deserialize, TlsSerialize, TlsDeserializeBytes, TlsSize)]
<<<<<<< HEAD
pub struct EncryptedAsQueueMessage {
=======
pub struct EncryptedQueueMessage {
>>>>>>> f6ada2de
    payload: Ciphertext,
}

impl From<Ciphertext> for EncryptedAsQueueMessage {
    fn from(payload: Ciphertext) -> Self {
        Self { payload }
    }
}

impl AsRef<Ciphertext> for EncryptedAsQueueMessage {
    fn as_ref(&self) -> &Ciphertext {
        &self.payload
    }
}<|MERGE_RESOLUTION|>--- conflicted
+++ resolved
@@ -3,13 +3,8 @@
 // SPDX-License-Identifier: AGPL-3.0-or-later
 
 use mls_assist::{
-<<<<<<< HEAD
-    openmls::{prelude::OpenMlsRand, test_utils::OpenMlsCryptoProvider},
-    openmls_rust_crypto::OpenMlsRustCrypto,
-=======
     openmls::prelude::OpenMlsRand, openmls_rust_crypto::OpenMlsRustCrypto,
     openmls_traits::OpenMlsCryptoProvider,
->>>>>>> f6ada2de
 };
 use serde::{Deserialize, Serialize};
 use tls_codec::{TlsDeserializeBytes, TlsSerialize, TlsSize};
@@ -96,11 +91,7 @@
 }
 
 #[derive(Clone, Debug, Serialize, Deserialize, TlsSerialize, TlsDeserializeBytes, TlsSize)]
-<<<<<<< HEAD
 pub struct EncryptedAsQueueMessage {
-=======
-pub struct EncryptedQueueMessage {
->>>>>>> f6ada2de
     payload: Ciphertext,
 }
 
