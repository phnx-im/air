--- conflicted
+++ resolved
@@ -13,16 +13,10 @@
 
 use crate::{
     crypto::{
-<<<<<<< HEAD
         ear::{
             keys::{GroupStateEarKey, RatchetKey},
             Ciphertext, EarEncryptable,
         },
-        kdf::keys::RosterKdfKey,
-        mac::{MacTag, TaggedStruct},
-=======
-        ear::keys::GroupStateEarKey,
->>>>>>> b13e0495
         signatures::{
             keys::{LeafSignatureKey, UserAuthKey},
             signable::{Signature, Verifiable, VerifiedStruct},
@@ -276,62 +270,6 @@
     ear_key: GroupStateEarKey,
 }
 
-<<<<<<< HEAD
-// === Legacy ===
-
-#[derive(TlsSerialize, TlsDeserialize, TlsSize)]
-pub struct SendNonCommitParams {
-    pub roster_key: RosterKdfKey,
-    pub message: SerializedAssistedMessage, // Application message/Proposal
-}
-
-/// This is for the sender to create from SendNonCommitParams for serialization.
-#[derive(TlsSerialize, TlsDeserialize, TlsSize)]
-pub struct TaggedSendNonCommitParams {
-    payload: SendNonCommitParams,
-    mac: MacTag,
-}
-
-impl TaggedStruct<SendNonCommitParams> for TaggedSendNonCommitParams {
-    fn from_untagged_payload(payload: SendNonCommitParams, mac: MacTag) -> Self {
-        Self { payload, mac }
-    }
-}
-
-#[derive(TlsSerialize, TlsDeserialize, TlsSize)]
-pub struct UpdateQueueConfigParams {
-    roster_kdf_key: RosterKdfKey,
-    group_id: GroupId,
-    sender: LeafNodeIndex,
-    new_queue_config: QsClientReference,
-}
-
-impl UpdateQueueConfigParams {
-    pub fn sender(&self) -> LeafNodeIndex {
-        self.sender
-    }
-
-    pub fn group_id(&self) -> &GroupId {
-        &self.group_id
-    }
-
-    pub fn new_queue_config(&self) -> &QsClientReference {
-        &self.new_queue_config
-    }
-
-    pub fn roster_kdf_key(&self) -> &RosterKdfKey {
-        &self.roster_kdf_key
-    }
-=======
-/// Enum encoding the version of the MlsInfra protocol that was used to create
-/// the given message.
-#[derive(TlsSerialize, TlsDeserialize, TlsSize)]
-#[repr(u8)]
-pub(crate) enum MlsInfraVersion {
-    Alpha,
->>>>>>> b13e0495
-}
-
 /// This enum contains variatns for each DS endpoint.
 #[derive(TlsDeserialize, TlsSize)]
 #[repr(u8)]
@@ -348,27 +286,22 @@
 impl DsRequestParams {
     pub(crate) fn group_id(&self) -> &GroupId {
         match self {
-<<<<<<< HEAD
-            DsRequestParams::AddUsers(add_user_params) => add_user_params.commit.group_id(),
-            DsRequestParams::WelcomeInfo(welcom_info_params) => &welcom_info_params.group_id,
+            DsRequestParams::AddUsers(add_user_params) => add_user_params.commit.commit.group_id(),
+            DsRequestParams::WelcomeInfo(welcome_info_params) => &welcome_info_params.group_id,
             DsRequestParams::CreateGroupParams(create_group_params) => {
                 &create_group_params.group_id
-=======
-            RequestParams::AddUsers(add_user_params) => add_user_params.commit.commit.group_id(),
-            RequestParams::WelcomeInfo(welcome_info_params) => &welcome_info_params.group_id,
-            RequestParams::CreateGroupParams(create_group_params) => &create_group_params.group_id,
-            RequestParams::UpdateQueueInfo(update_queue_info_params) => {
+            }
+            DsRequestParams::UpdateQueueInfo(update_queue_info_params) => {
                 &update_queue_info_params.group_id
             }
-            RequestParams::ExternalCommitInfo(external_commit_info_params) => {
+            DsRequestParams::ExternalCommitInfo(external_commit_info_params) => {
                 &external_commit_info_params.group_id
             }
-            RequestParams::RemoveUsers(remove_users_params) => {
+            DsRequestParams::RemoveUsers(remove_users_params) => {
                 remove_users_params.commit.commit.group_id()
             }
-            RequestParams::UpdateClient(update_client_params) => {
+            DsRequestParams::UpdateClient(update_client_params) => {
                 update_client_params.commit.commit.group_id()
->>>>>>> b13e0495
             }
         }
     }
@@ -376,36 +309,25 @@
     /// Returns a sender if the request contains a public message. Otherwise returns `None`.
     pub(crate) fn mls_sender(&self) -> Option<&Sender> {
         match self {
-<<<<<<< HEAD
-            DsRequestParams::AddUsers(add_user_params) => add_user_params.commit.sender(),
-            DsRequestParams::WelcomeInfo(_) => None,
-            DsRequestParams::CreateGroupParams(_) => None,
-=======
-            RequestParams::AddUsers(add_users_params) => add_users_params.commit.commit.sender(),
-            RequestParams::RemoveUsers(remove_users_params) => {
+            DsRequestParams::AddUsers(add_users_params) => add_users_params.commit.commit.sender(),
+            DsRequestParams::RemoveUsers(remove_users_params) => {
                 remove_users_params.commit.commit.sender()
             }
-            RequestParams::UpdateClient(update_client_params) => {
+            DsRequestParams::UpdateClient(update_client_params) => {
                 update_client_params.commit.commit.sender()
             }
-            RequestParams::WelcomeInfo(_)
-            | RequestParams::ExternalCommitInfo(_)
-            | RequestParams::CreateGroupParams(_)
-            | RequestParams::UpdateQueueInfo(_) => None,
->>>>>>> b13e0495
+            DsRequestParams::WelcomeInfo(_)
+            | DsRequestParams::ExternalCommitInfo(_)
+            | DsRequestParams::CreateGroupParams(_)
+            | DsRequestParams::UpdateQueueInfo(_) => None,
         }
     }
 
     /// Returns a sender if the request contains a public message. Otherwise returns `None`.
     pub(crate) fn ds_sender(&self) -> DsSender {
         match self {
-<<<<<<< HEAD
-            DsRequestParams::AddUsers(add_user_params) => {
-                DsSender::UserKeyHash(add_user_params.sender.clone())
-=======
-            RequestParams::AddUsers(add_users_params) => {
+            DsRequestParams::AddUsers(add_users_params) => {
                 DsSender::UserKeyHash(add_users_params.sender.clone())
->>>>>>> b13e0495
             }
             DsRequestParams::WelcomeInfo(welcome_info_params) => {
                 DsSender::LeafSignatureKey(welcome_info_params.sender.clone())
@@ -413,16 +335,16 @@
             DsRequestParams::CreateGroupParams(create_group_params) => {
                 DsSender::UserKeyHash(create_group_params.creator_user_auth_key.hash())
             }
-            RequestParams::UpdateQueueInfo(update_queue_info_params) => {
+            DsRequestParams::UpdateQueueInfo(update_queue_info_params) => {
                 DsSender::LeafIndex(update_queue_info_params.sender)
             }
-            RequestParams::ExternalCommitInfo(external_commit_info_params) => {
+            DsRequestParams::ExternalCommitInfo(external_commit_info_params) => {
                 DsSender::UserKeyHash(external_commit_info_params.sender.clone())
             }
-            RequestParams::RemoveUsers(remove_users_params) => {
+            DsRequestParams::RemoveUsers(remove_users_params) => {
                 DsSender::UserKeyHash(remove_users_params.sender.clone())
             }
-            RequestParams::UpdateClient(update_client_params) => {
+            DsRequestParams::UpdateClient(update_client_params) => {
                 DsSender::UserKeyHash(update_client_params.sender.clone())
             }
         }
@@ -543,15 +465,10 @@
     /// to extract the content before verification.
     pub(crate) fn create_group_params(&self) -> Option<&CreateGroupParams> {
         match &self.message.payload.body {
-<<<<<<< HEAD
-            DsRequestParams::AddUsers(_) | DsRequestParams::WelcomeInfo(_) => None,
             DsRequestParams::CreateGroupParams(group_creation_params) => {
                 Some(group_creation_params)
             }
-=======
-            RequestParams::CreateGroupParams(group_creation_params) => Some(group_creation_params),
             _ => None,
->>>>>>> b13e0495
         }
     }
 }
