--- conflicted
+++ resolved
@@ -4,24 +4,13 @@
 
 use chrono::{DateTime, Utc};
 use openmls::group::GroupId;
-<<<<<<< HEAD
-use sqlx::{query, query_as, query_scalar, Connection, SqliteExecutor};
+use sqlx::{Connection, SqliteExecutor, query, query_as, query_scalar};
 use tokio_stream::StreamExt;
 use tracing::info;
 
 use crate::{
-    store::StoreNotifier, utils::persistence::GroupIdWrapper, Conversation, ConversationAttributes,
-    ConversationId, ConversationMessageId, ConversationStatus, ConversationType,
-=======
-use rusqlite::{Connection, OptionalExtension, Transaction, named_params, params};
-use tracing::info;
-
-use crate::{
     Conversation, ConversationAttributes, ConversationId, ConversationMessageId,
-    ConversationStatus, ConversationType,
-    store::StoreNotifier,
-    utils::persistence::{GroupIdRefWrapper, GroupIdWrapper, Storable},
->>>>>>> dd4cf8e8
+    ConversationStatus, ConversationType, store::StoreNotifier, utils::persistence::GroupIdWrapper,
 };
 
 struct SqlConversation {
@@ -387,12 +376,8 @@
     use uuid::Uuid;
 
     use crate::{
-<<<<<<< HEAD
+        InactiveConversation,
         conversations::messages::persistence::tests::test_conversation_message,
-=======
->>>>>>> dd4cf8e8
-        InactiveConversation,
-        conversations::messages::persistence::tests::{test_connection, test_conversation_message},
     };
 
     use super::*;
