// SPDX-FileCopyrightText: 2024 Phoenix R&D GmbH <hello@phnx.im>
//
// SPDX-License-Identifier: AGPL-3.0-or-later

use std::{collections::HashSet, sync::Arc};

use phnxtypes::identifiers::QualifiedUserName;
use tokio_stream::Stream;
use uuid::Uuid;

use crate::{
    Contact, Conversation, ConversationId, ConversationMessage, ConversationMessageId,
    PartialContact, UserProfile, clients::CoreUser,
};

use super::{Store, StoreNotification, StoreResult};

impl Store for CoreUser {
    fn user_name(&self) -> &QualifiedUserName {
        self.user_name()
    }

    async fn own_user_profile(&self) -> StoreResult<UserProfile> {
        Ok(self.own_user_profile().await?)
    }

    async fn set_own_user_profile(&self, user_profile: UserProfile) -> StoreResult<()> {
        self.set_own_user_profile(user_profile).await
    }

    async fn create_conversation(
        &self,
        title: String,
        picture: Option<Vec<u8>>,
    ) -> StoreResult<ConversationId> {
        self.create_conversation(title, picture).await
    }

    async fn set_conversation_picture(
        &self,
        conversation_id: ConversationId,
        picture: Option<Vec<u8>>,
    ) -> StoreResult<()> {
        self.set_conversation_picture(conversation_id, picture)
            .await
    }

    async fn conversations(&self) -> StoreResult<Vec<Conversation>> {
        Ok(self.conversations().await?)
    }

    async fn conversation_participants(
        &self,
        conversation_id: ConversationId,
    ) -> StoreResult<Option<HashSet<QualifiedUserName>>> {
        self.try_conversation_participants(conversation_id).await
    }

    async fn delete_conversation(
        &self,
        conversation_id: ConversationId,
    ) -> StoreResult<Vec<ConversationMessage>> {
        self.delete_conversation(conversation_id).await
    }

    async fn leave_conversation(&self, conversation_id: ConversationId) -> StoreResult<()> {
        self.leave_conversation(conversation_id).await
    }

<<<<<<< HEAD
    async fn update_key(
        &self,
        conversation_id: ConversationId,
    ) -> StoreResult<Vec<ConversationMessage>> {
        self.update_key(conversation_id).await
=======
    async fn remove_users(
        &self,
        conversation_id: ConversationId,
        target_users: &[QualifiedUserName],
    ) -> StoreResult<Vec<ConversationMessage>> {
        self.remove_users(conversation_id, target_users).await
    }

    async fn invite_users(
        &self,
        conversation_id: ConversationId,
        invited_users: &[QualifiedUserName],
    ) -> StoreResult<Vec<ConversationMessage>> {
        self.invite_users(conversation_id, invited_users).await
>>>>>>> c8d67759
    }

    async fn add_contact(&self, user_name: QualifiedUserName) -> StoreResult<ConversationId> {
        self.add_contact(user_name).await
    }

    async fn contacts(&self) -> StoreResult<Vec<Contact>> {
        Ok(self.contacts().await?)
    }

    async fn contact(&self, user_name: &QualifiedUserName) -> StoreResult<Option<Contact>> {
        Ok(self.try_contact(user_name).await?)
    }

    async fn partial_contacts(&self) -> StoreResult<Vec<PartialContact>> {
        Ok(self.partial_contacts().await?)
    }

    async fn user_profile(
        &self,
        user_name: &QualifiedUserName,
    ) -> StoreResult<Option<UserProfile>> {
        self.user_profile(user_name).await
    }

    async fn messages(
        &self,
        conversation_id: ConversationId,
        limit: usize,
    ) -> StoreResult<Vec<ConversationMessage>> {
        self.get_messages(conversation_id, limit).await
    }

    async fn message(
        &self,
        message_id: ConversationMessageId,
    ) -> StoreResult<Option<ConversationMessage>> {
        Ok(self.message(message_id).await?)
    }

    async fn prev_message(
        &self,
        message_id: ConversationMessageId,
    ) -> StoreResult<Option<ConversationMessage>> {
        self.prev_message(message_id).await
    }

    async fn next_message(
        &self,
        message_id: ConversationMessageId,
    ) -> StoreResult<Option<ConversationMessage>> {
        self.next_message(message_id).await
    }

    async fn last_message(
        &self,
        conversation_id: ConversationId,
    ) -> StoreResult<Option<ConversationMessage>> {
        Ok(self.try_last_message(conversation_id).await?)
    }

    async fn messages_count(&self, conversation_id: ConversationId) -> StoreResult<usize> {
        Ok(self.try_messages_count(conversation_id).await?)
    }

    async fn unread_messages_count(&self, conversation_id: ConversationId) -> StoreResult<usize> {
        Ok(self.try_unread_messages_count(conversation_id).await?)
    }

    async fn global_unread_messages_count(&self) -> StoreResult<usize> {
        Ok(self.global_unread_messages_count().await?)
    }

    async fn mark_conversation_as_read(
        &self,
        conversation_id: ConversationId,
        until: ConversationMessageId,
    ) -> StoreResult<bool> {
        Ok(self
            .mark_conversation_as_read(conversation_id, until)
            .await?)
    }

    async fn send_message(
        &self,
        conversation_id: ConversationId,
        content: mimi_content::MimiContent,
    ) -> StoreResult<ConversationMessage> {
        self.send_message(conversation_id, content).await
    }

    async fn resend_message(&self, local_message_id: Uuid) -> StoreResult<()> {
        self.re_send_message(local_message_id).await
    }

    fn notify(&self, notification: StoreNotification) {
        self.send_store_notification(notification);
    }

    fn subscribe(&self) -> impl Stream<Item = Arc<StoreNotification>> + Send + 'static {
        self.subscribe_to_store_notifications()
    }

    fn subscribe_iter(&self) -> impl Iterator<Item = Arc<StoreNotification>> + Send + 'static {
        self.subscribe_iter_to_store_notifications()
    }

    async fn enqueue_notification(&self, notification: &StoreNotification) -> StoreResult<()> {
        self.enqueue_store_notification(notification).await
    }

    async fn dequeue_notification(&self) -> StoreResult<StoreNotification> {
        self.dequeue_store_notification().await
    }
}<|MERGE_RESOLUTION|>--- conflicted
+++ resolved
@@ -67,13 +67,13 @@
         self.leave_conversation(conversation_id).await
     }
 
-<<<<<<< HEAD
     async fn update_key(
         &self,
         conversation_id: ConversationId,
     ) -> StoreResult<Vec<ConversationMessage>> {
         self.update_key(conversation_id).await
-=======
+    }
+
     async fn remove_users(
         &self,
         conversation_id: ConversationId,
@@ -88,7 +88,6 @@
         invited_users: &[QualifiedUserName],
     ) -> StoreResult<Vec<ConversationMessage>> {
         self.invite_users(conversation_id, invited_users).await
->>>>>>> c8d67759
     }
 
     async fn add_contact(&self, user_name: QualifiedUserName) -> StoreResult<ConversationId> {
