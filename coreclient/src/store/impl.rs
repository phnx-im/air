// SPDX-FileCopyrightText: 2024 Phoenix R&D GmbH <hello@phnx.im>
//
// SPDX-License-Identifier: AGPL-3.0-or-later

use std::{collections::HashSet, sync::Arc};

use phnxtypes::identifiers::QualifiedUserName;
use tokio_stream::Stream;
use uuid::Uuid;

use crate::{
    Contact, Conversation, ConversationId, ConversationMessage, ConversationMessageId,
    PartialContact, UserProfile, clients::CoreUser,
};

use super::{Store, StoreNotification, StoreResult};

impl Store for CoreUser {
    fn user_name(&self) -> &QualifiedUserName {
        self.user_name()
    }

    async fn own_user_profile(&self) -> StoreResult<UserProfile> {
        Ok(self.own_user_profile().await?)
    }

    async fn set_own_user_profile(&self, user_profile: UserProfile) -> StoreResult<()> {
        self.set_own_user_profile(user_profile).await
    }

    async fn create_conversation(
        &self,
        title: String,
        picture: Option<Vec<u8>>,
    ) -> StoreResult<ConversationId> {
        self.create_conversation(title, picture).await
    }

    async fn set_conversation_picture(
        &self,
        conversation_id: ConversationId,
        picture: Option<Vec<u8>>,
    ) -> StoreResult<()> {
        self.set_conversation_picture(conversation_id, picture)
            .await
    }

    async fn conversations(&self) -> StoreResult<Vec<Conversation>> {
        Ok(self.conversations().await?)
    }

    async fn conversation_participants(
        &self,
        conversation_id: ConversationId,
    ) -> StoreResult<Option<HashSet<QualifiedUserName>>> {
        self.try_conversation_participants(conversation_id).await
    }

    async fn delete_conversation(
        &self,
        conversation_id: ConversationId,
    ) -> StoreResult<Vec<ConversationMessage>> {
        self.delete_conversation(conversation_id).await
    }

    async fn leave_conversation(&self, conversation_id: ConversationId) -> StoreResult<()> {
        self.leave_conversation(conversation_id).await
    }

<<<<<<< HEAD
    async fn remove_users(
        &self,
        conversation_id: ConversationId,
        target_users: &[QualifiedUserName],
    ) -> StoreResult<Vec<ConversationMessage>> {
        self.remove_users(conversation_id, target_users).await
=======
    async fn invite_users(
        &self,
        conversation_id: ConversationId,
        invited_users: &[QualifiedUserName],
    ) -> StoreResult<Vec<ConversationMessage>> {
        self.invite_users(conversation_id, invited_users).await
>>>>>>> f903f39c
    }

    async fn add_contact(&self, user_name: QualifiedUserName) -> StoreResult<ConversationId> {
        self.add_contact(user_name).await
    }

    async fn contacts(&self) -> StoreResult<Vec<Contact>> {
        Ok(self.contacts().await?)
    }

    async fn contact(&self, user_name: &QualifiedUserName) -> StoreResult<Option<Contact>> {
        Ok(self.try_contact(user_name).await?)
    }

    async fn partial_contacts(&self) -> StoreResult<Vec<PartialContact>> {
        Ok(self.partial_contacts().await?)
    }

    async fn user_profile(
        &self,
        user_name: &QualifiedUserName,
    ) -> StoreResult<Option<UserProfile>> {
        self.user_profile(user_name).await
    }

    async fn messages(
        &self,
        conversation_id: ConversationId,
        limit: usize,
    ) -> StoreResult<Vec<ConversationMessage>> {
        self.get_messages(conversation_id, limit).await
    }

    async fn message(
        &self,
        message_id: ConversationMessageId,
    ) -> StoreResult<Option<ConversationMessage>> {
        Ok(self.message(message_id).await?)
    }

    async fn prev_message(
        &self,
        message_id: ConversationMessageId,
    ) -> StoreResult<Option<ConversationMessage>> {
        self.prev_message(message_id).await
    }

    async fn next_message(
        &self,
        message_id: ConversationMessageId,
    ) -> StoreResult<Option<ConversationMessage>> {
        self.next_message(message_id).await
    }

    async fn last_message(
        &self,
        conversation_id: ConversationId,
    ) -> StoreResult<Option<ConversationMessage>> {
        Ok(self.try_last_message(conversation_id).await?)
    }

    async fn messages_count(&self, conversation_id: ConversationId) -> StoreResult<usize> {
        Ok(self.try_messages_count(conversation_id).await?)
    }

    async fn unread_messages_count(&self, conversation_id: ConversationId) -> StoreResult<usize> {
        Ok(self.try_unread_messages_count(conversation_id).await?)
    }

    async fn global_unread_messages_count(&self) -> StoreResult<usize> {
        Ok(self.global_unread_messages_count().await?)
    }

    async fn mark_conversation_as_read(
        &self,
        conversation_id: ConversationId,
        until: ConversationMessageId,
    ) -> StoreResult<bool> {
        Ok(self
            .mark_conversation_as_read(conversation_id, until)
            .await?)
    }

    async fn send_message(
        &self,
        conversation_id: ConversationId,
        content: mimi_content::MimiContent,
    ) -> StoreResult<ConversationMessage> {
        self.send_message(conversation_id, content).await
    }

    async fn resend_message(&self, local_message_id: Uuid) -> StoreResult<()> {
        self.re_send_message(local_message_id).await
    }

    fn notify(&self, notification: StoreNotification) {
        self.send_store_notification(notification);
    }

    fn subscribe(&self) -> impl Stream<Item = Arc<StoreNotification>> + Send + 'static {
        self.subscribe_to_store_notifications()
    }

    fn subscribe_iter(&self) -> impl Iterator<Item = Arc<StoreNotification>> + Send + 'static {
        self.subscribe_iter_to_store_notifications()
    }

    async fn enqueue_notification(&self, notification: &StoreNotification) -> StoreResult<()> {
        self.enqueue_store_notification(notification).await
    }

    async fn dequeue_notification(&self) -> StoreResult<StoreNotification> {
        self.dequeue_store_notification().await
    }
}<|MERGE_RESOLUTION|>--- conflicted
+++ resolved
@@ -67,21 +67,20 @@
         self.leave_conversation(conversation_id).await
     }
 
-<<<<<<< HEAD
     async fn remove_users(
         &self,
         conversation_id: ConversationId,
         target_users: &[QualifiedUserName],
     ) -> StoreResult<Vec<ConversationMessage>> {
         self.remove_users(conversation_id, target_users).await
-=======
+    }
+
     async fn invite_users(
         &self,
         conversation_id: ConversationId,
         invited_users: &[QualifiedUserName],
     ) -> StoreResult<Vec<ConversationMessage>> {
         self.invite_users(conversation_id, invited_users).await
->>>>>>> f903f39c
     }
 
     async fn add_contact(&self, user_name: QualifiedUserName) -> StoreResult<ConversationId> {
