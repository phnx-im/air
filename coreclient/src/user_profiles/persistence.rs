--- conflicted
+++ resolved
@@ -3,10 +3,9 @@
 // SPDX-License-Identifier: AGPL-3.0-or-later
 
 use phnxtypes::identifiers::QualifiedUserName;
-<<<<<<< HEAD
-use sqlx::{query, query_as, SqliteExecutor};
-
-use crate::{store::StoreNotifier, UserProfile};
+use sqlx::{SqliteExecutor, query, query_as};
+
+use crate::{UserProfile, store::StoreNotifier};
 
 use super::{Asset, DisplayName};
 
@@ -25,25 +24,6 @@
         }: SqlUserProfile,
     ) -> Self {
         Self {
-=======
-use rusqlite::{Connection, OptionalExtension, params};
-use tracing::error;
-
-use crate::{UserProfile, store::StoreNotifier, utils::persistence::Storable};
-
-impl Storable for UserProfile {
-    const CREATE_TABLE_STATEMENT: &'static str = "CREATE TABLE IF NOT EXISTS users (
-                user_name TEXT PRIMARY KEY,
-                display_name TEXT,
-                profile_picture BLOB
-            );";
-
-    fn from_row(row: &rusqlite::Row) -> anyhow::Result<Self, rusqlite::Error> {
-        let user_name = row.get(0)?;
-        let display_name_option = row.get(1)?;
-        let profile_picture_option = row.get(2)?;
-        Ok(UserProfile {
->>>>>>> dd4cf8e8
             user_name,
             display_name_option: display_name,
             profile_picture_option: profile_picture,
