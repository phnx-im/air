--- conflicted
+++ resolved
@@ -269,12 +269,13 @@
         welcome_attribution_info_ear_key: &WelcomeAttributionInfoEarKey,
         txn: &mut SqliteTransaction<'_>,
         api_clients: &ApiClients,
+        signer: &ClientSigningKey,
     ) -> Result<(Self, Vec<ProfileInfo>)> {
         let serialized_welcome = welcome_bundle.welcome.tls_serialize_detached()?;
 
         let mls_group_config = Self::default_mls_group_join_config();
 
-        let (processed_welcome, joiner_info, leaf_signer) = {
+        let (processed_welcome, joiner_info) = {
             // Phase 1: Fetch the right KeyPackageBundle from storage
             let provider = PhnxOpenMlsProvider::new(txn.as_mut());
             let kpb: KeyPackageBundle = welcome_bundle
@@ -312,16 +313,6 @@
                 welcome_bundle.welcome.welcome,
             )?;
 
-            let verifying_key = kpb.key_package().leaf_node().signature_key();
-
-            let leaf_keys = LeafKeys::load(txn.as_mut(), verifying_key)
-                .await?
-                .ok_or(anyhow!("Couldn't find matching leaf keys."))?;
-            // Delete the leaf signer from the keys store as it now gets persisted as part of the group.
-            LeafKeys::delete(txn.as_mut(), verifying_key).await?;
-
-            let leaf_signer = leaf_keys.into_leaf_signer();
-
             // Phase 3: Check if there is already a group with the same ID.
             let group_id = processed_welcome.unverified_group_info().group_id().clone();
             if let Some(group) = Self::load(txn.as_mut(), &group_id).await? {
@@ -332,7 +323,7 @@
                 // Otherwise, we delete the old group.
                 Self::delete_from_db(txn, &group_id).await?;
             }
-            (processed_welcome, joiner_info, leaf_signer)
+            (processed_welcome, joiner_info)
         };
 
         // Phase 4: Fetch the welcome info from the server
@@ -345,13 +336,12 @@
                 group_id.clone(),
                 epoch,
                 &joiner_info.group_state_ear_key,
-                &leaf_signer,
+                signer,
             )
             .await?;
 
         let WelcomeInfoIn {
             ratchet_tree,
-            encrypted_identity_link_keys,
             encrypted_user_profile_keys,
             room_state,
         } = welcome_info;
@@ -385,14 +375,7 @@
             (mls_group, joiner_info, welcome_attribution_info)
         };
 
-<<<<<<< HEAD
         let client_information = mls_group.members().map(|m| (m.index, m.credential));
-=======
-        let client_information = mls_group
-            .members()
-            .map(|m| (m.index, m.credential))
-            .zip(encrypted_identity_link_keys.into_iter());
->>>>>>> 2ecad948
 
         // Phase 6: Decrypt and verify the client credentials. This can involve
         // queries to the clients' AS.
@@ -404,23 +387,14 @@
         )
         .await?;
 
-<<<<<<< HEAD
-        // Phase 3: Decrypt and verify the infra credentials.
-=======
         // Phase 7: Decrypt and verify the infra credentials.
->>>>>>> 2ecad948
         {
             for client_auth_info in &client_information {
                 client_auth_info.store(txn).await?;
             }
         }
 
-<<<<<<< HEAD
-        let member_profile_info = joiner_info
-            .encrypted_user_profile_keys
-=======
         let member_profile_info = encrypted_user_profile_keys
->>>>>>> 2ecad948
             .into_iter()
             .zip(
                 client_information
@@ -495,7 +469,7 @@
                 credential_with_key,
             )?;
             mls_group.merge_pending_commit(&provider)?;
-            let group_info = mls_group.export_group_info(&provider, &leaf_signer, true)?;
+            let group_info = mls_group.export_group_info(&provider, signer, true)?;
             (mls_group, commit, group_info)
         };
 
@@ -609,23 +583,14 @@
             self.mls_group
                 .set_aad(aad_message.tls_serialize_detached()?);
             self.mls_group
-<<<<<<< HEAD
-                .add_members(&provider, signer, key_packages.as_slice())?
-=======
                 .commit_builder()
                 .force_self_update(true)
                 .create_group_info(true)
                 .propose_adds(key_packages)
                 .load_psks(provider.storage())?
-                .build(
-                    provider.rand(),
-                    provider.crypto(),
-                    &self.leaf_signer,
-                    |_| true,
-                )?
+                .build(provider.rand(), provider.crypto(), signer, |_| true)?
                 .stage_commit(&provider)?
                 .into_contents()
->>>>>>> 2ecad948
         };
 
         let group_info = group_info_option.ok_or(anyhow!("Commit didn't return a group info"))?;
@@ -732,11 +697,6 @@
         let aad = InfraAadMessage::from(aad_payload).tls_serialize_detached()?;
         self.mls_group.set_aad(aad);
         let provider = PhnxOpenMlsProvider::new(&mut *connection);
-<<<<<<< HEAD
-        let (mls_message, _welcome_option, group_info_option) =
-            self.mls_group
-                .remove_members(&provider, signer, remove_indices.as_slice())?;
-=======
 
         let (mls_message, _welcome_option, group_info_option) = self
             .mls_group
@@ -745,16 +705,10 @@
             .create_group_info(true)
             .propose_removals(remove_indices)
             .load_psks(provider.storage())?
-            .build(
-                provider.rand(),
-                provider.crypto(),
-                &self.leaf_signer,
-                |_| true,
-            )?
+            .build(provider.rand(), provider.crypto(), signer, |_| true)?
             .stage_commit(&provider)?
             .into_contents();
 
->>>>>>> 2ecad948
         // There shouldn't be a welcome
         debug_assert!(_welcome_option.is_none());
         let group_info = group_info_option.ok_or(anyhow!("No group info after commit"))?;
@@ -803,11 +757,6 @@
         let aad_payload = InfraAadPayload::DeleteGroup;
         let aad = InfraAadMessage::from(aad_payload).tls_serialize_detached()?;
         self.mls_group.set_aad(aad);
-<<<<<<< HEAD
-        let (mls_message, _welcome_option, group_info_option) =
-            self.mls_group
-                .remove_members(provider, signer, remove_indices.as_slice())?;
-=======
 
         let (mls_message, _welcome_option, group_info_option) = self
             .mls_group
@@ -816,16 +765,10 @@
             .create_group_info(true)
             .propose_removals(remove_indices)
             .load_psks(provider.storage())?
-            .build(
-                provider.rand(),
-                provider.crypto(),
-                &self.leaf_signer,
-                |_| true,
-            )?
+            .build(provider.rand(), provider.crypto(), signer, |_| true)?
             .stage_commit(provider)?
             .into_contents();
 
->>>>>>> 2ecad948
         debug_assert!(_welcome_option.is_none());
         let group_info =
             group_info_option.ok_or(anyhow!("No group info after commit operation"))?;
@@ -1018,25 +961,14 @@
 
             let (mls_message, _welcome_option, group_info_option) = self
                 .mls_group
-<<<<<<< HEAD
-                .self_update(&provider, signer, LeafNodeParameters::default())
-                .map_err(|e| anyhow!("Error performing group update: {:?}", e))?
-                .into_messages();
-=======
                 .commit_builder()
                 .force_self_update(true)
                 .create_group_info(true)
                 .load_psks(provider.storage())?
-                .build(
-                    provider.rand(),
-                    provider.crypto(),
-                    &self.leaf_signer,
-                    |_| true,
-                )?
+                .build(provider.rand(), provider.crypto(), signer, |_| true)?
                 .stage_commit(&provider)?
                 .into_contents();
 
->>>>>>> 2ecad948
             (
                 mls_message,
                 group_info_option.ok_or_else(|| anyhow!("No group info after commit"))?,
