// SPDX-FileCopyrightText: 2023 Phoenix R&D GmbH <hello@phnx.im>
//
// SPDX-License-Identifier: AGPL-3.0-or-later

pub(crate) mod diff;
pub(crate) mod error;
pub(crate) mod store;

pub(crate) use error::*;

use anyhow::{anyhow, bail, Result};
use openmls_memory_keystore::MemoryKeyStore;
use phnxbackend::{
    auth_service::{
        credentials::{
            keys::{
                ClientSigningKey, InfraCredentialPlaintext, InfraCredentialSigningKey,
                InfraCredentialTbs,
            },
            ClientCredential, VerifiableClientCredential,
        },
        AsClientId, UserName,
    },
    crypto::{
        ear::{
            keys::{
                ClientCredentialEarKey, EncryptedSignatureEarKey, GroupStateEarKey,
                SignatureEarKey, SignatureEarKeyWrapperKey, WelcomeAttributionInfoEarKey,
            },
            EarDecryptable, EarEncryptable,
        },
        hpke::{HpkeDecryptable, JoinerInfoDecryptionKey},
        signatures::{
            keys::{UserAuthSigningKey, UserAuthVerifyingKey},
            signable::{Signable, Verifiable},
        },
    },
    ds::{
        api::QS_CLIENT_REFERENCE_EXTENSION_TYPE, group_state::EncryptedClientCredential,
        WelcomeAttributionInfo, WelcomeAttributionInfoPayload, WelcomeAttributionInfoTbs,
    },
    messages::{
        client_ds::{
            AddUsersParamsAad, DsJoinerInformationIn, InfraAadMessage, InfraAadPayload,
            UpdateClientParamsAad, WelcomeBundle,
        },
        client_ds_out::{
            AddUsersParamsOut, DeleteGroupParamsOut, ExternalCommitInfoIn, RemoveUsersParamsOut,
            SelfRemoveClientParamsOut, SendMessageParamsOut, UpdateClientParamsOut,
        },
    },
    qs::{KeyPackageBatch, VERIFIED},
    AssistedGroupInfo, AssistedMessageOut,
};
pub(crate) use store::*;
use tls_codec::DeserializeBytes;

use crate::{
    contacts::{Contact, ContactAddInfos},
    conversations::*,
    types::MessageContentType,
    types::*,
    users::{key_store::AsCredentials, ApiClients},
};
use std::collections::{BTreeMap, HashMap, HashSet};

use openmls::{prelude::*, treesync::RatchetTree};

use self::diff::GroupDiff;

pub const FRIENDSHIP_PACKAGE_PROPOSAL_TYPE: u16 = 0xff00;

pub const REQUIRED_EXTENSION_TYPES: [ExtensionType; 0] = [];
//pub const REQUIRED_EXTENSION_TYPES: [ExtensionType; 1] =
//    [ExtensionType::Unknown(QS_CLIENT_REFERENCE_EXTENSION_TYPE)];
pub const REQUIRED_PROPOSAL_TYPES: [ProposalType; 0] = [];
pub const REQUIRED_CREDENTIAL_TYPES: [CredentialType; 1] = [CredentialType::Infra];

// Default capabilities for every leaf node we create.
pub const SUPPORTED_PROTOCOL_VERSIONS: [ProtocolVersion; 1] = [ProtocolVersion::Mls10];
pub const SUPPORTED_CIPHERSUITES: [Ciphersuite; 1] =
    [Ciphersuite::MLS_128_DHKEMX25519_AES128GCM_SHA256_Ed25519];
pub const SUPPORTED_EXTENSIONS: [ExtensionType; 2] = [
    ExtensionType::Unknown(QS_CLIENT_REFERENCE_EXTENSION_TYPE),
    ExtensionType::LastResort,
];
pub const SUPPORTED_PROPOSALS: [ProposalType; 1] =
    [ProposalType::Unknown(FRIENDSHIP_PACKAGE_PROPOSAL_TYPE)];
pub const SUPPORTED_CREDENTIALS: [CredentialType; 1] = [CredentialType::Infra];

pub(crate) struct PartialCreateGroupParams {
    pub group_id: GroupId,
    pub ratchet_tree: RatchetTree,
    pub group_info: MlsMessageOut,
    pub user_auth_key: UserAuthVerifyingKey,
    pub encrypted_signature_ear_key: EncryptedSignatureEarKey,
}

#[derive(Debug)]
pub(crate) struct Group {
    group_id: GroupId,
    leaf_signer: InfraCredentialSigningKey,
    signature_ear_key_wrapper_key: SignatureEarKeyWrapperKey,
    credential_ear_key: ClientCredentialEarKey,
    group_state_ear_key: GroupStateEarKey,
    // This needs to be set after initially joining a group.
    user_auth_signing_key_option: Option<UserAuthSigningKey>,
    mls_group: MlsGroup,
    client_information: BTreeMap<usize, (ClientCredential, SignatureEarKey)>,
    pending_diff: Option<GroupDiff>,
}

impl Group {
    pub(crate) fn mls_group(&self) -> &MlsGroup {
        &self.mls_group
    }

    fn default_mls_group_config() -> MlsGroupConfig {
        let required_capabilities = RequiredCapabilitiesExtension::new(
            &REQUIRED_EXTENSION_TYPES,
            &REQUIRED_PROPOSAL_TYPES,
            &REQUIRED_CREDENTIAL_TYPES,
        );

        MlsGroupConfig::builder()
            // This is turned on for now, as it makes OpenMLS return GroupInfos
            // with every commit. At some point, there should be a dedicated
            // config flag for this.
            .leaf_node_capabilities(Capabilities::new(
                Some(&SUPPORTED_PROTOCOL_VERSIONS),
                Some(&SUPPORTED_CIPHERSUITES),
                Some(&SUPPORTED_EXTENSIONS),
                Some(&SUPPORTED_PROPOSALS),
                Some(&SUPPORTED_CREDENTIALS),
            ))
            .use_ratchet_tree_extension(true)
            .required_capabilities(required_capabilities)
            .wire_format_policy(PURE_PLAINTEXT_WIRE_FORMAT_POLICY)
            .build()
    }

    /// Create a group.
    pub fn create_group(
        provider: &impl OpenMlsProvider,
        signer: &ClientSigningKey,
        group_id: GroupId,
    ) -> Result<Group> {
        let credential_ear_key = ClientCredentialEarKey::random()?;
        let user_auth_key = UserAuthSigningKey::generate()?;
        let group_state_ear_key = GroupStateEarKey::random()?;
        let signature_ear_key_wrapper_key = SignatureEarKeyWrapperKey::random()?;

        let signature_ear_key = SignatureEarKey::random()?;
        let leaf_signer = InfraCredentialSigningKey::generate(signer, &signature_ear_key);

        let mls_group_config = Self::default_mls_group_config();

        let credential_with_key = CredentialWithKey {
            credential: Credential::from(leaf_signer.credential().clone()),
            signature_key: leaf_signer.credential().verifying_key().clone(),
        };

        let mls_group = MlsGroup::new_with_group_id(
            provider,
            &leaf_signer,
            &mls_group_config,
            group_id.clone(),
            credential_with_key,
        )
        .map_err(|e| anyhow!("Error creating group: {:?}", e))?;
        let group = Group {
            group_id,
            leaf_signer,
            signature_ear_key_wrapper_key,
            mls_group,
            credential_ear_key,
            group_state_ear_key: group_state_ear_key.clone(),
            user_auth_signing_key_option: Some(user_auth_key),
            client_information: [(0, (signer.credential().clone(), signature_ear_key))].into(),
            pending_diff: None,
        };
        Ok(group)
    }

    pub(crate) fn create_group_params(
        &self,
        provider: &impl OpenMlsProvider,
    ) -> Result<PartialCreateGroupParams> {
        let Some(user_auth_key) = &self.user_auth_signing_key_option else {
            panic!("User auth key not set")
        };
        let (_own_credential, signature_ear_key) = self
            .client_information
            .get(&self.mls_group.own_leaf_index().usize())
            .ok_or(anyhow!(
                "Missing own client information in newly created group"
            ))?;
        let encrypted_signature_ear_key =
            signature_ear_key.encrypt(self.signature_ear_key_wrapper_key())?;
        let params = PartialCreateGroupParams {
            group_id: self.group_id.clone(),
            ratchet_tree: self.mls_group.export_ratchet_tree(),
            group_info: self.mls_group.export_group_info(
                provider.crypto(),
                &self.leaf_signer,
                true,
            )?,
            user_auth_key: user_auth_key.verifying_key().clone(),
            encrypted_signature_ear_key,
        };
        Ok(params)
    }

    /// Join a group with the provided welcome message. Returns the group name.
    pub(crate) async fn join_group(
        provider: &impl OpenMlsProvider<KeyStoreProvider = MemoryKeyStore>,
        welcome_bundle: WelcomeBundle,
        // This is our own key that the sender uses to encrypt to us. We should
        // be able to retrieve it from the client's key store.
        welcome_attribution_info_ear_key: &WelcomeAttributionInfoEarKey,
        leaf_signers: &mut HashMap<
            SignaturePublicKey,
            (InfraCredentialSigningKey, SignatureEarKey),
        >,
        api_clients: &mut ApiClients,
        as_credentials: &mut AsCredentials,
        contacts: &HashMap<UserName, Contact>,
    ) -> Result<Self> {
        let serialized_welcome = welcome_bundle.welcome.tls_serialize_detached()?;

        let mls_group_config = Self::default_mls_group_config();

        // Decrypt encrypted credentials s.t. we can afterwards consume the welcome.
        let key_package: KeyPackage = welcome_bundle
            .welcome
            .welcome
            .secrets()
            .iter()
            .find_map(|egs| {
                let hash_ref = egs.new_member().as_slice().to_vec();
                provider.key_store().read(&hash_ref)
            })
<<<<<<< HEAD
            .ok_or(GroupOperationError::MissingKeyPackage)?;
=======
            .ok_or(GroupOperationError::KeyPackageNotFound)?;
>>>>>>> 6281e98b

        let private_key = provider
            .key_store()
            .read::<HpkePrivateKey>(key_package.hpke_init_key().as_slice())
            .ok_or(GroupOperationError::MissingKeyPackage)?;
        let info = &[];
        let aad = &[];
        let decryption_key =
            JoinerInfoDecryptionKey::from((private_key, key_package.hpke_init_key().clone()));
        let joiner_info = DsJoinerInformationIn::decrypt(
            welcome_bundle.encrypted_joiner_info,
            &decryption_key,
            info,
            aad,
        )?;

        let mls_group = MlsGroup::new_from_welcome(
            provider,
            &mls_group_config,
            welcome_bundle.welcome.welcome,
            None, /* no public tree here, has to be in the extension */
        )?;

        // Decrypt WelcomeAttributionInfo
        let welcome_attribution_info = WelcomeAttributionInfo::decrypt(
            welcome_attribution_info_ear_key,
            &welcome_bundle.encrypted_attribution_info,
        )?;

        let verifiable_attribution_info = welcome_attribution_info
            .into_verifiable(mls_group.group_id().clone(), serialized_welcome);

        let sender_client_credential = contacts
            .get(&verifiable_attribution_info.sender().user_name())
            .and_then(|c| c.client_credential(&verifiable_attribution_info.sender()))
            .ok_or(anyhow!("Sender is not a contact."))?;

        let welcome_attribution_info: WelcomeAttributionInfoPayload =
            verifiable_attribution_info.verify(sender_client_credential.verifying_key())?;

        let client_information = decrypt_and_verify_client_info(
            welcome_attribution_info.client_credential_encryption_key(),
            welcome_attribution_info.signature_ear_key_wrapper_key(),
            api_clients,
            as_credentials,
            joiner_info.encrypted_client_information,
        )
        .await?;

        let verifying_key = mls_group
            .own_leaf_node()
            .ok_or(anyhow!("Group has no own leaf node"))?
            .signature_key();
        let (leaf_signer, _signature_ear_key) = leaf_signers
            .remove(verifying_key)
            .ok_or(anyhow!("Missing leaf signer for own leaf node"))?;

        // Decrypt and verify the infra credentials.
        // TODO: Right now, this just panics if the verification fails.
        for m in mls_group.members() {
            match m.credential.mls_credential_type() {
                MlsCredentialType::Infra(credential) => {
                    let (client_credential, signature_ear_key) = client_information
                        .get(&m.index.usize())
                        .ok_or(anyhow!(
                            "Client credentials and actual group members are out of sync"
                        ))?
                        .clone();
                    let _verified_credential: InfraCredentialTbs =
                        InfraCredentialPlaintext::decrypt(credential, &signature_ear_key)?
                            .verify(client_credential.verifying_key())?;
                }
                _ => bail!("We should only use infra credentials."),
            }
        }

        let group = Group {
            group_id: mls_group.group_id().clone(),
            mls_group,
            leaf_signer,
            signature_ear_key_wrapper_key: welcome_attribution_info
                .signature_ear_key_wrapper_key()
                .clone(),
            credential_ear_key: welcome_attribution_info
                .client_credential_encryption_key()
                .clone(),
            group_state_ear_key: joiner_info.group_state_ear_key,
            // This one needs to be rolled fresh.
            user_auth_signing_key_option: None,
            client_information,
            pending_diff: None,
        };

        Ok(group)
    }

    /// Join a group using an external commit.
    pub(crate) async fn join_group_externally(
        provider: &impl OpenMlsProvider<KeyStoreProvider = MemoryKeyStore>,
        external_commit_info: ExternalCommitInfoIn,
        leaf_signer: InfraCredentialSigningKey,
        signature_ear_key: SignatureEarKey,
        group_state_ear_key: GroupStateEarKey,
        signature_ear_key_wrapper_key: SignatureEarKeyWrapperKey,
        credential_ear_key: ClientCredentialEarKey,
        as_credentials: &mut AsCredentials,
        api_clients: &mut ApiClients,
        aad: InfraAadMessage,
        own_client_credential: &ClientCredential,
    ) -> Result<(Self, MlsMessageOut, MlsMessageOut)> {
        // TODO: We set the ratchet tree extension for now, as it is the only
        // way to make OpenMLS return a GroupInfo. This should change in the
        // future.
        let mls_group_config = Self::default_mls_group_config();
        let credential_with_key = CredentialWithKey {
            credential: leaf_signer.credential().clone().into(),
            signature_key: leaf_signer.credential().verifying_key().clone(),
        };
        let ExternalCommitInfoIn {
            verifiable_group_info,
            ratchet_tree_in,
            encrypted_client_info,
        } = external_commit_info;

        // Let's create the group first so that we can access the GroupId.
        let (mut mls_group, commit, group_info_option) = MlsGroup::join_by_external_commit(
            provider,
            &leaf_signer,
            Some(ratchet_tree_in),
            verifiable_group_info,
            &mls_group_config,
            &aad.tls_serialize_detached()?,
            credential_with_key,
        )?;
        mls_group.set_aad(&[]);
        mls_group.merge_pending_commit(provider)?;

        let group_info = group_info_option.ok_or(anyhow!("Commit didn't return a group info"))?;

        let mut client_information = decrypt_and_verify_client_info(
            &credential_ear_key,
            &signature_ear_key_wrapper_key,
            api_clients,
            as_credentials,
            encrypted_client_info,
        )
        .await?;

        // We still have to add ourselves to the encrypted client credentials.
        let own_client_credential = own_client_credential.clone();
        let own_signature_ear_key = signature_ear_key.clone();
        let own_index = mls_group.own_leaf_index().usize();
        debug_assert!(client_information.get(&own_index).is_none());
        client_information.insert(own_index, (own_client_credential, own_signature_ear_key));

        // Decrypt and verify the infra credentials.
        // TODO: Right now, this just panics if the verification fails.
        for m in mls_group.members() {
            match m.credential.mls_credential_type() {
                MlsCredentialType::Infra(credential) => {
                    let (client_credential, signature_ear_key) =
                        client_information.get(&m.index.usize()).ok_or(anyhow!(
                            "Client credentials and actual group members are out of sync."
                        ))?;
                    let _verified_credential: InfraCredentialTbs =
                        InfraCredentialPlaintext::decrypt(credential, &signature_ear_key)?
                            .verify(client_credential.verifying_key())?;
                }
                _ => bail!("We should only use infra credentials."),
            }
        }

        // TODO: Once we support multiple clients, this should be synchronized
        // across clients.
        let user_auth_key = UserAuthSigningKey::generate()?;

        let group = Group {
            group_id: mls_group.group_id().clone(),
            mls_group,
            leaf_signer,
            signature_ear_key_wrapper_key,
            credential_ear_key,
            group_state_ear_key,
            user_auth_signing_key_option: Some(user_auth_key),
            client_information,
            pending_diff: None,
        };

        Ok((group, commit, group_info.into()))
    }

    /// Process inbound message
    ///
    /// Returns the processed message and whether the group was deleted.
    pub(crate) async fn process_message(
        &mut self,
        provider: &impl OpenMlsProvider<KeyStoreProvider = MemoryKeyStore>,
        message: impl Into<ProtocolMessage>,
        // Required in case there are new joiners.
        // TODO: In the federated case, we might have to fetch them first.
        api_clients: &mut ApiClients,
        as_credentials: &mut AsCredentials,
    ) -> Result<(ProcessedMessage, bool, ClientCredential)> {
        let processed_message = self.mls_group.process_message(provider, message)?;

        // Will be set to true if we were removed (or the group was deleted).
        let mut we_were_removed = false;
        let mut diff = GroupDiff::new(self);
        let sender_index = match processed_message.content() {
            // For now, we only care about commits.
            ProcessedMessageContent::ExternalJoinProposalMessage(_) => {
                panic!("Unsupported message type")
            }
            ProcessedMessageContent::ApplicationMessage(_) => {
                let (sender_credential, _) =
                    if let Sender::Member(index) = processed_message.sender() {
                        self.client_information
                            .get(&index.usize())
                            .ok_or(anyhow!("Unknown sender"))?
                    } else {
                        panic!("Invalid sender type.")
                    };
                return Ok((processed_message, false, sender_credential.clone()));
            }
            ProcessedMessageContent::ProposalMessage(_proposal) => {
                // Proposals are just returned and can then be added to the
                // proposal store after the caller has inspected them.
                let sender_index = if let Sender::Member(index) = processed_message.sender() {
                    index.usize()
                } else {
                    panic!("Invalid sender type.")
                };
                sender_index
            }
            ProcessedMessageContent::StagedCommitMessage(staged_commit) => {
                // Before we process the AAD payload, we first process the
                // proposals by value. Currently only removes are allowed.
                for remove_proposal in staged_commit.remove_proposals() {
                    let removed_member = remove_proposal.remove_proposal().removed();
                    diff.remove_client_credential(removed_member);
                    if removed_member == self.mls_group().own_leaf_index() {
                        we_were_removed = true;
                    }
                }
                // Let's figure out which operation this is meant to be.
                let aad_payload =
                    InfraAadMessage::tls_deserialize_exact(processed_message.authenticated_data())?
                        .into_payload();
                let sender_index = match processed_message.sender() {
                    Sender::Member(index) => index.to_owned(),
                    Sender::NewMemberCommit => {
                        self.mls_group.ext_commit_sender_index(staged_commit)?
                    }
                    Sender::External(_) | Sender::NewMemberProposal => {
                        panic!("Invalid sender type.")
                    }
                }
                .usize();
                match aad_payload {
                    InfraAadPayload::AddUsers(add_users_payload) => {
                        let client_information = decrypt_and_verify_client_info(
                            &self.credential_ear_key,
                            &self.signature_ear_key_wrapper_key,
                            api_clients,
                            as_credentials,
                            add_users_payload
                                .encrypted_credential_information
                                .into_iter()
                                .map(|i| Some(i)),
                        )
                        .await?;

                        // TODO: Validation:
                        // * Check that this commit only contains (inline) add proposals
                        // * Check that the leaf credential is not changed in the path
                        //   (or maybe if it is, check that it's valid).
                        // * User names MUST be unique within the group (check both new
                        //   and existing credentials for duplicates).
                        // * Client IDs MUST be unique within the group (only need to
                        //   check new credentials, as client IDs are scoped to user
                        //   names).
                        // * Once we do RBAC, check that the adder has sufficient
                        //   permissions.
                        // * Maybe check sender type (only Members can add users).

                        // Verify the leaf credentials in all add proposals. We assume
                        // that leaf credentials are in the same order as client
                        // credentials.
                        for (index, proposal) in staged_commit.add_proposals().enumerate() {
                            let (client_credential, signature_ear_key) = client_information
                                .get(&index)
                                .ok_or(anyhow!("Unknown add credential sender"))?;
                            match proposal
                                .add_proposal()
                                .key_package()
                                .leaf_node()
                                .credential()
                                .mls_credential_type()
                            {
                                MlsCredentialType::Basic(_) | MlsCredentialType::X509(_) => {
                                    panic!("Unsupported credential type.")
                                }
                                MlsCredentialType::Infra(infra_credential) => {
                                    // Verify the leaf credential
                                    let credential_plaintext = InfraCredentialPlaintext::decrypt(
                                        infra_credential,
                                        &signature_ear_key,
                                    )?;
                                    credential_plaintext.verify::<InfraCredentialTbs>(
                                        client_credential.verifying_key(),
                                    )?;
                                }
                            }
                        }

                        // Add the client credentials to the group.
                        for client_info in client_information.into_values() {
                            diff.add_client_information(&self.client_information, client_info)
                        }
                    }
                    InfraAadPayload::UpdateClient(update_client_payload) => {
                        let sender_index = if let Sender::Member(index) = processed_message.sender()
                        {
                            index.usize()
                        } else {
                            panic!("Unsupported sender type.")
                        };
                        // Check if the client has updated its leaf credential.
                        let (client_credential, signature_ear_key) =
                            if processed_message.new_credential_option().is_some() {
                                // If so, then there has to be a new signature ear key.
                                let Some(encrypted_signature_ear_key) = update_client_payload
                                .option_encrypted_signature_ear_key else {
                                    panic!("Invalid update client payload.")
                                };
                                let signature_ear_key = SignatureEarKey::decrypt(
                                    &self.signature_ear_key_wrapper_key,
                                    &encrypted_signature_ear_key,
                                )?;
                                // Optionally, the client could have updated its
                                // client credential.
                                let client_credential = if let Some(ecc) =
                                    update_client_payload.option_encrypted_client_credential
                                {
                                    let client_credential = decrypt_and_verify_client_credential(
                                        api_clients,
                                        &self.credential_ear_key,
                                        &ecc,
                                        as_credentials,
                                    )
                                    .await?;
                                    client_credential
                                } else {
                                    self.client_information
                                        .get(&sender_index)
                                        .ok_or(anyhow!(
                                            "Can't find sender information in client credentials"
                                        ))?
                                        .0
                                        .clone()
                                };
                                diff.add_client_information(
                                    &self.client_information,
                                    (client_credential.clone(), signature_ear_key.clone()),
                                );
                                (client_credential, signature_ear_key)
                            } else {
                                // Otherwise, we just use the existing client credential.
                                self.client_information
                                    .get(&sender_index)
                                    .ok_or(anyhow!(
                                        "Can't find sender information in client credentials"
                                    ))?
                                    .clone()
                            };
                        // TODO: Validation:
                        // * Check that the sender type fits.
                        // * Check that the client id is the same as before.
                        // * Check that the proposals fit the operation (i.e. in this
                        //   case that there are no proposals at all).

                        // Verify a potential new leaf credential.
                        if let Some(MlsCredentialType::Infra(infra_credential)) = processed_message
                            .new_credential_option()
                            .map(|cred| cred.mls_credential_type())
                        {
                            // Verify the leaf credential
                            let credential_plaintext = InfraCredentialPlaintext::decrypt(
                                infra_credential,
                                &signature_ear_key,
                            )?;
                            credential_plaintext
                                .verify::<InfraCredentialTbs>(client_credential.verifying_key())?;
                        }
                    }
                    InfraAadPayload::JoinGroup(join_group_payload) => {
                        // Decrypt and verify the client credential.
                        let (ecc, esek) = join_group_payload.encrypted_client_information;
                        let client_credential = decrypt_and_verify_client_credential(
                            api_clients,
                            &self.credential_ear_key,
                            &ecc,
                            as_credentials,
                        )
                        .await?;
                        let sek =
                            SignatureEarKey::decrypt(&self.signature_ear_key_wrapper_key, &esek)?;
                        // Validate the leaf credential.
                        if let MlsCredentialType::Infra(infra_credential) =
                            processed_message.credential().mls_credential_type()
                        {
                            // Verify the leaf credential
                            let credential_plaintext =
                                InfraCredentialPlaintext::decrypt(infra_credential, &sek)?;
                            credential_plaintext
                                .verify::<InfraCredentialTbs>(client_credential.verifying_key())?;
                        }
                        // Check that the existing user clients match up.
                        if self.user_client_indices(client_credential.identity().user_name())
                            != join_group_payload
                                .existing_user_clients
                                .into_iter()
                                .map(|index| index.usize())
                                .collect::<Vec<_>>()
                        {
                            panic!("User clients don't match up.")
                        };
                        // TODO: (More) validation:
                        // * Check that the client id is unique.
                        // * Check that the proposals fit the operation.
                        // Insert the client credential into the diff.
                        diff.add_client_information(
                            &self.client_information,
                            (client_credential, sek),
                        );
                    }
                    InfraAadPayload::JoinConnectionGroup(join_connection_group_payload) => {
                        let (ecc, esek) =
                            join_connection_group_payload.encrypted_client_information;
                        // Decrypt and verify the client credential.
                        let client_credential = decrypt_and_verify_client_credential(
                            api_clients,
                            &self.credential_ear_key,
                            &ecc,
                            as_credentials,
                        )
                        .await?;
                        let sek =
                            SignatureEarKey::decrypt(&self.signature_ear_key_wrapper_key, &esek)?;
                        // Validate the leaf credential.
                        if let MlsCredentialType::Infra(infra_credential) =
                            processed_message.credential().mls_credential_type()
                        {
                            // Verify the leaf credential
                            let credential_plaintext =
                                InfraCredentialPlaintext::decrypt(infra_credential, &sek)?;
                            credential_plaintext
                                .verify::<InfraCredentialTbs>(client_credential.verifying_key())?;
                        }
                        // TODO: (More) validation:
                        // * Check that the user name is unique.
                        // * Check that the proposals fit the operation.
                        // * Check that the sender type fits the operation.
                        // * Check that this group is indeed a connection group.

                        // Insert the client credential into the diff.
                        diff.add_client_information(
                            &self.client_information,
                            (client_credential, sek),
                        );
                    }
                    InfraAadPayload::AddClients(add_clients_payload) => {
                        let client_credentials = decrypt_and_verify_client_info(
                            &self.credential_ear_key,
                            &self.signature_ear_key_wrapper_key,
                            api_clients,
                            as_credentials,
                            add_clients_payload
                                .encrypted_client_information
                                .into_iter()
                                .map(|i| Some(i)),
                        )
                        .await?;

                        // TODO: Validation:
                        // * Check that this commit only contains (inline) add proposals
                        // * Check that the leaf credential is not changed in the path
                        //   (or maybe if it is, check that it's valid).
                        // * Client IDs MUST be unique within the group.
                        // * Maybe check sender type (only Members can add users).

                        // Verify the leaf credentials in all add proposals. We assume
                        // that leaf credentials are in the same order as client
                        // credentials.
                        for (index, proposal) in staged_commit.add_proposals().enumerate() {
                            let (client_credential, sek) = client_credentials.get(&index).ok_or(
                                anyhow!("Can't find client credential of add proposal sender"),
                            )?;
                            match proposal
                                .add_proposal()
                                .key_package()
                                .leaf_node()
                                .credential()
                                .mls_credential_type()
                            {
                                MlsCredentialType::Basic(_) | MlsCredentialType::X509(_) => {
                                    bail!("Unsupported credential type.")
                                }
                                MlsCredentialType::Infra(infra_credential) => {
                                    // Verify the leaf credential
                                    let credential_plaintext =
                                        InfraCredentialPlaintext::decrypt(infra_credential, &sek)?;
                                    credential_plaintext.verify::<InfraCredentialTbs>(
                                        client_credential.verifying_key(),
                                    )?;
                                }
                            }
                        }

                        // Add the client credentials to the group.
                        for client_credential in client_credentials.into_values() {
                            diff.add_client_information(&self.client_information, client_credential)
                        }
                    }
                    InfraAadPayload::RemoveUsers | InfraAadPayload::RemoveClients => {
                        // We already processed remove proposals above, so there is nothing to do here.
                        // TODO: Validation:
                        // * Check that this commit only contains (inline) remove proposals
                        // * Check that the sender type is correct.
                        // * Check that the leaf credential is not changed in the path
                        // * Check that the remover has sufficient privileges.
                    }
                    InfraAadPayload::ResyncClient => {
                        // TODO: Validation:
                        // * Check that this commit contains exactly one remove proposal
                        // * Check that the sender type is correct (external commit).

                        let removed_index = staged_commit
                            .remove_proposals()
                            .next()
                            .ok_or(anyhow!(
                                "Resync operation did not contain a remove proposal"
                            ))?
                            .remove_proposal()
                            .removed();
                        let (client_credential, sek) = self
                            .client_information
                            .get(&removed_index.usize())
                            .ok_or(anyhow!("Could not find client credential of resync sender"))?;
                        // Let's verify the new leaf credential.
                        match processed_message.credential().mls_credential_type() {
                            MlsCredentialType::Basic(_) | MlsCredentialType::X509(_) => {
                                panic!("Unsupported credential type.")
                            }
                            MlsCredentialType::Infra(infra_credential) => {
                                // Verify the leaf credential
                                let credential_plaintext =
                                    InfraCredentialPlaintext::decrypt(infra_credential, &sek)?;
                                credential_plaintext.verify::<InfraCredentialTbs>(
                                    client_credential.verifying_key(),
                                )?;
                            }
                        }

                        // Move the client credential to the new index.
                        diff.remove_client_credential(removed_index);
                        diff.add_client_information(
                            &self.client_information,
                            (client_credential.clone(), sek.clone()),
                        );
                    }
                    InfraAadPayload::DeleteGroup => {
                        we_were_removed = true;
                        // There is nothing else to do at this point.
                    }
                };
                sender_index
            }
        };
        // Get the sender's credential
        let (sender_credential, _sek) = diff
            .client_information(sender_index, &self.client_information)
            .ok_or(anyhow!(
                "Could not find client credential of message sender"
            ))?
            .clone();
        self.pending_diff = Some(diff);

        Ok((processed_message, we_were_removed, sender_credential))
    }

    /// Invite the given list of contacts to join the group.
    ///
    /// Returns the [`AddUserParamsOut`] as input for the API client.
    pub(crate) fn invite(
        &mut self,
        provider: &impl OpenMlsProvider<KeyStoreProvider = MemoryKeyStore>,
        signer: &ClientSigningKey,
        // The following three vectors have to be in sync, i.e. of the same length
        // and refer to the same contacts in order.
        add_infos: Vec<ContactAddInfos>,
        wai_keys: Vec<WelcomeAttributionInfoEarKey>,
        client_credentials: Vec<Vec<ClientCredential>>,
    ) -> Result<AddUsersParamsOut> {
        let Some(user_auth_key) = &self.user_auth_signing_key_option else {
            bail!("No user auth key");
        };
        let client_credentials = client_credentials.into_iter().flatten().collect::<Vec<_>>();
        debug_assert!(add_infos.len() == client_credentials.len());
        // Prepare KeyPackageBatches and KeyPackages
        let (key_package_vecs, key_package_batches): (
            Vec<Vec<(KeyPackage, SignatureEarKey)>>,
            Vec<KeyPackageBatch<VERIFIED>>,
        ) = add_infos
            .into_iter()
            .map(|add_info| (add_info.key_packages, add_info.key_package_batch))
            .unzip();

        let (key_packages, signature_ear_keys): (Vec<KeyPackage>, Vec<SignatureEarKey>) =
            key_package_vecs.into_iter().flatten().unzip();

        let ecc = client_credentials
            .iter()
            .zip(signature_ear_keys.iter())
            .map(|(client_credential, sek)| {
                let ecc = client_credential.encrypt(&self.credential_ear_key)?;
                let esek = sek.encrypt(&self.signature_ear_key_wrapper_key)?;
                Ok((ecc, esek))
            })
            .collect::<Result<Vec<_>>>()?;
        let aad_message: InfraAadMessage = InfraAadPayload::AddUsers(AddUsersParamsAad {
            encrypted_credential_information: ecc,
        })
        .into();
        // Set Aad to contain the encrypted client credentials.
        self.mls_group
            .set_aad(&aad_message.tls_serialize_detached()?);
        let (mls_commit, welcome, group_info_option) =
            self.mls_group
                .add_members(provider, &self.leaf_signer, key_packages.as_slice())?;
        // Reset Aad to empty.
        self.mls_group.set_aad(&[]);

        // Groups should always have the flag set that makes them return groupinfos with every Commit.
        // Or at least with Add commits for now.
        let group_info = group_info_option.ok_or(anyhow!("Commit didn't return a group info"))?;
        // TODO: For now, we use the full group info, as OpenMLS does not yet allow splitting up a group info.
        let assisted_group_info = AssistedGroupInfo::Full(group_info.into());
        let commit = AssistedMessageOut {
            mls_message: mls_commit,
            group_info_option: Some(assisted_group_info),
        };

        let encrypted_welcome_attribution_infos = wai_keys
            .iter()
            .map(|wai_key| {
                // WAI = WelcomeAttributionInfo
                let wai_payload = WelcomeAttributionInfoPayload::new(
                    signer.credential().identity(),
                    self.credential_ear_key.clone(),
                    self.signature_ear_key_wrapper_key.clone(),
                );

                let wai = WelcomeAttributionInfoTbs {
                    payload: wai_payload,
                    group_id: self.group_id.clone(),
                    welcome: welcome.tls_serialize_detached()?,
                }
                .sign(signer)?;
                Ok(wai.encrypt(wai_key)?)
            })
            .collect::<Result<Vec<_>>>()?;

        // Create the GroupDiff
        let mut diff = GroupDiff::new(&self);
        diff.apply_pending_removes(
            self.mls_group()
                .pending_commit()
                .ok_or(anyhow!("No pending commit after commit operation"))?,
        );
        for client_information in client_credentials
            .into_iter()
            .zip(signature_ear_keys.into_iter())
        {
            diff.add_client_information(&self.client_information, client_information)
        }

        self.pending_diff = Some(diff);

        let params = AddUsersParamsOut {
            commit,
            sender: user_auth_key.verifying_key().hash(),
            welcome,
            encrypted_welcome_attribution_infos,
            key_package_batches,
        };
        Ok(params)
    }

    pub(crate) fn remove(
        &mut self,
        provider: &impl OpenMlsProvider<KeyStoreProvider = MemoryKeyStore>,
        members: Vec<AsClientId>,
    ) -> Result<RemoveUsersParamsOut> {
        let Some(user_auth_key) = &self.user_auth_signing_key_option else {
            bail!("No user auth key")
        };
        let remove_indices = self
            .client_information
            .iter()
            .filter_map(|(index, (cred, _sek))| {
                if members.contains(&cred.identity()) {
                    Some(LeafNodeIndex::new(*index as u32))
                } else {
                    None
                }
            })
            .collect::<Vec<_>>();
        let aad_payload = InfraAadPayload::RemoveUsers;
        let aad = InfraAadMessage::from(aad_payload).tls_serialize_detached()?;
        self.mls_group.set_aad(aad.as_slice());
        let (mls_message, _welcome_option, group_info_option) = self.mls_group.remove_members(
            provider,
            &self.leaf_signer,
            remove_indices.as_slice(),
        )?;
        self.mls_group.set_aad(&[]);
        // There shouldn't be a welcome
        debug_assert!(_welcome_option.is_none());
        let group_info = group_info_option.ok_or(anyhow!("No group info after commit"))?;
        let assisted_group_info = AssistedGroupInfo::Full(group_info.into());
        let commit = AssistedMessageOut {
            mls_message,
            group_info_option: Some(assisted_group_info),
        };

        let mut diff = GroupDiff::new(&self);
        diff.apply_pending_removes(
            self.mls_group()
                .pending_commit()
                .ok_or(anyhow!("No pending commit after commit operation"))?,
        );
        for index in remove_indices {
            diff.remove_client_credential(index);
        }
        self.pending_diff = Some(diff);

        let params = RemoveUsersParamsOut {
            commit,
            sender: user_auth_key.verifying_key().hash(),
        };
        Ok(params)
    }

    pub(crate) fn delete(
        &mut self,
        provider: &impl OpenMlsProvider<KeyStoreProvider = MemoryKeyStore>,
    ) -> Result<DeleteGroupParamsOut> {
        let Some(user_auth_key) = &self.user_auth_signing_key_option else {
            bail!("No user auth key")
        };
        let remove_indices = self
            .client_information
            .keys()
            .filter_map(|&index| {
                if index != self.mls_group.own_leaf_index().usize() {
                    Some(LeafNodeIndex::new(index as u32))
                } else {
                    None
                }
            })
            .collect::<Vec<_>>();
        // There shouldn't be a welcome
        let aad_payload = InfraAadPayload::DeleteGroup;
        let aad = InfraAadMessage::from(aad_payload).tls_serialize_detached()?;
        self.mls_group.set_aad(aad.as_slice());
        let (mls_message, _welcome_option, group_info_option) = self.mls_group.remove_members(
            provider,
            &self.leaf_signer,
            remove_indices.as_slice(),
        )?;
        self.mls_group.set_aad(&[]);
        debug_assert!(_welcome_option.is_none());
        let group_info =
            group_info_option.ok_or(anyhow!("No group info after commit operation"))?;
        let assisted_group_info = AssistedGroupInfo::Full(group_info.into());
        let commit = AssistedMessageOut {
            mls_message,
            group_info_option: Some(assisted_group_info),
        };

        let mut diff = GroupDiff::new(&self);
        diff.apply_pending_removes(
            self.mls_group()
                .pending_commit()
                .ok_or(anyhow!("No pending commit after commit operation"))?,
        );
        for index in remove_indices {
            diff.remove_client_credential(index);
        }
        self.pending_diff = Some(diff);

        let params = DeleteGroupParamsOut {
            commit,
            sender: user_auth_key.verifying_key().hash(),
        };
        Ok(params)
    }

    /// If a [`StagedCommit`] is given, merge it and apply the pending group
    /// diff. If no [`StagedCommit`] is given, merge any pending commit and
    /// apply the pending group diff.
    pub(crate) fn merge_pending_commit(
        &mut self,
        provider: &impl OpenMlsProvider<KeyStoreProvider = MemoryKeyStore>,
        staged_commit_option: impl Into<Option<StagedCommit>>,
    ) -> Result<Vec<ConversationMessage>> {
        // Collect free indices s.t. we know where the added members will land
        // and we can look up their identifies later.
        let Some(diff) = self.pending_diff.take() else {
            return Err(GroupOperationError::NoPendingGroupDiff);
        };
        let highest_index = self
            .client_information
            .last_key_value()
            .map(|(index, _)| *index)
            .ok_or(anyhow!("Client information vector is empty"))?;
        let free_indices: Vec<usize> = (0..2 * highest_index)
            .filter(|index| {
                self.client_information.get(index).is_none()
                    // We also check the diff to take removed members into account
                    || match diff.client_information.get(index) {
                        Some(entry) => entry.is_none(),
                        None => false,
                    }
            })
            .collect();
        let staged_commit_option: Option<StagedCommit> = staged_commit_option.into();
        // Now we figure out who was removed. We do that before the diff is
        // applied s.t. we still have access to the user identities of the
        // removed members.
        let mut messages: Vec<_> = if let Some(staged_commit) = self
            .mls_group
            .pending_commit()
            .or_else(|| staged_commit_option.as_ref())
        {
            staged_commit
                .remove_proposals()
                .map(|remove_proposal| {
<<<<<<< HEAD
                    if let Sender::Member(sender_index) = remove_proposal.sender() {
                        let remover =
                            get_user_name(&self.client_information, sender_index.usize())?;
                        let removed_index = remove_proposal.remove_proposal().removed();
                        let removed =
                            get_user_name(&self.client_information, removed_index.usize())?;
                        Ok((remover, removed))
                    } else {
                        bail!("Only member proposals are supported for now")
                    }
=======
                    let Sender::Member(sender_index) =
                        remove_proposal.sender()
                     else {
                        panic!("Only member proposals are supported for now")
                    };
                    let remover = get_user_name(&self.client_information, sender_index.usize());
                    let removed_index = remove_proposal.remove_proposal().removed();
                    let removed = get_user_name(&self.client_information, removed_index.usize());
                    let event_message = if remover == removed {
                        format!("{} left the conversation", remover.to_string(),)
                    } else {
                        format!(
                            "{} removed {} from the conversation",
                            remover.to_string(),
                            removed.to_string()
                        )
                    };
                    event_message_from_string(event_message)
>>>>>>> 6281e98b
                })
                .collect::<Result<Vec<_>>>()?
        } else {
            vec![]
        };
        // We now apply the diff
<<<<<<< HEAD
        let Some(diff) = self.pending_diff.take() else {
            bail!("No pending diff")
        };
=======
>>>>>>> 6281e98b
        if let Some(leaf_signer) = diff.leaf_signer {
            self.leaf_signer = leaf_signer;
        }
        if let Some(signature_ear_key) = diff.signature_ear_key {
            self.signature_ear_key_wrapper_key = signature_ear_key;
        }
        if let Some(credential_ear_key) = diff.credential_ear_key {
            self.credential_ear_key = credential_ear_key;
        }
        if let Some(group_state_ear_key) = diff.group_state_ear_key {
            self.group_state_ear_key = group_state_ear_key;
        }
        if let Some(user_auth_key) = diff.user_auth_key {
            self.user_auth_signing_key_option = Some(user_auth_key);
        }
        for (index, client_information_option) in diff.client_information {
            if let Some(client_information) = client_information_option {
                let collision_entry = self.client_information.insert(index, client_information);
                debug_assert!(collision_entry.is_none());
            } else {
                let collision_entry = self.client_information.remove(&index);
                debug_assert!(collision_entry.is_some());
            }
        }
        self.pending_diff = None;
        let mut staged_commit_messages = if let Some(staged_commit) = staged_commit_option {
            let staged_commit_messages = staged_commit_to_conversation_messages(
                free_indices.iter().copied(),
                &self.client_information,
                &staged_commit,
            )?;
            self.mls_group
                .merge_staged_commit(provider, staged_commit)?;
            staged_commit_messages
        } else {
            // If we're merging a pending commit, we need to check if we have
            // committed a remove proposal by reference. If we have, we need to
            // create a notification message.
            let staged_commit_messages =
                if let Some(staged_commit) = self.mls_group.pending_commit() {
                    staged_commit_to_conversation_messages(
                        free_indices.iter().copied(),
                        &self.client_information,
                        staged_commit,
                    )?
                } else {
                    vec![]
                };
            self.mls_group.merge_pending_commit(provider)?;
            staged_commit_messages
        };
        // Debug sanity checks after merging.
        #[cfg(debug_assertions)]
        {
            let mls_group_members = self.mls_group.members().count();
            let infra_group_members = self.client_information.len();
            debug_assert_eq!(mls_group_members, infra_group_members);
            self.mls_group.members().for_each(|m| {
                let index = m.index.usize();
                let client_information = self.client_information.get(&index);
                debug_assert!(client_information.is_some())
            });
        }
        messages.append(&mut staged_commit_messages);
        Ok(messages)
    }

    /// Send an application message to the group.
    pub fn create_message(
        &mut self,
        provider: &impl OpenMlsProvider<KeyStoreProvider = MemoryKeyStore>,
        msg: MessageContentType,
    ) -> Result<SendMessageParamsOut, GroupOperationError> {
        let mls_message = self.mls_group.create_message(
            provider,
            &self.leaf_signer,
            &msg.tls_serialize_detached()?,
        )?;

        let message = AssistedMessageOut {
            mls_message,
            group_info_option: None,
        };

        let send_message_params = SendMessageParamsOut {
            sender: self.mls_group.own_leaf_index(),
            message,
        };
        Ok(send_message_params)
    }

    /// Get a reference to the group's group id.
    pub(crate) fn group_id(&self) -> GroupId {
        self.group_id.clone()
    }

    pub(crate) fn user_auth_key(&self) -> Option<&UserAuthSigningKey> {
        self.user_auth_signing_key_option.as_ref()
    }

    pub(crate) fn epoch(&self) -> GroupEpoch {
        self.mls_group.epoch()
    }

    pub(crate) fn group_state_ear_key(&self) -> &GroupStateEarKey {
        &self.group_state_ear_key
    }

    pub(crate) fn pending_commit(&self) -> Option<&StagedCommit> {
        self.mls_group.pending_commit()
    }

    /// Returns the leaf indices of the clients owned by the given user.
    pub(crate) fn user_client_indices(&self, user_name: UserName) -> Vec<usize> {
        let mut user_clients = vec![];
        for (index, (cred, _sek)) in self.client_information.iter() {
            if cred.identity().user_name() == user_name {
                user_clients.push(*index)
            }
        }
        user_clients
    }

    /// Returns the [`AsClientId`] of the clients owned by the given user.
    pub(crate) fn user_client_ids(&self, user_name: &UserName) -> Vec<AsClientId> {
        let mut user_clients = vec![];
        for (_index, (cred, _sek)) in self.client_information.iter() {
            if &cred.identity().user_name() == user_name {
                user_clients.push(cred.identity())
            }
        }
        user_clients
    }

    pub fn client_by_index(&self, index: usize) -> Option<AsClientId> {
        self.client_information
            .get(&index)
            .map(|(cred, _sek)| cred.identity())
    }

    pub(crate) fn credential_ear_key(&self) -> &ClientCredentialEarKey {
        &self.credential_ear_key
    }

    pub(crate) fn signature_ear_key_wrapper_key(&self) -> &SignatureEarKeyWrapperKey {
        &self.signature_ear_key_wrapper_key
    }

    pub(crate) fn members(&self) -> Vec<UserName> {
        self.client_information
            .iter()
            .map(|(_index, (cred, _sek))| cred.identity().user_name())
            // Collecting to a HashSet first to deduplicate.
            .collect::<HashSet<UserName>>()
            .into_iter()
            .collect()
    }

    pub(crate) fn update(
        &mut self,
        provider: &impl OpenMlsProvider,
    ) -> Result<UpdateClientParamsOut> {
        // We don't expect there to be a welcome.
        let aad_payload = UpdateClientParamsAad {
            option_encrypted_signature_ear_key: None,
            option_encrypted_client_credential: None,
        };
        let aad = InfraAadMessage::from(InfraAadPayload::UpdateClient(aad_payload))
            .tls_serialize_detached()?;
        self.mls_group.set_aad(&aad);
        let (mls_message, _welcome_option, group_info_option) = self
            .mls_group
            .self_update(provider, &self.leaf_signer)
            .map_err(|e| anyhow!("Error performing group update: {:?}", e))?;
        self.mls_group.set_aad(&[]);
        let group_info = group_info_option.ok_or(anyhow!("No group info after commit"))?;
        // Set an empty diff.
        let mut diff = GroupDiff::new(&self);
        diff.apply_pending_removes(
            self.mls_group()
                .pending_commit()
                .ok_or(anyhow!("No pending commit after commit operation"))?,
        );
        self.pending_diff = Some(diff);
        let commit = AssistedMessageOut {
            mls_message,
            group_info_option: Some(AssistedGroupInfo::Full(group_info.into())),
        };
        Ok(UpdateClientParamsOut {
            commit,
            sender: self.mls_group.own_leaf_index(),
            new_user_auth_key_option: None,
        })
    }

    /// Update or set the user's auth key in this group.
    pub(crate) fn update_user_key(
        &mut self,
        provider: &impl OpenMlsProvider,
    ) -> Result<UpdateClientParamsOut> {
        let aad_payload = UpdateClientParamsAad {
            option_encrypted_signature_ear_key: None,
            option_encrypted_client_credential: None,
        };
        let aad = InfraAadMessage::from(InfraAadPayload::UpdateClient(aad_payload))
            .tls_serialize_detached()?;
        self.mls_group.set_aad(&aad);
        let (commit, _welcome_option, group_info_option) = self
            .mls_group
            .self_update(provider, &self.leaf_signer)
            .map_err(|e| anyhow!("Error performing group update: {:?}", e))?;
        self.mls_group.set_aad(&[]);
        let group_info = group_info_option.ok_or(anyhow!("No group info after commit"))?;
        let mut diff = GroupDiff::new(&self);
        diff.apply_pending_removes(
            self.mls_group()
                .pending_commit()
                .ok_or(anyhow!("No pending commit after commit operation"))?,
        );
        let user_auth_signing_key = UserAuthSigningKey::generate()?;
        let verifying_key = user_auth_signing_key.verifying_key().clone();
        diff.user_auth_key = Some(user_auth_signing_key);
        let params = UpdateClientParamsOut {
            commit: AssistedMessageOut {
                mls_message: commit,
                group_info_option: Some(AssistedGroupInfo::Full(group_info.into())),
            },
            sender: self.mls_group.own_leaf_index(),
            new_user_auth_key_option: Some(verifying_key),
        };
        self.pending_diff = Some(diff);
        Ok(params)
    }

    pub(crate) fn leave_group(
        &mut self,
        provider: &impl OpenMlsProvider,
    ) -> Result<SelfRemoveClientParamsOut> {
        let Some(user_auth_key) = &self.user_auth_signing_key_option else {
            panic!("User auth key not set")
        };
        let proposal = self.mls_group.leave_group(provider, &self.leaf_signer)?;
        let assisted_message = AssistedMessageOut {
            mls_message: proposal,
            group_info_option: None,
        };
        let params = SelfRemoveClientParamsOut {
            remove_proposal: assisted_message,
            sender: user_auth_key.verifying_key().hash(),
        };
        Ok(params)
    }

    pub(crate) fn leaf_signer(&self) -> &InfraCredentialSigningKey {
        &self.leaf_signer
    }

    pub(crate) fn store_proposal(&mut self, proposal: QueuedProposal) {
        self.mls_group.store_pending_proposal(proposal)
    }
}

pub(crate) fn application_message_to_conversation_messages(
    sender: &ClientCredential,
    application_message: ApplicationMessage,
) -> Result<Vec<ConversationMessage>> {
    let messages = vec![new_conversation_message(Message::Content(ContentMessage {
        sender: sender.identity().user_name().to_string(),
        content: MessageContentType::tls_deserialize(
            &mut application_message.into_bytes().as_slice(),
        )?,
    }))];
    Ok(messages)
}

fn get_user_name(
    client_information: &BTreeMap<usize, (ClientCredential, SignatureEarKey)>,
    index: usize,
) -> Result<UserName> {
    let user_name = client_information
        .get(&index)
        .ok_or(anyhow!("Can't get user name for index {:?}", index))?
        .0
        .identity()
        .user_name();
    Ok(user_name)
}

/// For now, this doesn't cover removes.
pub(crate) fn staged_commit_to_conversation_messages(
    free_indices: impl Iterator<Item = usize>,
    client_information: &BTreeMap<usize, (ClientCredential, SignatureEarKey)>,
    staged_commit: &StagedCommit,
) -> Result<Vec<ConversationMessage>> {
    let adds: Vec<ConversationMessage> = staged_commit
        .add_proposals()
        .zip(free_indices)
        .map(|(staged_add_proposal, free_index)| {
            let sender = if let Sender::Member(sender_index) = staged_add_proposal.sender() {
                sender_index.usize()
            } else {
                // We don't support non-member adds.
                panic!("Non-member add proposal")
            };
            let event_message = format!(
                "{} added {} to the conversation",
                get_user_name(client_information, sender)?,
                get_user_name(client_information, free_index)?
            );
            let message = event_message_from_string(event_message);
            Ok(message)
        })
        .collect::<Result<Vec<_>>>()?;
    let mut updates: Vec<ConversationMessage> = staged_commit
        .update_proposals()
        .map(|staged_update_proposal| {
            let updated_member = staged_update_proposal
                .update_proposal()
                .leaf_node()
                .credential()
                .identity();
            let event_message = format!("{} updated", String::from_utf8_lossy(updated_member),);
            event_message_from_string(event_message)
        })
        .collect();
    let mut events = adds;
    events.append(&mut updates);

    Ok(events)
}

fn event_message_from_string(event_message: String) -> ConversationMessage {
    new_conversation_message(Message::Display(DisplayMessage {
        message: DisplayMessageType::System(SystemMessage {
            message: event_message,
        }),
    }))
}

/*
impl From<GroupEvent> for ConversationMessage {
    fn from(event: GroupEvent) -> ConversationMessage {
        let event_message = match &event {
            GroupEvent::MemberAdded(e) => Some(format!(
                "{} added {} to the conversation",
                String::from_utf8_lossy(e.sender().identity()),
                String::from_utf8_lossy(e.added_member().identity())
            )),
            GroupEvent::MemberRemoved(e) => match e.removal() {
                Removal::WeLeft => Some("We left the conversation".to_string()),
                Removal::TheyLeft(leaver) => Some(format!(
                    "{} left the conversation",
                    String::from_utf8_lossy(leaver.identity()),
                )),
                Removal::WeWereRemovedBy(remover) => Some(format!(
                    "{} removed us from the conversation",
                    String::from_utf8_lossy(remover.identity()),
                )),
                Removal::TheyWereRemovedBy(leaver, remover) => Some(format!(
                    "{} removed {} from the conversation",
                    String::from_utf8_lossy(remover.identity()),
                    String::from_utf8_lossy(leaver.identity())
                )),
            },
            GroupEvent::MemberUpdated(e) => Some(format!(
                "{} updated",
                String::from_utf8_lossy(e.updated_member().identity()),
            )),
            GroupEvent::PskReceived(_) => Some("PSK received".to_string()),
            GroupEvent::ReInit(_) => Some("ReInit received".to_string()),
            GroupEvent::ApplicationMessage(_) => None,
            openmls::group::GroupEvent::Error(e) => {
                Some(format!("Error occured in group: {:?}", e))
            }
        };

        let app_message = match &event {
            GroupEvent::ApplicationMessage(message) => {
                let content_message = ContentMessage {
                    sender: String::from_utf8_lossy(message.sender().identity()).into(),
                    content_type: Some(ContentType::TextMessage(TextMessage {
                        message: String::from_utf8_lossy(message.message()).into(),
                    })),
                };
                Some(content_message)
            }
            _ => None,
        };

        if let Some(event_message) = event_message {
            new_conversation_message(conversation_message::Message::DisplayMessage(
                DisplayMessage {
                    message: Some(display_message::Message::SystemMessage(SystemMessage {
                        content: event_message,
                    })),
                },
            ))
        } else {
            new_conversation_message(conversation_message::Message::ContentMessage(
                app_message?,
            ))
        }
    }
}
*/

/// Helper function to decrypt and verify an encrypted client credential
async fn decrypt_and_verify_client_credential(
    api_clients: &mut ApiClients,
    ear_key: &ClientCredentialEarKey,
    ciphertext: &EncryptedClientCredential,
    as_credentials: &mut AsCredentials,
) -> Result<ClientCredential> {
    let verifiable_credential = VerifiableClientCredential::decrypt(ear_key, ciphertext)?;
    let client_credential = as_credentials
        .verify_client_credential(api_clients, verifiable_credential)
        .await?;
    Ok(client_credential)
}

async fn decrypt_and_verify_client_info(
    ear_key: &ClientCredentialEarKey,
    wrapper_key: &SignatureEarKeyWrapperKey,
    api_clients: &mut ApiClients,
    as_credentials: &mut AsCredentials,
    encrypted_client_information: impl IntoIterator<
        Item = Option<(EncryptedClientCredential, EncryptedSignatureEarKey)>,
    >,
) -> Result<BTreeMap<usize, (ClientCredential, SignatureEarKey)>> {
    let mut client_information = BTreeMap::new();
    for (index, client_info) in encrypted_client_information.into_iter().enumerate() {
        if let Some((ecc, esek)) = client_info {
            let credential =
                decrypt_and_verify_client_credential(api_clients, ear_key, &ecc, as_credentials)
                    .await?;
            let sek = SignatureEarKey::decrypt(wrapper_key, &esek)?;
            client_information.insert(index, (credential, sek));
        }
    }
    Ok(client_information)
}<|MERGE_RESOLUTION|>--- conflicted
+++ resolved
@@ -240,11 +240,7 @@
                 let hash_ref = egs.new_member().as_slice().to_vec();
                 provider.key_store().read(&hash_ref)
             })
-<<<<<<< HEAD
             .ok_or(GroupOperationError::MissingKeyPackage)?;
-=======
-            .ok_or(GroupOperationError::KeyPackageNotFound)?;
->>>>>>> 6281e98b
 
         let private_key = provider
             .key_store()
@@ -1065,7 +1061,7 @@
         // Collect free indices s.t. we know where the added members will land
         // and we can look up their identifies later.
         let Some(diff) = self.pending_diff.take() else {
-            return Err(GroupOperationError::NoPendingGroupDiff);
+            bail!("No pending group diff");
         };
         let highest_index = self
             .client_information
@@ -1094,26 +1090,14 @@
             staged_commit
                 .remove_proposals()
                 .map(|remove_proposal| {
-<<<<<<< HEAD
-                    if let Sender::Member(sender_index) = remove_proposal.sender() {
-                        let remover =
-                            get_user_name(&self.client_information, sender_index.usize())?;
-                        let removed_index = remove_proposal.remove_proposal().removed();
-                        let removed =
-                            get_user_name(&self.client_information, removed_index.usize())?;
-                        Ok((remover, removed))
-                    } else {
-                        bail!("Only member proposals are supported for now")
-                    }
-=======
                     let Sender::Member(sender_index) =
                         remove_proposal.sender()
                      else {
-                        panic!("Only member proposals are supported for now")
+                        bail!("Only member proposals are supported for now")
                     };
-                    let remover = get_user_name(&self.client_information, sender_index.usize());
+                    let remover = get_user_name(&self.client_information, sender_index.usize())?;
                     let removed_index = remove_proposal.remove_proposal().removed();
-                    let removed = get_user_name(&self.client_information, removed_index.usize());
+                    let removed = get_user_name(&self.client_information, removed_index.usize())?;
                     let event_message = if remover == removed {
                         format!("{} left the conversation", remover.to_string(),)
                     } else {
@@ -1123,20 +1107,13 @@
                             removed.to_string()
                         )
                     };
-                    event_message_from_string(event_message)
->>>>>>> 6281e98b
+                    Ok(event_message_from_string(event_message))
                 })
                 .collect::<Result<Vec<_>>>()?
         } else {
             vec![]
         };
         // We now apply the diff
-<<<<<<< HEAD
-        let Some(diff) = self.pending_diff.take() else {
-            bail!("No pending diff")
-        };
-=======
->>>>>>> 6281e98b
         if let Some(leaf_signer) = diff.leaf_signer {
             self.leaf_signer = leaf_signer;
         }
