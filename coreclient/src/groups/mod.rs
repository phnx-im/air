// SPDX-FileCopyrightText: 2023 Phoenix R&D GmbH <hello@phnx.im>
//
// SPDX-License-Identifier: AGPL-3.0-or-later

pub(crate) mod client_information;
pub(crate) mod diff;
pub(crate) mod error;
pub(crate) mod store;

pub(crate) use error::*;

use anyhow::{anyhow, bail, Result};
use mls_assist::messages::{AssistedGroupInfo, AssistedMessageOut};
use phnxtypes::{
    credentials::{
        keys::{
            ClientSigningKey, InfraCredentialPlaintext, InfraCredentialSigningKey,
            InfraCredentialTbs,
        },
        ClientCredential, EncryptedClientCredential, VerifiableClientCredential,
    },
    crypto::{
        ear::{
            keys::{
                ClientCredentialEarKey, EncryptedSignatureEarKey, GroupStateEarKey,
                SignatureEarKey, SignatureEarKeyWrapperKey, WelcomeAttributionInfoEarKey,
            },
            EarDecryptable, EarEncryptable,
        },
        hpke::{HpkeDecryptable, JoinerInfoDecryptionKey},
        signatures::{
            keys::{UserAuthSigningKey, UserAuthVerifyingKey},
            signable::{Signable, Verifiable},
        },
    },
    identifiers::{AsClientId, QsClientReference, UserName, QS_CLIENT_REFERENCE_EXTENSION_TYPE},
    keypackage_batch::{KeyPackageBatch, VERIFIED},
    messages::{
        client_ds::{
            AddUsersParamsAad, DsJoinerInformationIn, InfraAadMessage, InfraAadPayload,
            UpdateClientParamsAad, WelcomeBundle,
        },
        client_ds_out::{
            AddUsersParamsOut, CreateGroupParamsOut, DeleteGroupParamsOut, ExternalCommitInfoIn,
            RemoveUsersParamsOut, SelfRemoveClientParamsOut, SendMessageParamsOut,
            UpdateClientParamsOut,
        },
        welcome_attribution_info::{
            WelcomeAttributionInfo, WelcomeAttributionInfoPayload, WelcomeAttributionInfoTbs,
        },
    },
    time::TimeStamp,
};
use serde::{Deserialize, Serialize};
use tls_codec::DeserializeBytes as TlsDeserializeBytes;
use uuid::Uuid;

use crate::{
    contacts::{store::ContactStore, ContactAddInfos},
    conversations::messages::{
        ContentMessage, DisplayMessage, DisplayMessageType, Message, MessageContentType,
        SystemMessage,
    },
    groups::client_information::ClientInformationDiff,
    key_stores::{as_credentials::AsCredentialStore, leaf_keys::LeafKeyStore},
    users::openmls_provider::PhnxOpenMlsProvider,
};
use std::collections::{BTreeMap, HashSet};

use openmls::{prelude::*, treesync::RatchetTree};

use self::{
    client_information::ClientInformation,
    diff::{GroupDiff, StagedGroupDiff},
};

pub const FRIENDSHIP_PACKAGE_PROPOSAL_TYPE: u16 = 0xff00;
pub const GROUP_AAD_EXTENSION_TYPE: u16 = 0xff01;

pub const REQUIRED_EXTENSION_TYPES: [ExtensionType; 1] =
    [ExtensionType::Unknown(GROUP_AAD_EXTENSION_TYPE)];
//pub const REQUIRED_EXTENSION_TYPES: [ExtensionType; 1] =
//    [ExtensionType::Unknown(QS_CLIENT_REFERENCE_EXTENSION_TYPE)];
pub const REQUIRED_PROPOSAL_TYPES: [ProposalType; 0] = [];
pub const REQUIRED_CREDENTIAL_TYPES: [CredentialType; 1] = [CredentialType::Infra];

fn default_required_capabilities() -> RequiredCapabilitiesExtension {
    RequiredCapabilitiesExtension::new(
        &REQUIRED_EXTENSION_TYPES,
        &REQUIRED_PROPOSAL_TYPES,
        &REQUIRED_CREDENTIAL_TYPES,
    )
}

// Default capabilities for every leaf node we create.
pub const SUPPORTED_PROTOCOL_VERSIONS: [ProtocolVersion; 1] = [ProtocolVersion::Mls10];
pub const SUPPORTED_CIPHERSUITES: [Ciphersuite; 1] =
    [Ciphersuite::MLS_128_DHKEMX25519_AES128GCM_SHA256_Ed25519];
pub const SUPPORTED_EXTENSIONS: [ExtensionType; 2] = [
    ExtensionType::Unknown(QS_CLIENT_REFERENCE_EXTENSION_TYPE),
    ExtensionType::LastResort,
];
pub const SUPPORTED_PROPOSALS: [ProposalType; 1] =
    [ProposalType::Unknown(FRIENDSHIP_PACKAGE_PROPOSAL_TYPE)];
pub const SUPPORTED_CREDENTIALS: [CredentialType; 1] = [CredentialType::Infra];

fn default_capabilities() -> Capabilities {
    Capabilities::new(
        Some(&SUPPORTED_PROTOCOL_VERSIONS),
        Some(&SUPPORTED_CIPHERSUITES),
        Some(&SUPPORTED_EXTENSIONS),
        Some(&SUPPORTED_PROPOSALS),
        Some(&SUPPORTED_CREDENTIALS),
    )
}

#[derive(Debug, Clone, Serialize, Deserialize)]
pub(crate) struct ClientAuthInfo {
    client_credential: ClientCredential,
    signature_ear_key: SignatureEarKey,
}

impl ClientAuthInfo {
    fn new(client_credential: ClientCredential, signature_ear_key: SignatureEarKey) -> Self {
        Self {
            client_credential,
            signature_ear_key,
        }
    }

    pub(super) async fn decrypt_and_verify_all(
        ear_key: &ClientCredentialEarKey,
        wrapper_key: &SignatureEarKeyWrapperKey,
        as_credential_store: &AsCredentialStore<'_>,
        encrypted_client_information: impl IntoIterator<
            Item = (EncryptedClientCredential, EncryptedSignatureEarKey),
        >,
    ) -> Result<Vec<Self>> {
        let mut client_auth_infos = Vec::new();
        for ctxt in encrypted_client_information.into_iter() {
            let client_info =
                Self::decrypt_and_verify(ear_key, wrapper_key, as_credential_store, ctxt).await?;
            client_auth_infos.push(client_info);
        }
        Ok(client_auth_infos)
    }

    pub(super) async fn decrypt_and_verify(
        ear_key: &ClientCredentialEarKey,
        wrapper_key: &SignatureEarKeyWrapperKey,
        as_credential_store: &AsCredentialStore<'_>,
        (ecc, esek): (EncryptedClientCredential, EncryptedSignatureEarKey),
    ) -> Result<Self> {
        let client_credential =
            decrypt_and_verify_client_credential(as_credential_store, ear_key, &ecc).await?;
        let signature_ear_key = SignatureEarKey::decrypt(wrapper_key, &esek)?;
        Ok(Self {
            client_credential,
            signature_ear_key,
        })
    }

    pub(super) fn verify_infra_credential(
        &self,
        mls_credential_type: &MlsCredentialType,
    ) -> Result<()> {
        if let MlsCredentialType::Infra(infra_credential) = mls_credential_type {
            // Verify the leaf credential
            let credential_plaintext =
                InfraCredentialPlaintext::decrypt(infra_credential, self.signature_ear_key())?;
            credential_plaintext
                .verify::<InfraCredentialTbs>(self.client_credential().verifying_key())?;
            Ok(())
        } else {
            bail!("Invalid credential type")
        }
    }

    fn client_credential(&self) -> &ClientCredential {
        &self.client_credential
    }

    fn signature_ear_key(&self) -> &SignatureEarKey {
        &self.signature_ear_key
    }
}

pub(crate) struct PartialCreateGroupParams {
    group_id: GroupId,
    ratchet_tree: RatchetTree,
    group_info: MlsMessageOut,
    user_auth_key: UserAuthVerifyingKey,
    encrypted_signature_ear_key: EncryptedSignatureEarKey,
}

impl PartialCreateGroupParams {
    pub(crate) fn into_params(
        self,
        encrypted_client_credential: EncryptedClientCredential,
        client_reference: QsClientReference,
    ) -> CreateGroupParamsOut {
        CreateGroupParamsOut {
            group_id: self.group_id,
            ratchet_tree: self.ratchet_tree,
            encrypted_client_credential,
            encrypted_signature_ear_key: self.encrypted_signature_ear_key,
            creator_client_reference: client_reference,
            creator_user_auth_key: self.user_auth_key,
            group_info: self.group_info,
        }
    }
}

pub(crate) struct GroupAad {
    bytes: Vec<u8>,
}

impl From<Vec<u8>> for GroupAad {
    fn from(bytes: Vec<u8>) -> Self {
        Self { bytes }
    }
}

#[derive(Debug, Serialize, Deserialize)]
pub(crate) struct Group {
    group_id: GroupId,
    leaf_signer: InfraCredentialSigningKey,
    signature_ear_key_wrapper_key: SignatureEarKeyWrapperKey,
    credential_ear_key: ClientCredentialEarKey,
    group_state_ear_key: GroupStateEarKey,
    // This needs to be set after initially joining a group.
    user_auth_signing_key_option: Option<UserAuthSigningKey>,
    mls_group: MlsGroup,
    client_information: ClientInformation<ClientAuthInfo>,
    pending_diff: Option<StagedGroupDiff>,
}

impl Group {
    fn mls_group(&self) -> &MlsGroup {
        &self.mls_group
    }

    fn default_mls_group_join_config() -> MlsGroupJoinConfig {
        MlsGroupJoinConfig::builder()
            // This is turned on for now, as it makes OpenMLS return GroupInfos
            // with every commit. At some point, there should be a dedicated
            // config flag for this.
            .use_ratchet_tree_extension(true)
            .wire_format_policy(PURE_PLAINTEXT_WIRE_FORMAT_POLICY)
            .build()
    }

    /// Create a group.
    fn create_group(
        provider: &impl OpenMlsProvider,
        signer: &ClientSigningKey,
        group_id: GroupId,
        group_aad: GroupAad,
    ) -> Result<(Self, PartialCreateGroupParams)> {
        let credential_ear_key = ClientCredentialEarKey::random()?;
        let user_auth_key = UserAuthSigningKey::generate()?;
        let group_state_ear_key = GroupStateEarKey::random()?;
        let signature_ear_key_wrapper_key = SignatureEarKeyWrapperKey::random()?;

        let signature_ear_key = SignatureEarKey::random()?;
        let leaf_signer = InfraCredentialSigningKey::generate(signer, &signature_ear_key);

        let required_capabilities =
            Extension::RequiredCapabilities(default_required_capabilities());
        let leaf_node_capabilities = default_capabilities();

        let credential_with_key = CredentialWithKey {
            credential: Credential::from(leaf_signer.credential().clone()),
            signature_key: leaf_signer.credential().verifying_key().clone(),
        };
<<<<<<< HEAD
        let group_aad_extension =
            Extension::Unknown(GROUP_AAD_EXTENSION_TYPE, UnknownExtension(group_aad.bytes));
        let gc_extensions = Extensions::from_vec(vec![group_aad_extension, required_capabilities])?;
=======
        let gc_extensions = Extensions::single(required_capabilities);
>>>>>>> e38a8b25

        let mls_group = MlsGroup::builder()
            .with_group_id(group_id.clone())
            // This is turned on for now, as it makes OpenMLS return GroupInfos
            // with every commit. At some point, there should be a dedicated
            // config flag for this.
            .with_capabilities(leaf_node_capabilities)
            .use_ratchet_tree_extension(true)
            .with_group_context_extensions(gc_extensions)?
            .with_wire_format_policy(PURE_PLAINTEXT_WIRE_FORMAT_POLICY)
            .build(provider, &leaf_signer, credential_with_key)
            .map_err(|e| anyhow!("Error while creating group: {:?}", e))?;

        let encrypted_signature_ear_key =
            signature_ear_key.encrypt(&signature_ear_key_wrapper_key)?;
        let params = PartialCreateGroupParams {
            group_id: group_id.clone(),
            ratchet_tree: mls_group.export_ratchet_tree(),
            group_info: mls_group.export_group_info(provider.crypto(), &leaf_signer, true)?,
            user_auth_key: user_auth_key.verifying_key().clone(),
            encrypted_signature_ear_key,
        };

        let group = Self {
            group_id: group_id.into(),
            leaf_signer,
            signature_ear_key_wrapper_key,
            mls_group,
            credential_ear_key,
            group_state_ear_key: group_state_ear_key.clone(),
            user_auth_signing_key_option: Some(user_auth_key),
            client_information: ClientInformation::new(ClientAuthInfo::new(
                signer.credential().clone(),
                signature_ear_key,
            )),
            pending_diff: None,
        };

        Ok((group, params))
    }

    /// Join a group with the provided welcome message. Returns the group name.
    async fn join_group<'a>(
        provider: &impl OpenMlsProvider<KeyStoreProvider = PhnxOpenMlsProvider<'a>>,
        welcome_bundle: WelcomeBundle,
        // This is our own key that the sender uses to encrypt to us. We should
        // be able to retrieve it from the client's key store.
        welcome_attribution_info_ear_key: &WelcomeAttributionInfoEarKey,
        leaf_key_store: LeafKeyStore<'_>,
        as_credential_store: AsCredentialStore<'_>,
        contact_store: ContactStore<'_>,
    ) -> Result<Self> {
        let serialized_welcome = welcome_bundle.welcome.tls_serialize_detached()?;

        let mls_group_config = Self::default_mls_group_join_config();

        // Decrypt encrypted credentials s.t. we can afterwards consume the welcome.
        let key_package: KeyPackage = welcome_bundle
            .welcome
            .welcome
            .secrets()
            .iter()
            .find_map(|egs| {
                let hash_ref = egs.new_member().as_slice().to_vec();
                provider.key_store().read(&hash_ref)
            })
            .ok_or(GroupOperationError::MissingKeyPackage)?;

        let private_key = provider
            .key_store()
            .read::<HpkePrivateKey>(key_package.hpke_init_key().as_slice())
            .ok_or(GroupOperationError::MissingKeyPackage)?;
        let info = &[];
        let aad = &[];
        let decryption_key =
            JoinerInfoDecryptionKey::from((private_key, key_package.hpke_init_key().clone()));
        let joiner_info = DsJoinerInformationIn::decrypt(
            welcome_bundle.encrypted_joiner_info,
            &decryption_key,
            info,
            aad,
        )?;

        let mls_group = MlsGroup::new_from_welcome(
            provider,
            &mls_group_config,
            welcome_bundle.welcome.welcome,
            None, /* no public tree here, has to be in the extension */
        )?;

        // Decrypt WelcomeAttributionInfo
        let verifiable_attribution_info = WelcomeAttributionInfo::decrypt(
            welcome_attribution_info_ear_key,
            &welcome_bundle.encrypted_attribution_info,
        )?
        .into_verifiable(mls_group.group_id().clone(), serialized_welcome);

        let sender_client_id = verifiable_attribution_info.sender();
        let sender_client_credential = contact_store
            .get(&sender_client_id.user_name())?
            .and_then(|c| c.client_credential(&sender_client_id).cloned())
            .ok_or(anyhow!("Unknown sender."))?;

        let welcome_attribution_info: WelcomeAttributionInfoPayload =
            verifiable_attribution_info.verify(sender_client_credential.verifying_key())?;

        let client_information = ClientInformation::decrypt_and_verify(
            welcome_attribution_info.client_credential_encryption_key(),
            welcome_attribution_info.signature_ear_key_wrapper_key(),
            &as_credential_store,
            joiner_info.encrypted_client_information,
        )
        .await?;

        let verifying_key = mls_group
            .own_leaf_node()
            .ok_or(anyhow!("Group has no own leaf node"))?
            .signature_key();

        // Decrypt and verify the infra credentials.
        for (m, (_, client_auth_info)) in mls_group.members().zip(client_information.iter()) {
            client_auth_info.verify_infra_credential(m.credential.mls_credential_type())?;
        }

        let leaf_keys = leaf_key_store
            .get(verifying_key)?
            .ok_or(anyhow!("Couldn't find matching leaf keys."))?;
        let leaf_signer = leaf_keys.leaf_signing_key().clone();

        // Delete the leaf signer from the keys store as it now gets persisted as part of the group.
        leaf_key_store.delete(verifying_key)?;

        let group = Self {
            group_id: mls_group.group_id().clone().into(),
            mls_group,
            leaf_signer,
            signature_ear_key_wrapper_key: welcome_attribution_info
                .signature_ear_key_wrapper_key()
                .clone(),
            credential_ear_key: welcome_attribution_info
                .client_credential_encryption_key()
                .clone(),
            group_state_ear_key: joiner_info.group_state_ear_key,
            // This one needs to be rolled fresh.
            user_auth_signing_key_option: None,
            client_information,
            pending_diff: None,
        };

        Ok(group)
    }

    /// Join a group using an external commit.
    async fn join_group_externally<'a>(
        provider: &impl OpenMlsProvider<KeyStoreProvider = PhnxOpenMlsProvider<'a>>,
        external_commit_info: ExternalCommitInfoIn,
        leaf_signer: InfraCredentialSigningKey,
        signature_ear_key: SignatureEarKey,
        group_state_ear_key: GroupStateEarKey,
        signature_ear_key_wrapper_key: SignatureEarKeyWrapperKey,
        credential_ear_key: ClientCredentialEarKey,
        as_credential_store: &AsCredentialStore<'_>,
        aad: InfraAadMessage,
        own_client_credential: &ClientCredential,
    ) -> Result<(Self, MlsMessageOut, MlsMessageOut)> {
        // TODO: We set the ratchet tree extension for now, as it is the only
        // way to make OpenMLS return a GroupInfo. This should change in the
        // future.
        let mls_group_config = Self::default_mls_group_join_config();
        let credential_with_key = CredentialWithKey {
            credential: leaf_signer.credential().clone().into(),
            signature_key: leaf_signer.credential().verifying_key().clone(),
        };
        let ExternalCommitInfoIn {
            verifiable_group_info,
            ratchet_tree_in,
            encrypted_client_info,
        } = external_commit_info;

        // Let's create the group first so that we can access the GroupId.
        let (mut mls_group, commit, group_info_option) = MlsGroup::join_by_external_commit(
            provider,
            &leaf_signer,
            Some(ratchet_tree_in),
            verifiable_group_info,
            &mls_group_config,
            &aad.tls_serialize_detached()?,
            credential_with_key,
        )?;
        mls_group.set_aad(&[]);
        mls_group.merge_pending_commit(provider)?;

        let group_info = group_info_option.ok_or(anyhow!("Commit didn't return a group info"))?;

        let mut client_information = ClientInformation::decrypt_and_verify(
            &credential_ear_key,
            &signature_ear_key_wrapper_key,
            as_credential_store,
            encrypted_client_info,
        )
        .await?;

        // We still have to add ourselves to the encrypted client credentials.
        let own_client_credential = own_client_credential.clone();
        let own_signature_ear_key = signature_ear_key.clone();
        let own_index = mls_group.own_leaf_index().usize();
        debug_assert!(client_information.get(own_index).is_none());
        let mut diff = ClientInformationDiff::new(&client_information);
        diff.update_client_information(
            own_index,
            ClientAuthInfo::new(own_client_credential, own_signature_ear_key),
        );
        client_information.merge_diff(diff.stage());

        // Decrypt and verify the infra credentials.
        for (m, (_, client_auth_info)) in mls_group.members().zip(client_information.iter()) {
            client_auth_info.verify_infra_credential(m.credential.mls_credential_type())?;
        }

        // TODO: Once we support multiple clients, this should be synchronized
        // across clients.
        let user_auth_key = UserAuthSigningKey::generate()?;

        let group = Self {
            group_id: mls_group.group_id().clone().into(),
            mls_group,
            leaf_signer,
            signature_ear_key_wrapper_key,
            credential_ear_key,
            group_state_ear_key,
            user_auth_signing_key_option: Some(user_auth_key),
            client_information,
            pending_diff: None,
        };

        Ok((group, commit, group_info.into()))
    }

    /// Process inbound message
    ///
    /// Returns the processed message and whether the group was deleted.
    async fn process_message<'a>(
        &mut self,
        provider: &impl OpenMlsProvider<KeyStoreProvider = PhnxOpenMlsProvider<'a>>,
        message: impl Into<ProtocolMessage>,
        as_credential_store: &AsCredentialStore<'_>,
    ) -> Result<(ProcessedMessage, bool, ClientCredential)> {
        let processed_message = self.mls_group.process_message(provider, message)?;

        // Will be set to true if we were removed (or the group was deleted).
        let mut we_were_removed = false;
        let mut diff = GroupDiff::new(self);
        let sender_index =
            match processed_message.content() {
                // For now, we only care about commits.
                ProcessedMessageContent::ExternalJoinProposalMessage(_) => {
                    bail!("Unsupported message type")
                }
                ProcessedMessageContent::ApplicationMessage(_) => {
                    let ClientAuthInfo {
                        client_credential: sender_credential,
                        ..
                    } = if let Sender::Member(index) = processed_message.sender() {
                        self.client_information
                            .get(index.usize())
                            .ok_or(anyhow!("Unknown sender"))?
                    } else {
                        bail!("Invalid sender type.")
                    };
                    return Ok((processed_message, false, sender_credential.clone()));
                }
                ProcessedMessageContent::ProposalMessage(_proposal) => {
                    // Proposals are just returned and can then be added to the
                    // proposal store after the caller has inspected them.
                    let sender_index = if let Sender::Member(index) = processed_message.sender() {
                        index.usize()
                    } else {
                        bail!("Invalid sender type.")
                    };
                    sender_index
                }
                ProcessedMessageContent::StagedCommitMessage(staged_commit) => {
                    // Before we process the AAD payload, we first process the
                    // proposals by value. Currently only removes are allowed.
                    for remove_proposal in staged_commit.remove_proposals() {
                        let removed_member = remove_proposal.remove_proposal().removed();
                        diff.remove_client_credential(removed_member);
                        if removed_member == self.mls_group().own_leaf_index() {
                            we_were_removed = true;
                        }
                    }
                    // Let's figure out which operation this is meant to be.
                    let aad_payload = InfraAadMessage::tls_deserialize_exact_bytes(
                        processed_message.authenticated_data(),
                    )?
                    .into_payload();
                    let sender_index = match processed_message.sender() {
                        Sender::Member(index) => index.to_owned(),
                        Sender::NewMemberCommit => {
                            self.mls_group.ext_commit_sender_index(staged_commit)?
                        }
                        Sender::External(_) | Sender::NewMemberProposal => {
                            bail!("Invalid sender type.")
                        }
                    }
                    .usize();
                    match aad_payload {
                        InfraAadPayload::AddUsers(add_users_payload) => {
                            let client_auth_infos = ClientAuthInfo::decrypt_and_verify_all(
                                &self.credential_ear_key,
                                &self.signature_ear_key_wrapper_key,
                                as_credential_store,
                                add_users_payload.encrypted_credential_information,
                            )
                            .await?;

                            // TODO: Validation:
                            // * Check that this commit only contains (inline) add proposals
                            // * Check that the leaf credential is not changed in the path
                            //   (or maybe if it is, check that it's valid).
                            // * User names MUST be unique within the group (check both new
                            //   and existing credentials for duplicates).
                            // * Client IDs MUST be unique within the group (only need to
                            //   check new credentials, as client IDs are scoped to user
                            //   names).
                            // * Once we do RBAC, check that the adder has sufficient
                            //   permissions.
                            // * Maybe check sender type (only Members can add users).

                            // Verify the leaf credentials in all add proposals. We assume
                            // that leaf credentials are in the same order as client
                            // credentials.
                            if staged_commit.add_proposals().count() != client_auth_infos.len() {
                                bail!("Number of add proposals and client credentials don't match.")
                            }
                            for (proposal, client_auth_info) in
                                staged_commit.add_proposals().zip(client_auth_infos.iter())
                            {
                                client_auth_info.verify_infra_credential(
                                    proposal
                                        .add_proposal()
                                        .key_package()
                                        .leaf_node()
                                        .credential()
                                        .mls_credential_type(),
                                )?;
                            }

                            // Add the client credentials to the group.
                            diff.add_client_information(client_auth_infos)
                        }
                        InfraAadPayload::UpdateClient(update_client_payload) => {
                            let sender_index =
                                if let Sender::Member(index) = processed_message.sender() {
                                    index.usize()
                                } else {
                                    bail!("Unsupported sender type.")
                                };
                            // Check if the client has updated its leaf credential.
                            if let Some(infra_credential) = processed_message
                                .new_credential_option()
                                .map(|cred| cred.mls_credential_type())
                            {
                                // If so, then there has to be a new signature ear key.
                                let Some(encrypted_signature_ear_key) =
                                    update_client_payload.option_encrypted_signature_ear_key
                                else {
                                    bail!("Invalid update client payload.")
                                };
                                // Optionally, the client could have updated its
                                // client credential.
                                let client_auth_info = if let Some(ecc) =
                                    update_client_payload.option_encrypted_client_credential
                                {
                                    ClientAuthInfo::decrypt_and_verify(
                                        &self.credential_ear_key,
                                        &self.signature_ear_key_wrapper_key,
                                        as_credential_store,
                                        (ecc, encrypted_signature_ear_key),
                                    )
                                    .await?
                                } else {
                                    // If not, we decrypt the new EAR key and use
                                    // the existing client credential.
                                    let signature_ear_key = SignatureEarKey::decrypt(
                                        &self.signature_ear_key_wrapper_key,
                                        &encrypted_signature_ear_key,
                                    )?;
                                    let client_credential = self
                                        .client_information
                                        .get(sender_index)
                                        .ok_or(anyhow!(
                                            "Can't find sender information in client credentials"
                                        ))?
                                        .client_credential()
                                        .clone();
                                    ClientAuthInfo::new(client_credential, signature_ear_key)
                                };
                                // Verify the leaf credential
                                client_auth_info.verify_infra_credential(infra_credential)?;
                                diff.update_client_information(sender_index, client_auth_info);
                            };
                            // TODO: Validation:
                            // * Check that the sender type fits.
                            // * Check that the client id is the same as before.
                            // * Check that the proposals fit the operation (i.e. in this
                            //   case that there are no proposals at all).

                            // Verify a potential new leaf credential.
<<<<<<< HEAD
                        }
                        InfraAadPayload::JoinGroup(join_group_payload) => {
                            // Decrypt and verify the client credential.
                            let client_auth_info = ClientAuthInfo::decrypt_and_verify(
                                &self.credential_ear_key,
                                &self.signature_ear_key_wrapper_key,
                                as_credential_store,
                                join_group_payload.encrypted_client_information,
                            )
                            .await?;
                            // Validate the leaf credential.
                            client_auth_info.verify_infra_credential(
                                processed_message.credential().mls_credential_type(),
                            )?;
                            // Check that the existing user clients match up.
                            if self.user_client_indices(
                                client_auth_info.client_credential().identity().user_name(),
                            ) != join_group_payload
                                .existing_user_clients
                                .into_iter()
                                .map(|index| index.usize())
                                .collect::<Vec<_>>()
                            {
                                bail!("User clients don't match up.")
                            };
                            // TODO: (More) validation:
                            // * Check that the client id is unique.
                            // * Check that the proposals fit the operation.
                            // Insert the client credential into the diff.
                            diff.add_client_information(vec![client_auth_info]);
                        }
                        InfraAadPayload::JoinConnectionGroup(join_connection_group_payload) => {
=======
                        }
                        InfraAadPayload::JoinGroup(join_group_payload) => {
                            // Decrypt and verify the client credential.
>>>>>>> e38a8b25
                            let client_auth_info = ClientAuthInfo::decrypt_and_verify(
                                &self.credential_ear_key,
                                &self.signature_ear_key_wrapper_key,
                                as_credential_store,
<<<<<<< HEAD
                                join_connection_group_payload.encrypted_client_information,
=======
                                join_group_payload.encrypted_client_information,
>>>>>>> e38a8b25
                            )
                            .await?;
                            // Validate the leaf credential.
                            client_auth_info.verify_infra_credential(
                                processed_message.credential().mls_credential_type(),
                            )?;
<<<<<<< HEAD
                            // TODO: (More) validation:
                            // * Check that the user name is unique.
                            // * Check that the proposals fit the operation.
                            // * Check that the sender type fits the operation.
                            // * Check that this group is indeed a connection group.

                            // Insert the client credential into the diff.
                            diff.add_client_information(vec![client_auth_info]);
                        }
=======
                            // Check that the existing user clients match up.
                            if self.user_client_indices(
                                client_auth_info.client_credential().identity().user_name(),
                            ) != join_group_payload
                                .existing_user_clients
                                .into_iter()
                                .map(|index| index.usize())
                                .collect::<Vec<_>>()
                            {
                                bail!("User clients don't match up.")
                            };
                            // TODO: (More) validation:
                            // * Check that the client id is unique.
                            // * Check that the proposals fit the operation.
                            // Insert the client credential into the diff.
                            diff.add_client_information(vec![client_auth_info]);
                        }
                        InfraAadPayload::JoinConnectionGroup(join_connection_group_payload) => {
                            let client_auth_info = ClientAuthInfo::decrypt_and_verify(
                                &self.credential_ear_key,
                                &self.signature_ear_key_wrapper_key,
                                as_credential_store,
                                join_connection_group_payload.encrypted_client_information,
                            )
                            .await?;
                            // Validate the leaf credential.
                            client_auth_info.verify_infra_credential(
                                processed_message.credential().mls_credential_type(),
                            )?;
                            // TODO: (More) validation:
                            // * Check that the user name is unique.
                            // * Check that the proposals fit the operation.
                            // * Check that the sender type fits the operation.
                            // * Check that this group is indeed a connection group.

                            // Insert the client credential into the diff.
                            diff.add_client_information(vec![client_auth_info]);
                        }
>>>>>>> e38a8b25
                        InfraAadPayload::AddClients(add_clients_payload) => {
                            let client_auth_infos = ClientAuthInfo::decrypt_and_verify_all(
                                &self.credential_ear_key,
                                &self.signature_ear_key_wrapper_key,
                                as_credential_store,
                                add_clients_payload.encrypted_client_information,
                            )
                            .await?;

                            // TODO: Validation:
                            // * Check that this commit only contains (inline) add proposals
                            // * Check that the leaf credential is not changed in the path
                            //   (or maybe if it is, check that it's valid).
                            // * Client IDs MUST be unique within the group.
                            // * Maybe check sender type (only Members can add users).

                            // Verify the leaf credentials in all add proposals. We assume
                            // that leaf credentials are in the same order as client
                            // credentials.
                            if staged_commit.add_proposals().count() != client_auth_infos.len() {
                                bail!("Number of add proposals and client credentials don't match.")
                            }
                            for (proposal, client_auth_info) in
                                staged_commit.add_proposals().zip(client_auth_infos.iter())
                            {
                                client_auth_info.verify_infra_credential(
                                    proposal
                                        .add_proposal()
                                        .key_package()
                                        .leaf_node()
                                        .credential()
                                        .mls_credential_type(),
                                )?;
                            }

                            // Add the client credentials to the group.
                            diff.add_client_information(client_auth_infos)
                        }
                        InfraAadPayload::RemoveUsers | InfraAadPayload::RemoveClients => {
                            // We already processed remove proposals above, so there is nothing to do here.
                            // TODO: Validation:
                            // * Check that this commit only contains (inline) remove proposals
                            // * Check that the sender type is correct.
                            // * Check that the leaf credential is not changed in the path
                            // * Check that the remover has sufficient privileges.
                        }
                        InfraAadPayload::ResyncClient => {
                            // TODO: Validation:
                            // * Check that this commit contains exactly one remove proposal
                            // * Check that the sender type is correct (external commit).

                            let removed_index = staged_commit
                                .remove_proposals()
                                .next()
                                .ok_or(anyhow!(
                                    "Resync operation did not contain a remove proposal"
                                ))?
                                .remove_proposal()
                                .removed();
                            let client_auth_info =
                                self.client_information.get(removed_index.usize()).ok_or(
                                    anyhow!("Could not find client credential of resync sender"),
                                )?;
                            // Let's verify the new leaf credential.
                            client_auth_info.verify_infra_credential(
                                processed_message.credential().mls_credential_type(),
                            )?;

                            // Move the client credential to the new index.
                            diff.remove_client_credential(removed_index);
                            diff.add_client_information(vec![client_auth_info.clone()]);
                        }
                        InfraAadPayload::DeleteGroup => {
                            we_were_removed = true;
                            // There is nothing else to do at this point.
                        }
                    };
                    sender_index
                }
            };
        // Get the sender's credential
        let ClientAuthInfo {
            client_credential: sender_credential,
            ..
        } = diff
            .get(sender_index)
            .ok_or(anyhow!(
                "Could not find client credential of message sender"
            ))?
            .clone();
        self.pending_diff = Some(diff.stage());

        Ok((processed_message, we_were_removed, sender_credential))
    }

    /// Invite the given list of contacts to join the group.
    ///
    /// Returns the [`AddUserParamsOut`] as input for the API client.
    fn invite<'a>(
        &mut self,
        provider: &impl OpenMlsProvider<KeyStoreProvider = PhnxOpenMlsProvider<'a>>,
        signer: &ClientSigningKey,
        // The following three vectors have to be in sync, i.e. of the same length
        // and refer to the same contacts in order.
        add_infos: Vec<ContactAddInfos>,
        wai_keys: Vec<WelcomeAttributionInfoEarKey>,
        client_credentials: Vec<Vec<ClientCredential>>,
    ) -> Result<AddUsersParamsOut> {
        let Some(user_auth_key) = &self.user_auth_signing_key_option else {
            bail!("No user auth key");
        };
        let client_credentials = client_credentials.into_iter().flatten().collect::<Vec<_>>();
        debug_assert!(add_infos.len() == client_credentials.len());
        // Prepare KeyPackageBatches and KeyPackages
        let (key_package_vecs, key_package_batches): (
            Vec<Vec<(KeyPackage, SignatureEarKey)>>,
            Vec<KeyPackageBatch<VERIFIED>>,
        ) = add_infos
            .into_iter()
            .map(|add_info| (add_info.key_packages, add_info.key_package_batch))
            .unzip();

        let (key_packages, signature_ear_keys): (Vec<KeyPackage>, Vec<SignatureEarKey>) =
            key_package_vecs.into_iter().flatten().unzip();

        let ecc = client_credentials
            .iter()
            .zip(signature_ear_keys.iter())
            .map(|(client_credential, sek)| {
                let ecc = client_credential.encrypt(&self.credential_ear_key)?;
                let esek = sek.encrypt(&self.signature_ear_key_wrapper_key)?;
                Ok((ecc, esek))
            })
            .collect::<Result<Vec<_>>>()?;
        let aad_message: InfraAadMessage = InfraAadPayload::AddUsers(AddUsersParamsAad {
            encrypted_credential_information: ecc,
        })
        .into();
        // Set Aad to contain the encrypted client credentials.
        self.mls_group
            .set_aad(&aad_message.tls_serialize_detached()?);
        let (mls_commit, welcome, group_info_option) =
            self.mls_group
                .add_members(provider, &self.leaf_signer, key_packages.as_slice())?;
        // Reset Aad to empty.
        self.mls_group.set_aad(&[]);

        // Groups should always have the flag set that makes them return groupinfos with every Commit.
        // Or at least with Add commits for now.
        let group_info = group_info_option.ok_or(anyhow!("Commit didn't return a group info"))?;
        // TODO: For now, we use the full group info, as OpenMLS does not yet allow splitting up a group info.
        let assisted_group_info = AssistedGroupInfo::Full(group_info.into());
        let commit = AssistedMessageOut {
            mls_message: mls_commit,
            group_info_option: Some(assisted_group_info),
        };

        let encrypted_welcome_attribution_infos = wai_keys
            .iter()
            .map(|wai_key| {
                // WAI = WelcomeAttributionInfo
                let wai_payload = WelcomeAttributionInfoPayload::new(
                    signer.credential().identity(),
                    self.credential_ear_key.clone(),
                    self.signature_ear_key_wrapper_key.clone(),
                );

                let wai = WelcomeAttributionInfoTbs {
                    payload: wai_payload,
                    group_id: self.group_id().clone(),
                    welcome: welcome.tls_serialize_detached()?,
                }
                .sign(signer)?;
                Ok(wai.encrypt(wai_key)?)
            })
            .collect::<Result<Vec<_>>>()?;

        // Create the GroupDiff
        let mut diff = GroupDiff::new(&self);
        diff.apply_pending_removes(
            self.mls_group()
                .pending_commit()
                .ok_or(anyhow!("No pending commit after commit operation"))?,
        );
        let client_auth_infos = client_credentials
            .into_iter()
            .zip(signature_ear_keys.into_iter())
            .map(|(client_credential, signature_ear_key)| {
                ClientAuthInfo::new(client_credential, signature_ear_key)
            })
            .collect();
        diff.add_client_information(client_auth_infos);

        self.pending_diff = Some(diff.stage());

        let params = AddUsersParamsOut {
            commit,
            sender: user_auth_key.verifying_key().hash(),
            welcome,
            encrypted_welcome_attribution_infos,
            key_package_batches,
        };
        Ok(params)
    }

    fn remove<'a>(
        &mut self,
        provider: &impl OpenMlsProvider<KeyStoreProvider = PhnxOpenMlsProvider<'a>>,
        members: Vec<AsClientId>,
    ) -> Result<RemoveUsersParamsOut> {
        let Some(user_auth_key) = &self.user_auth_signing_key_option else {
            bail!("No user auth key")
        };
        let remove_indices = self
            .client_information
            .iter()
            .filter_map(|(index, client_auth_info)| {
                if members.contains(&client_auth_info.client_credential().identity()) {
                    Some(LeafNodeIndex::new(*index as u32))
                } else {
                    None
                }
            })
            .collect::<Vec<_>>();
        let aad_payload = InfraAadPayload::RemoveUsers;
        let aad = InfraAadMessage::from(aad_payload).tls_serialize_detached()?;
        self.mls_group.set_aad(aad.as_slice());
        let (mls_message, _welcome_option, group_info_option) = self.mls_group.remove_members(
            provider,
            &self.leaf_signer,
            remove_indices.as_slice(),
        )?;
        self.mls_group.set_aad(&[]);
        // There shouldn't be a welcome
        debug_assert!(_welcome_option.is_none());
        let group_info = group_info_option.ok_or(anyhow!("No group info after commit"))?;
        let assisted_group_info = AssistedGroupInfo::Full(group_info.into());
        let commit = AssistedMessageOut {
            mls_message,
            group_info_option: Some(assisted_group_info),
        };

        let mut diff = GroupDiff::new(&self);
        diff.apply_pending_removes(
            self.mls_group()
                .pending_commit()
                .ok_or(anyhow!("No pending commit after commit operation"))?,
        );
        for index in remove_indices {
            diff.remove_client_credential(index);
        }
        self.pending_diff = Some(diff.stage());

        let params = RemoveUsersParamsOut {
            commit,
            sender: user_auth_key.verifying_key().hash(),
        };
        Ok(params)
    }

    fn delete<'a>(
        &mut self,
        provider: &impl OpenMlsProvider<KeyStoreProvider = PhnxOpenMlsProvider<'a>>,
    ) -> Result<DeleteGroupParamsOut> {
        let Some(user_auth_key) = &self.user_auth_signing_key_option else {
            bail!("No user auth key")
        };
        let remove_indices = self
            .client_information
            .iter()
            .filter_map(|(&index, _)| {
                if index != self.mls_group.own_leaf_index().usize() {
                    Some(LeafNodeIndex::new(index as u32))
                } else {
                    None
                }
            })
            .collect::<Vec<_>>();
        // There shouldn't be a welcome
        let aad_payload = InfraAadPayload::DeleteGroup;
        let aad = InfraAadMessage::from(aad_payload).tls_serialize_detached()?;
        self.mls_group.set_aad(aad.as_slice());
        let (mls_message, _welcome_option, group_info_option) = self.mls_group.remove_members(
            provider,
            &self.leaf_signer,
            remove_indices.as_slice(),
        )?;
        self.mls_group.set_aad(&[]);
        debug_assert!(_welcome_option.is_none());
        let group_info =
            group_info_option.ok_or(anyhow!("No group info after commit operation"))?;
        let assisted_group_info = AssistedGroupInfo::Full(group_info.into());
        let commit = AssistedMessageOut {
            mls_message,
            group_info_option: Some(assisted_group_info),
        };

        let mut diff = GroupDiff::new(&self);
        diff.apply_pending_removes(
            self.mls_group()
                .pending_commit()
                .ok_or(anyhow!("No pending commit after commit operation"))?,
        );
        for index in remove_indices {
            diff.remove_client_credential(index);
        }
        self.pending_diff = Some(diff.stage());

        let params = DeleteGroupParamsOut {
            commit,
            sender: user_auth_key.verifying_key().hash(),
        };
        Ok(params)
    }

    /// If a [`StagedCommit`] is given, merge it and apply the pending group
    /// diff. If no [`StagedCommit`] is given, merge any pending commit and
    /// apply the pending group diff.
    fn merge_pending_commit<'a>(
        &mut self,
        provider: &impl OpenMlsProvider<KeyStoreProvider = PhnxOpenMlsProvider<'a>>,
        staged_commit_option: impl Into<Option<StagedCommit>>,
    ) -> Result<Vec<GroupMessage>> {
        // Collect free indices s.t. we know where the added members will land
        // and we can look up their identifies later.
        let Some(diff) = self.pending_diff.take() else {
            bail!("No pending group diff");
        };
        let highest_index = self
            .client_information
            .iter()
            .last()
            .map(|(index, _)| *index)
            .ok_or(anyhow!("Client information vector is empty"))?;
        let free_indices: Vec<usize> = (0..2 * highest_index)
            .filter(|&index| {
                self.client_information.get(index).is_none()
                    // We also check the diff to take removed members into account
                    || match diff.client_information.get(index) {
                        Some(entry) => entry.is_none(),
                        None => false,
                    }
            })
            .collect();
        let staged_commit_option: Option<StagedCommit> = staged_commit_option.into();
        // Now we figure out who was removed. We do that before the diff is
        // applied s.t. we still have access to the user identities of the
        // removed members.
        let mut messages: Vec<_> = if let Some(staged_commit) = self
            .mls_group
            .pending_commit()
            .or_else(|| staged_commit_option.as_ref())
        {
            staged_commit
                .remove_proposals()
                .map(|remove_proposal| {
                    let Sender::Member(sender_index) = remove_proposal.sender() else {
                        bail!("Only member proposals are supported for now")
                    };
                    let remover = self
                        .client_information
                        .get_user_name(sender_index.usize())?;
                    let removed_index = remove_proposal.remove_proposal().removed();
                    let removed = self
                        .client_information
                        .get_user_name(removed_index.usize())?;
                    let event_message = if remover == removed {
                        format!("{} left the conversation", remover.to_string(),)
                    } else {
                        format!(
                            "{} removed {} from the conversation",
                            remover.to_string(),
                            removed.to_string()
                        )
                    };
                    Ok(GroupMessage::event_message(event_message))
                })
                .collect::<Result<Vec<_>>>()?
        } else {
            vec![]
        };
        // We now apply the diff
        if let Some(leaf_signer) = diff.leaf_signer {
            self.leaf_signer = leaf_signer;
        }
        if let Some(signature_ear_key) = diff.signature_ear_key {
            self.signature_ear_key_wrapper_key = signature_ear_key;
        }
        if let Some(credential_ear_key) = diff.credential_ear_key {
            self.credential_ear_key = credential_ear_key;
        }
        if let Some(group_state_ear_key) = diff.group_state_ear_key {
            self.group_state_ear_key = group_state_ear_key;
        }
        if let Some(user_auth_key) = diff.user_auth_key {
            self.user_auth_signing_key_option = Some(user_auth_key);
        }
        self.client_information.merge_diff(diff.client_information);
        self.pending_diff = None;
        let mut staged_commit_messages = if let Some(staged_commit) = staged_commit_option {
            let staged_commit_messages = GroupMessage::from_staged_commit(
                free_indices.iter().copied(),
                &self.client_information,
                &staged_commit,
            )?;
            self.mls_group
                .merge_staged_commit(provider, staged_commit)?;
            staged_commit_messages
        } else {
            // If we're merging a pending commit, we need to check if we have
            // committed a remove proposal by reference. If we have, we need to
            // create a notification message.
            let staged_commit_messages =
                if let Some(staged_commit) = self.mls_group.pending_commit() {
                    GroupMessage::from_staged_commit(
                        free_indices.iter().copied(),
                        &self.client_information,
                        staged_commit,
                    )?
                } else {
                    vec![]
                };
            self.mls_group.merge_pending_commit(provider)?;
            staged_commit_messages
        };
        // Debug sanity checks after merging.
        #[cfg(debug_assertions)]
        {
            let mls_group_members = self.mls_group.members().count();
            let infra_group_members = self.client_information.iter().count();
            debug_assert_eq!(mls_group_members, infra_group_members);
            self.mls_group.members().for_each(|m| {
                let index = m.index.usize();
                let client_information = self.client_information.get(index);
                debug_assert!(client_information.is_some())
            });
        }
        messages.append(&mut staged_commit_messages);
        Ok(messages)
    }

    /// Send an application message to the group.
    pub fn create_message<'a>(
        &mut self,
        provider: &impl OpenMlsProvider<KeyStoreProvider = PhnxOpenMlsProvider<'a>>,
        msg: MessageContentType,
    ) -> Result<(SendMessageParamsOut, GroupMessage), GroupOperationError> {
        let mls_message = self.mls_group.create_message(
            provider,
            &self.leaf_signer,
            &msg.tls_serialize_detached()?,
        )?;

        let message = AssistedMessageOut {
            mls_message,
            group_info_option: None,
        };

        let send_message_params = SendMessageParamsOut {
            sender: self.mls_group.own_leaf_index(),
            message,
        };

        let own_user_name = self
            .client_information
            .get(self.mls_group().own_leaf_index().usize())
            .ok_or(GroupOperationError::InvalidGroupState)?
            .client_credential()
            .identity()
            .user_name();

        let group_message = GroupMessage::content_message(&own_user_name, msg);
        Ok((send_message_params, group_message))
    }

    /// Get a reference to the group's group id.
    pub(crate) fn group_id(&self) -> &GroupId {
        &self.mls_group().group_id()
    }

    pub(crate) fn user_auth_key(&self) -> Option<&UserAuthSigningKey> {
        self.user_auth_signing_key_option.as_ref()
    }

    pub(crate) fn group_state_ear_key(&self) -> &GroupStateEarKey {
        &self.group_state_ear_key
    }

    /// Returns the leaf indices of the clients owned by the given user.
    pub(crate) fn user_client_indices(&self, user_name: UserName) -> Vec<usize> {
        let mut user_clients = vec![];
        for (index, client_auth_info) in self.client_information.iter() {
            if client_auth_info.client_credential().identity().user_name() == user_name {
                user_clients.push(*index)
            }
        }
        user_clients
    }

    /// Returns the [`AsClientId`] of the clients owned by the given user.
    pub(crate) fn user_client_ids(&self, user_name: &UserName) -> Vec<AsClientId> {
        let mut user_clients = vec![];
        for (_index, client_auth_info) in self.client_information.iter() {
            let client_identity = client_auth_info.client_credential().identity();
            if &client_identity.user_name() == user_name {
                user_clients.push(client_identity)
            }
        }
        user_clients
    }

    pub fn client_by_index(&self, index: usize) -> Option<AsClientId> {
        self.client_information
            .get(index)
            .map(|client_auth_info| client_auth_info.client_credential().identity())
    }

    pub(crate) fn credential_ear_key(&self) -> &ClientCredentialEarKey {
        &self.credential_ear_key
    }

    pub(crate) fn signature_ear_key_wrapper_key(&self) -> &SignatureEarKeyWrapperKey {
        &self.signature_ear_key_wrapper_key
    }

    pub(crate) fn members(&self) -> Vec<UserName> {
        self.client_information
            .iter()
            .map(|(_index, client_auth_info)| {
                client_auth_info.client_credential().identity().user_name()
            })
            // Collecting to a HashSet first to deduplicate.
            .collect::<HashSet<UserName>>()
            .into_iter()
            .collect()
    }

    fn update(&mut self, provider: &impl OpenMlsProvider) -> Result<UpdateClientParamsOut> {
        // We don't expect there to be a welcome.
        let aad_payload = UpdateClientParamsAad {
            option_encrypted_signature_ear_key: None,
            option_encrypted_client_credential: None,
        };
        let aad = InfraAadMessage::from(InfraAadPayload::UpdateClient(aad_payload))
            .tls_serialize_detached()?;
        self.mls_group.set_aad(&aad);
        let (mls_message, _welcome_option, group_info_option) = self
            .mls_group
            .self_update(provider, &self.leaf_signer)
            .map_err(|e| anyhow!("Error performing group update: {:?}", e))?;
        self.mls_group.set_aad(&[]);
        let group_info = group_info_option.ok_or(anyhow!("No group info after commit"))?;
        // Set an empty diff.
        let mut diff = GroupDiff::new(&self);
        diff.apply_pending_removes(
            self.mls_group()
                .pending_commit()
                .ok_or(anyhow!("No pending commit after commit operation"))?,
        );
        self.pending_diff = Some(diff.stage());
        let commit = AssistedMessageOut {
            mls_message,
            group_info_option: Some(AssistedGroupInfo::Full(group_info.into())),
        };
        Ok(UpdateClientParamsOut {
            commit,
            sender: self.mls_group.own_leaf_index(),
            new_user_auth_key_option: None,
        })
    }

    /// Update or set the user's auth key in this group.
    fn update_user_key(
        &mut self,
        provider: &impl OpenMlsProvider,
    ) -> Result<UpdateClientParamsOut> {
        let aad_payload = UpdateClientParamsAad {
            option_encrypted_signature_ear_key: None,
            option_encrypted_client_credential: None,
        };
        let aad = InfraAadMessage::from(InfraAadPayload::UpdateClient(aad_payload))
            .tls_serialize_detached()?;
        self.mls_group.set_aad(&aad);
        let (commit, _welcome_option, group_info_option) = self
            .mls_group
            .self_update(provider, &self.leaf_signer)
            .map_err(|e| anyhow!("Error performing group update: {:?}", e))?;
        self.mls_group.set_aad(&[]);
        let group_info = group_info_option.ok_or(anyhow!("No group info after commit"))?;
        let mut diff = GroupDiff::new(&self);
        diff.apply_pending_removes(
            self.mls_group()
                .pending_commit()
                .ok_or(anyhow!("No pending commit after commit operation"))?,
        );
        let user_auth_signing_key = UserAuthSigningKey::generate()?;
        let verifying_key = user_auth_signing_key.verifying_key().clone();

        diff.user_auth_key = Some(user_auth_signing_key);
        self.pending_diff = Some(diff.stage());

        let params = UpdateClientParamsOut {
            commit: AssistedMessageOut {
                mls_message: commit,
                group_info_option: Some(AssistedGroupInfo::Full(group_info.into())),
            },
            sender: self.mls_group.own_leaf_index(),
            new_user_auth_key_option: Some(verifying_key),
        };
        Ok(params)
    }

    fn leave_group(
        &mut self,
        provider: &impl OpenMlsProvider,
    ) -> Result<SelfRemoveClientParamsOut> {
        let Some(user_auth_key) = &self.user_auth_signing_key_option else {
            bail!("User auth key not set")
        };
        let proposal = self.mls_group.leave_group(provider, &self.leaf_signer)?;

        let assisted_message = AssistedMessageOut {
            mls_message: proposal,
            group_info_option: None,
        };
        let params = SelfRemoveClientParamsOut {
            remove_proposal: assisted_message,
            sender: user_auth_key.verifying_key().hash(),
        };
        Ok(params)
    }

    pub(crate) fn leaf_signer(&self) -> &InfraCredentialSigningKey {
        &self.leaf_signer
    }

    fn store_proposal(&mut self, proposal: QueuedProposal) -> Result<()> {
        self.mls_group.store_pending_proposal(proposal);
        Ok(())
    }

    pub(crate) fn pending_removes(&self) -> Vec<UserName> {
        self.mls_group()
            .pending_proposals()
            .filter_map(|proposal| match proposal.proposal() {
                Proposal::Remove(rp) => self
                    .client_by_index(rp.removed().usize())
                    .map(|c| c.user_name()),
                _ => None,
            })
            .collect()
    }
}

pub struct GroupMessage {
    id: Uuid,
    timestamp: TimeStamp,
    message: Message,
}

impl GroupMessage {
    pub(crate) fn new(message: Message) -> Self {
        Self {
            id: Uuid::new_v4(),
            timestamp: TimeStamp::now(),
            message,
        }
    }

    pub(crate) fn content_message(sender: &UserName, content: MessageContentType) -> Self {
        let message = Message::Content(ContentMessage {
            sender: sender.to_string(),
            content,
        });
        Self::new(message)
    }

    pub(crate) fn from_application_message(
        sender: &ClientCredential,
        application_message: ApplicationMessage,
    ) -> Result<Self> {
        let content = MessageContentType::tls_deserialize_exact_bytes(
            &mut application_message.into_bytes().as_slice(),
        )?;
        let message = Message::Content(ContentMessage {
            sender: sender.identity().user_name().to_string(),
            content,
        });
        Ok(GroupMessage::new(message))
    }

    fn event_message(event_message: String) -> Self {
        let message = Message::Display(DisplayMessage {
            message: DisplayMessageType::System(SystemMessage::new(event_message)),
        });
        Self::new(message)
    }

    /// For now, this doesn't cover removes.
    fn from_staged_commit(
        free_indices: impl Iterator<Item = usize>,
        client_information: &ClientInformation<ClientAuthInfo>,
        staged_commit: &StagedCommit,
    ) -> Result<Vec<Self>> {
        let adds: Vec<GroupMessage> = staged_commit
            .add_proposals()
            .zip(free_indices)
            .map(|(staged_add_proposal, free_index)| {
                let sender = if let Sender::Member(sender_index) = staged_add_proposal.sender() {
                    sender_index.usize()
                } else {
                    // We don't support non-member adds.
                    bail!("Non-member add proposal")
                };
                let event_message = format!(
                    "{} added {} to the conversation",
                    client_information.get_user_name(sender)?,
                    client_information.get_user_name(free_index)?
                );
                let message = GroupMessage::event_message(event_message);
                Ok(message)
            })
            .collect::<Result<Vec<_>>>()?;
        let mut updates: Vec<GroupMessage> = staged_commit
            .update_proposals()
            .map(|staged_update_proposal| {
                let updated_member = staged_update_proposal
                    .update_proposal()
                    .leaf_node()
                    .credential()
                    .identity();
                let event_message = format!("{} updated", String::from_utf8_lossy(updated_member),);
                GroupMessage::event_message(event_message)
            })
            .collect();
        let mut events = adds;
        events.append(&mut updates);

        Ok(events)
    }

    pub fn into_parts(self) -> (Uuid, TimeStamp, Message) {
        (self.id, self.timestamp, self.message)
    }
}

/// Helper function to decrypt and verify an encrypted client credential
async fn decrypt_and_verify_client_credential(
    as_credential_store: &AsCredentialStore<'_>,
    ear_key: &ClientCredentialEarKey,
    ciphertext: &EncryptedClientCredential,
) -> Result<ClientCredential> {
    let verifiable_credential = VerifiableClientCredential::decrypt(ear_key, ciphertext)?;

    let client_credential = as_credential_store
        .verify_client_credential(verifiable_credential)
        .await?;
    Ok(client_credential)
}<|MERGE_RESOLUTION|>--- conflicted
+++ resolved
@@ -273,13 +273,9 @@
             credential: Credential::from(leaf_signer.credential().clone()),
             signature_key: leaf_signer.credential().verifying_key().clone(),
         };
-<<<<<<< HEAD
         let group_aad_extension =
             Extension::Unknown(GROUP_AAD_EXTENSION_TYPE, UnknownExtension(group_aad.bytes));
         let gc_extensions = Extensions::from_vec(vec![group_aad_extension, required_capabilities])?;
-=======
-        let gc_extensions = Extensions::single(required_capabilities);
->>>>>>> e38a8b25
 
         let mls_group = MlsGroup::builder()
             .with_group_id(group_id.clone())
@@ -689,7 +685,6 @@
                             //   case that there are no proposals at all).
 
                             // Verify a potential new leaf credential.
-<<<<<<< HEAD
                         }
                         InfraAadPayload::JoinGroup(join_group_payload) => {
                             // Decrypt and verify the client credential.
@@ -704,55 +699,6 @@
                             client_auth_info.verify_infra_credential(
                                 processed_message.credential().mls_credential_type(),
                             )?;
-                            // Check that the existing user clients match up.
-                            if self.user_client_indices(
-                                client_auth_info.client_credential().identity().user_name(),
-                            ) != join_group_payload
-                                .existing_user_clients
-                                .into_iter()
-                                .map(|index| index.usize())
-                                .collect::<Vec<_>>()
-                            {
-                                bail!("User clients don't match up.")
-                            };
-                            // TODO: (More) validation:
-                            // * Check that the client id is unique.
-                            // * Check that the proposals fit the operation.
-                            // Insert the client credential into the diff.
-                            diff.add_client_information(vec![client_auth_info]);
-                        }
-                        InfraAadPayload::JoinConnectionGroup(join_connection_group_payload) => {
-=======
-                        }
-                        InfraAadPayload::JoinGroup(join_group_payload) => {
-                            // Decrypt and verify the client credential.
->>>>>>> e38a8b25
-                            let client_auth_info = ClientAuthInfo::decrypt_and_verify(
-                                &self.credential_ear_key,
-                                &self.signature_ear_key_wrapper_key,
-                                as_credential_store,
-<<<<<<< HEAD
-                                join_connection_group_payload.encrypted_client_information,
-=======
-                                join_group_payload.encrypted_client_information,
->>>>>>> e38a8b25
-                            )
-                            .await?;
-                            // Validate the leaf credential.
-                            client_auth_info.verify_infra_credential(
-                                processed_message.credential().mls_credential_type(),
-                            )?;
-<<<<<<< HEAD
-                            // TODO: (More) validation:
-                            // * Check that the user name is unique.
-                            // * Check that the proposals fit the operation.
-                            // * Check that the sender type fits the operation.
-                            // * Check that this group is indeed a connection group.
-
-                            // Insert the client credential into the diff.
-                            diff.add_client_information(vec![client_auth_info]);
-                        }
-=======
                             // Check that the existing user clients match up.
                             if self.user_client_indices(
                                 client_auth_info.client_credential().identity().user_name(),
@@ -791,7 +737,6 @@
                             // Insert the client credential into the diff.
                             diff.add_client_information(vec![client_auth_info]);
                         }
->>>>>>> e38a8b25
                         InfraAadPayload::AddClients(add_clients_payload) => {
                             let client_auth_infos = ClientAuthInfo::decrypt_and_verify_all(
                                 &self.credential_ear_key,
