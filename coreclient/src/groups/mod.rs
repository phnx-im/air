// SPDX-FileCopyrightText: 2023 Phoenix R&D GmbH <hello@phnx.im>
//
// SPDX-License-Identifier: AGPL-3.0-or-later

pub(crate) mod client_auth_info;
// TODO: Allowing dead code here for now. We'll need diffs when we start
// rotating keys.
#[allow(dead_code)]
pub(crate) mod diff;
pub(crate) mod error;
pub(crate) mod openmls_provider;
pub(crate) mod persistence;
pub(crate) mod process;

use client_auth_info::ClientVerificationInfo;
pub(crate) use error::*;

use aircommon::{
    credentials::{ClientCredential, VerifiableClientCredential, keys::ClientSigningKey},
    crypto::{
        ear::{
            EarDecryptable, EarEncryptable,
            keys::{
                EncryptedUserProfileKey, GroupStateEarKey, IdentityLinkWrapperKey,
                WelcomeAttributionInfoEarKey,
            },
        },
        hpke::{HpkeDecryptable, JoinerInfoDecryptionKey},
        indexed_aead::keys::UserProfileKey,
        signatures::signable::{Signable, Verifiable},
    },
    identifiers::{QS_CLIENT_REFERENCE_EXTENSION_TYPE, QsReference, QualifiedGroupId, UserId},
    messages::{
        client_ds::{
            DsJoinerInformation, GroupOperationParamsAad, InfraAadMessage, InfraAadPayload,
            WelcomeBundle,
        },
        client_ds_out::{
            AddUsersInfoOut, CreateGroupParamsOut, DeleteGroupParamsOut, ExternalCommitInfoIn,
            GroupOperationParamsOut, SelfRemoveParamsOut, SendMessageParamsOut, UpdateParamsOut,
            WelcomeInfoIn,
        },
        welcome_attribution_info::{
            WelcomeAttributionInfo, WelcomeAttributionInfoPayload, WelcomeAttributionInfoTbs,
        },
    },
    time::TimeStamp,
};
use anyhow::{Result, anyhow, bail};
use mimi_content::MimiContent;
use mimi_room_policy::{MimiProposal, RoleIndex, RoomPolicy, VerifiedRoomState};
use mls_assist::messages::AssistedMessageOut;
use openmls_provider::AirOpenMlsProvider;
use openmls_traits::storage::StorageProvider;
use serde::{Deserialize, Serialize};
use sqlx::{SqliteConnection, SqliteExecutor, SqliteTransaction};
use tracing::{debug, error};

use crate::{
    SystemMessage, clients::api_clients::ApiClients, contacts::ContactAddInfos,
    conversations::messages::TimestampedMessage, key_stores::as_credentials::AsCredentials,
};
use std::collections::HashSet;

use openmls::{
    group::{Member, ProcessedWelcome},
    key_packages::KeyPackageBundle,
    prelude::{
        BasicCredentialError, Capabilities, Ciphersuite, CredentialType, CredentialWithKey,
        Extension, ExtensionType, Extensions, GroupId, KeyPackage, LeafNodeIndex, MlsGroup,
        MlsGroupJoinConfig, MlsMessageOut, OpenMlsCrypto, OpenMlsProvider,
        PURE_PLAINTEXT_WIRE_FORMAT_POLICY, Proposal, ProposalType, ProtocolVersion, QueuedProposal,
        RequiredCapabilitiesExtension, Sender, SignaturePublicKey, StagedCommit, UnknownExtension,
        tls_codec::Serialize as TlsSerializeTrait,
    },
    treesync::RatchetTree,
};

use self::{
    client_auth_info::{ClientAuthInfo, GroupMembership, StorableClientCredential},
    diff::StagedGroupDiff,
};

pub const FRIENDSHIP_PACKAGE_PROPOSAL_TYPE: u16 = 0xff00;
pub const GROUP_DATA_EXTENSION_TYPE: u16 = 0xff01;

pub const DEFAULT_MLS_VERSION: ProtocolVersion = ProtocolVersion::Mls10;
pub const DEFAULT_CIPHERSUITE: Ciphersuite =
    Ciphersuite::MLS_128_DHKEMX25519_AES128GCM_SHA256_Ed25519;

pub const REQUIRED_EXTENSION_TYPES: [ExtensionType; 3] = [
    ExtensionType::Unknown(QS_CLIENT_REFERENCE_EXTENSION_TYPE),
    ExtensionType::Unknown(GROUP_DATA_EXTENSION_TYPE),
    ExtensionType::LastResort,
];
pub const REQUIRED_PROPOSAL_TYPES: [ProposalType; 1] =
    [ProposalType::Custom(FRIENDSHIP_PACKAGE_PROPOSAL_TYPE)];
pub const REQUIRED_CREDENTIAL_TYPES: [CredentialType; 1] = [CredentialType::Basic];

pub fn default_required_capabilities() -> RequiredCapabilitiesExtension {
    RequiredCapabilitiesExtension::new(
        &REQUIRED_EXTENSION_TYPES,
        &REQUIRED_PROPOSAL_TYPES,
        &REQUIRED_CREDENTIAL_TYPES,
    )
}

// Default capabilities for every leaf node we create.
pub const SUPPORTED_PROTOCOL_VERSIONS: [ProtocolVersion; 1] = [DEFAULT_MLS_VERSION];
pub const SUPPORTED_CIPHERSUITES: [Ciphersuite; 1] = [DEFAULT_CIPHERSUITE];
pub const SUPPORTED_EXTENSIONS: [ExtensionType; 3] = REQUIRED_EXTENSION_TYPES;
pub const SUPPORTED_PROPOSALS: [ProposalType; 1] = REQUIRED_PROPOSAL_TYPES;
pub const SUPPORTED_CREDENTIALS: [CredentialType; 1] = REQUIRED_CREDENTIAL_TYPES;

pub fn default_capabilities() -> Capabilities {
    Capabilities::new(
        Some(&SUPPORTED_PROTOCOL_VERSIONS),
        Some(&SUPPORTED_CIPHERSUITES),
        Some(&SUPPORTED_EXTENSIONS),
        Some(&SUPPORTED_PROPOSALS),
        Some(&SUPPORTED_CREDENTIALS),
    )
}

pub(crate) struct PartialCreateGroupParams {
    pub(crate) group_id: GroupId,
    ratchet_tree: RatchetTree,
    group_info: MlsMessageOut,
    room_state: VerifiedRoomState,
}

impl PartialCreateGroupParams {
    pub(crate) fn into_params(
        self,
        creator_client_reference: QsReference,
        encrypted_user_profile_key: EncryptedUserProfileKey,
    ) -> CreateGroupParamsOut {
        CreateGroupParamsOut {
            group_id: self.group_id,
            ratchet_tree: self.ratchet_tree,
            encrypted_user_profile_key,
            creator_client_reference,
            group_info: self.group_info,
            room_state: self.room_state,
        }
    }
}

#[derive(Debug)]
pub(super) struct ProfileInfo {
    pub(super) client_credential: ClientCredential,
    pub(super) user_profile_key: UserProfileKey,
}

impl From<(ClientCredential, UserProfileKey)> for ProfileInfo {
    fn from((client_credential, user_profile_key): (ClientCredential, UserProfileKey)) -> Self {
        Self {
            client_credential,
            user_profile_key,
        }
    }
}

pub(crate) struct GroupData {
    bytes: Vec<u8>,
}

impl GroupData {
    pub(crate) fn bytes(&self) -> &[u8] {
        &self.bytes
    }
}

impl From<Vec<u8>> for GroupData {
    fn from(bytes: Vec<u8>) -> Self {
        Self { bytes }
    }
}

#[derive(Debug)]
pub(crate) struct Group {
    group_id: GroupId,
    identity_link_wrapper_key: IdentityLinkWrapperKey,
    group_state_ear_key: GroupStateEarKey,
    mls_group: MlsGroup,
    pub room_state: VerifiedRoomState,
    pending_diff: Option<StagedGroupDiff>, // Currently unused, but we're keeping it for later
}

impl Group {
    pub(crate) fn mls_group(&self) -> &MlsGroup {
        &self.mls_group
    }

    fn default_mls_group_join_config() -> MlsGroupJoinConfig {
        MlsGroupJoinConfig::builder()
            .wire_format_policy(PURE_PLAINTEXT_WIRE_FORMAT_POLICY)
            .build()
    }

    /// Create a group.
    pub(super) fn create_group(
        provider: &impl OpenMlsProvider,
        signer: &ClientSigningKey,
        group_id: GroupId,
        group_data: GroupData,
    ) -> Result<(Self, GroupMembership, PartialCreateGroupParams)> {
        let group_state_ear_key = GroupStateEarKey::random()?;
        let identity_link_wrapper_key = IdentityLinkWrapperKey::random()?;

        let required_capabilities =
            Extension::RequiredCapabilities(default_required_capabilities());
        let leaf_node_capabilities = default_capabilities();

        let group_data_extension = Extension::Unknown(
            GROUP_DATA_EXTENSION_TYPE,
            UnknownExtension(group_data.bytes),
        );
        let gc_extensions =
            Extensions::from_vec(vec![group_data_extension, required_capabilities])?;

        let credential_with_key = CredentialWithKey {
            credential: signer.credential().try_into()?,
            signature_key: signer.credential().verifying_key().clone().into(),
        };

        let mls_group = MlsGroup::builder()
            .with_group_id(group_id.clone())
            .with_capabilities(leaf_node_capabilities)
            .with_group_context_extensions(gc_extensions)?
            .with_wire_format_policy(PURE_PLAINTEXT_WIRE_FORMAT_POLICY)
            .build(provider, signer, credential_with_key)
            .map_err(|e| anyhow!("Error while creating group: {:?}", e))?;

        let user_id = signer.credential().identity();
        let room_state = VerifiedRoomState::new(
            user_id.tls_serialize_detached()?,
            RoomPolicy::default_trusted_private(),
        )
        .unwrap();

        let params = PartialCreateGroupParams {
            group_id: group_id.clone(),
            ratchet_tree: mls_group.export_ratchet_tree(),
            group_info: mls_group.export_group_info(provider.crypto(), signer, true)?,
            room_state: room_state.clone(),
        };

        let group_membership = GroupMembership::new(
            user_id.clone(),
            group_id.clone(),
            LeafNodeIndex::new(0), // We just created the group so we're at index 0.
            signer.credential().fingerprint(),
        );

        let group = Self {
            group_id,
            identity_link_wrapper_key,
            mls_group,
            room_state,
            group_state_ear_key: group_state_ear_key.clone(),
            pending_diff: None,
        };

        Ok((group, group_membership, params))
    }

    /// Join a group with the provided welcome message. If there exists a group
    /// with the same ID, checks if that group is inactive and if so deletes the
    /// old group.
    ///
    /// Returns the group name.
    pub(super) async fn join_group(
        welcome_bundle: WelcomeBundle,
        // This is our own key that the sender uses to encrypt to us. We should
        // be able to retrieve it from the client's key store.
        welcome_attribution_info_ear_key: &WelcomeAttributionInfoEarKey,
        txn: &mut SqliteTransaction<'_>,
        api_clients: &ApiClients,
        signer: &ClientSigningKey,
    ) -> Result<(Self, Vec<ProfileInfo>)> {
        let serialized_welcome = welcome_bundle.welcome.tls_serialize_detached()?;

        let mls_group_config = Self::default_mls_group_join_config();

        let (processed_welcome, joiner_info) = {
            // Phase 1: Fetch the right KeyPackageBundle from storage
            let provider = AirOpenMlsProvider::new(txn.as_mut());
            let kpb: KeyPackageBundle = welcome_bundle
                .welcome
                .welcome
                .secrets()
                .iter()
                .find_map(|egs| {
                    let kp_hash = egs.new_member();
                    match provider.storage().key_package(&kp_hash) {
                        Ok(Some(kpb)) => Some(kpb),
                        _ => None,
                    }
                })
                .ok_or(GroupOperationError::MissingKeyPackage)?;

            // Phase 2: Process the welcome message
            let private_key = kpb.init_private_key();
            let info = &[];
            let aad = &[];
            let decryption_key = JoinerInfoDecryptionKey::from((
                private_key.clone(),
                kpb.key_package().hpke_init_key().clone(),
            ));
            let joiner_info = DsJoinerInformation::decrypt(
                welcome_bundle.encrypted_joiner_info,
                &decryption_key,
                info,
                aad,
            )?;

            let processed_welcome = ProcessedWelcome::new_from_welcome(
                &provider,
                &mls_group_config,
                welcome_bundle.welcome.welcome,
            )?;

            // Phase 3: Check if there is already a group with the same ID.
            let group_id = processed_welcome.unverified_group_info().group_id().clone();
            if let Some(group) = Self::load(txn.as_mut(), &group_id).await? {
                // If the group is active, we can't join it.
                if group.mls_group().is_active() {
                    bail!("We can't join a group that is still active.");
                }
                // Otherwise, we delete the old group.
                Self::delete_from_db(txn, &group_id).await?;
            }
            (processed_welcome, joiner_info)
        };

        // Phase 4: Fetch the welcome info from the server
        let group_id = processed_welcome.unverified_group_info().group_id();
        let epoch = processed_welcome.unverified_group_info().epoch();
        let qgid = QualifiedGroupId::try_from(group_id)?;
        let welcome_info = api_clients
            .get(qgid.owning_domain())?
            .ds_welcome_info(
                group_id.clone(),
                epoch,
                &joiner_info.group_state_ear_key,
                signer,
            )
            .await?;

        let WelcomeInfoIn {
            ratchet_tree,
            encrypted_user_profile_keys,
            room_state,
        } = welcome_info;

        let (mls_group, joiner_info, welcome_attribution_info) = {
            // Phase 5: Finish processing the welcome message
            let provider = AirOpenMlsProvider::new(txn.as_mut());
            let staged_welcome =
                processed_welcome.into_staged_welcome(&provider, Some(ratchet_tree))?;

            let mls_group = staged_welcome.into_group(&provider)?;

            // Decrypt WelcomeAttributionInfo
            let verifiable_attribution_info = WelcomeAttributionInfo::decrypt(
                welcome_attribution_info_ear_key,
                &welcome_bundle.encrypted_attribution_info,
            )?
            .into_verifiable(mls_group.group_id().clone(), serialized_welcome);

            let sender_user_id = verifiable_attribution_info.sender();
            let sender_client_credential =
                StorableClientCredential::load_by_user_id(txn.as_mut(), &sender_user_id)
                    .await?
                    .ok_or_else(|| {
                        anyhow!("Could not find client credential of sender in database.")
                    })?;

            let welcome_attribution_info: WelcomeAttributionInfoPayload =
                verifiable_attribution_info.verify(sender_client_credential.verifying_key())?;

            (mls_group, joiner_info, welcome_attribution_info)
        };

        let client_information = member_information(mls_group.members())?;

        // Phase 6: Fetch the AS credentials from the server
        let as_credentials = AsCredentials::fetch_for_verification(
            txn.as_mut(),
            api_clients,
            client_information.iter().map(|info| &info.credential),
        )
        .await?;

        // Phase 7: Decrypt and verify the client credentials. This can involve
        // queries to the clients' AS.
        let client_information = ClientAuthInfo::verify_new_credentials(
            mls_group.group_id(),
            client_information,
            &as_credentials,
        )?;

        // Phase 8: Decrypt and verify the infra credentials.
        {
            for client_auth_info in &client_information {
                client_auth_info.store(txn).await?;
            }
        }

        let member_profile_info = encrypted_user_profile_keys
            .into_iter()
            .zip(
                client_information
                    .into_iter()
                    .map(|client_auth_info| client_auth_info.into_client_credential()),
            )
            .map(|(eupk, ci)| {
                UserProfileKey::decrypt(
                    welcome_attribution_info.identity_link_wrapper_key(),
                    &eupk,
                    ci.identity(),
                )
                .map(|user_profile_key| ProfileInfo {
                    user_profile_key,
                    client_credential: ci,
                })
            })
            .collect::<Result<Vec<_>, _>>()?;

        let group = Self {
            group_id: mls_group.group_id().clone(),
            mls_group,
            identity_link_wrapper_key: welcome_attribution_info.identity_link_wrapper_key().clone(),
            group_state_ear_key: joiner_info.group_state_ear_key,
            pending_diff: None,
            room_state,
        };

        Ok((group, member_profile_info))
    }

    /// Join a group using an external commit.
    #[allow(clippy::too_many_arguments)]
    pub(super) async fn join_group_externally(
        connection: &mut SqliteConnection,
        api_clients: &ApiClients,
        external_commit_info: ExternalCommitInfoIn,
        signer: &ClientSigningKey,
        group_state_ear_key: GroupStateEarKey,
        identity_link_wrapper_key: IdentityLinkWrapperKey,
        aad: InfraAadMessage,
        own_client_credential: &ClientCredential,
    ) -> Result<(Self, MlsMessageOut, MlsMessageOut, Vec<ProfileInfo>)> {
        // TODO: We set the ratchet tree extension for now, as it is the only
        // way to make OpenMLS return a GroupInfo. This should change in the
        // future.
        let mls_group_config = Self::default_mls_group_join_config();
        let credential_with_key = CredentialWithKey {
            credential: signer.credential().try_into()?,
            signature_key: signer.credential().verifying_key().clone().into(),
        };
        let ExternalCommitInfoIn {
            verifiable_group_info,
            ratchet_tree_in,
            encrypted_user_profile_keys,
            room_state,
        } = external_commit_info;

        // Let's create the group first so that we can access the GroupId.
        // Phase 1: Create and store the group
        let (mls_group, commit, group_info) = {
            let provider = AirOpenMlsProvider::new(&mut *connection);
            let (mut mls_group, commit, _) = MlsGroup::join_by_external_commit(
                &provider,
                signer,
                Some(ratchet_tree_in),
                verifiable_group_info,
                &mls_group_config,
                Some(default_capabilities()),
                None,
                &aad.tls_serialize_detached()?,
                credential_with_key,
            )?;
            mls_group.merge_pending_commit(&provider)?;
            let group_info = mls_group.export_group_info(provider.crypto(), signer, true)?;
            (mls_group, commit, group_info)
        };

        let group_id = mls_group.group_id();

        let member_info = member_information(mls_group.members())?;

        // Phase 2: Fetch the AS credentials from the server
        let as_credentials = AsCredentials::fetch_for_verification(
            &mut *connection,
            api_clients,
            member_info.iter().map(|info| &info.credential),
        )
        .await?;

        // Phase 3: Decrypt and verify the client credentials.
        let mut client_information =
            ClientAuthInfo::verify_new_credentials(group_id, member_info, &as_credentials)?;

        // Compile a list of user profile keys for the members.
        let member_profile_info = encrypted_user_profile_keys
            .into_iter()
            .zip(
                client_information
                    .iter()
                    .map(|client_auth_info| client_auth_info.client_credential()),
            )
            .map(|(eupk, ci)| {
                UserProfileKey::decrypt(&identity_link_wrapper_key, &eupk, ci.identity()).map(
                    |user_profile_key| ProfileInfo {
                        user_profile_key,
                        client_credential: ci.clone().into(),
                    },
                )
            })
            .collect::<Result<Vec<_>, _>>()?;

        // We still have to add ourselves to the encrypted client credentials.
        let own_index = mls_group.own_leaf_index().usize();
        let own_group_membership = GroupMembership::new(
            own_client_credential.identity().clone(),
            mls_group.group_id().clone(),
            LeafNodeIndex::new(own_index as u32),
            own_client_credential.fingerprint(),
        );

        let own_auth_info =
            ClientAuthInfo::new(own_client_credential.clone(), own_group_membership);
        client_information.push(own_auth_info);

        // Phase 4: Store the infra credentials.
        {
            for client_auth_info in client_information.iter() {
                // Store client auth info.
                client_auth_info.store(&mut *connection).await?;
            }
        }

        let group = Self {
            group_id: mls_group.group_id().clone(),
            mls_group,
            identity_link_wrapper_key,
            group_state_ear_key,
            pending_diff: None,
            room_state,
        };

        Ok((group, commit, group_info, member_profile_info))
    }

    /// Invite the given list of contacts to join the group.
    ///
    /// Returns the [`AddUserParamsOut`] as input for the API client.
    pub(super) async fn stage_invite(
        &mut self,
        connection: &mut SqliteConnection,
        signer: &ClientSigningKey,
        // The following three vectors have to be in sync, i.e. of the same length
        // and refer to the same contacts in order.
        add_infos: Vec<ContactAddInfos>,
        wai_keys: Vec<WelcomeAttributionInfoEarKey>,
        client_credentials: Vec<ClientCredential>,
    ) -> Result<GroupOperationParamsOut> {
        debug_assert!(add_infos.len() == wai_keys.len());
        debug_assert!(add_infos.len() == client_credentials.len());
        // Prepare KeyPackages

        let (key_packages, user_profile_keys): (Vec<KeyPackage>, Vec<UserProfileKey>) = add_infos
            .into_iter()
            .map(|ai| (ai.key_package, ai.user_profile_key))
            .unzip();

        let new_encrypted_user_profile_keys = user_profile_keys
            .iter()
            .zip(client_credentials.iter())
            .map(|(upk, client_credential)| {
                upk.encrypt(
                    &self.identity_link_wrapper_key,
                    client_credential.identity(),
                )
            })
            .collect::<Result<Vec<_>, _>>()?;

        let aad_message: InfraAadMessage =
            InfraAadPayload::GroupOperation(GroupOperationParamsAad {
                new_encrypted_user_profile_keys,
            })
            .into();

        // Set Aad to contain the encrypted client credentials.
        let (mls_commit, welcome_option, group_info_option) = {
            let provider = AirOpenMlsProvider::new(&mut *connection);
            self.mls_group
                .set_aad(aad_message.tls_serialize_detached()?);
            self.mls_group
                .commit_builder()
                .force_self_update(true)
                .create_group_info(true)
                .propose_adds(key_packages)
                .load_psks(provider.storage())?
                .build(provider.rand(), provider.crypto(), signer, |_| true)?
                .stage_commit(&provider)?
                .into_contents()
        };

        let group_info = group_info_option.ok_or(anyhow!("Commit didn't return a group info"))?;
        let welcome = MlsMessageOut::from_welcome(
            welcome_option.ok_or(anyhow!("Commit didn't return a welcome"))?,
            ProtocolVersion::default(),
        );
        let commit = AssistedMessageOut::new(mls_commit, Some(group_info.into()))?;

        let encrypted_welcome_attribution_infos = wai_keys
            .iter()
            .map(|wai_key| {
                // WAI = WelcomeAttributionInfo
                let wai_payload = WelcomeAttributionInfoPayload::new(
                    signer.credential().identity().clone(),
                    self.identity_link_wrapper_key.clone(),
                );

                let wai = WelcomeAttributionInfoTbs {
                    payload: wai_payload,
                    group_id: self.group_id().clone(),
                    welcome: welcome.tls_serialize_detached()?,
                }
                .sign(signer)?;
                Ok(wai.encrypt(wai_key)?)
            })
            .collect::<Result<Vec<_>>>()?;

        // Stage removals
        for remove in self
            .mls_group
            .pending_commit()
            .ok_or(anyhow!("No pending commit after commit operation"))?
            .remove_proposals()
        {
            GroupMembership::stage_removal(
                &mut *connection,
                self.group_id(),
                remove.remove_proposal().removed(),
            )
            .await?;
        }

        // Stage the adds in the DB.
        let free_indices = GroupMembership::free_indices(&mut *connection, self.group_id()).await?;
        for (leaf_index, client_credential) in free_indices.zip(client_credentials) {
            let fingerprint = client_credential.fingerprint();
            let group_membership = GroupMembership::new(
                client_credential.identity().clone(),
                self.group_id.clone(),
                leaf_index,
                fingerprint,
            );
            let client_auth_info = ClientAuthInfo::new(client_credential, group_membership);
            client_auth_info.stage_add(&mut *connection).await?;
        }

        let add_users_info = AddUsersInfoOut {
            welcome,
            encrypted_welcome_attribution_infos,
        };

        let params = GroupOperationParamsOut {
            commit,
            add_users_info_option: Some(add_users_info),
        };

        Ok(params)
    }

    pub(super) async fn stage_remove(
        &mut self,
        connection: &mut sqlx::SqliteConnection,
        signer: &ClientSigningKey,
        members: Vec<UserId>,
    ) -> Result<GroupOperationParamsOut> {
        let remove_indices =
            GroupMembership::client_indices(&mut *connection, self.group_id(), &members).await?;

        let aad_payload = InfraAadPayload::GroupOperation(GroupOperationParamsAad {
            new_encrypted_user_profile_keys: vec![],
        });
        let aad = InfraAadMessage::from(aad_payload).tls_serialize_detached()?;
        self.mls_group.set_aad(aad);
        let provider = AirOpenMlsProvider::new(&mut *connection);

        let (mls_message, _welcome_option, group_info_option) = self
            .mls_group
            .commit_builder()
            .force_self_update(true)
            .create_group_info(true)
            .propose_removals(remove_indices)
            .load_psks(provider.storage())?
            .build(provider.rand(), provider.crypto(), signer, |_| true)?
            .stage_commit(&provider)?
            .into_contents();

        // There shouldn't be a welcome
        debug_assert!(_welcome_option.is_none());
        let group_info = group_info_option.ok_or(anyhow!("No group info after commit"))?;
        let commit = AssistedMessageOut::new(mls_message, Some(group_info.into()))?;

        for remove in self
            .mls_group()
            .pending_commit()
            .ok_or(anyhow!("No pending commit after commit operation"))?
            .remove_proposals()
        {
            GroupMembership::stage_removal(
                &mut *connection,
                self.group_id(),
                remove.remove_proposal().removed(),
            )
            .await?;
        }

        let params = GroupOperationParamsOut {
            commit,
            add_users_info_option: None,
        };
        Ok(params)
    }

    pub(super) async fn stage_delete(
        &mut self,
        connection: &mut sqlx::SqliteConnection,
        signer: &ClientSigningKey,
    ) -> anyhow::Result<DeleteGroupParamsOut> {
        let provider = &AirOpenMlsProvider::new(&mut *connection);
        let remove_indices = self
            .mls_group()
            .members()
            .filter_map(|m| {
                if m.index != self.mls_group().own_leaf_index() {
                    Some(m.index)
                } else {
                    None
                }
            })
            .collect::<Vec<_>>();

        // There shouldn't be a welcome
        let aad_payload = InfraAadPayload::DeleteGroup;
        let aad = InfraAadMessage::from(aad_payload).tls_serialize_detached()?;
        self.mls_group.set_aad(aad);

        let (mls_message, _welcome_option, group_info_option) = self
            .mls_group
            .commit_builder()
            .force_self_update(true)
            .create_group_info(true)
            .propose_removals(remove_indices)
            .load_psks(provider.storage())?
            .build(provider.rand(), provider.crypto(), signer, |_| true)?
            .stage_commit(provider)?
            .into_contents();

        debug_assert!(_welcome_option.is_none());
        let group_info =
            group_info_option.ok_or(anyhow!("No group info after commit operation"))?;
        let commit = AssistedMessageOut::new(mls_message, Some(group_info.into()))?;

        for remove in self
            .mls_group()
            .pending_commit()
            .ok_or(anyhow!("No pending commit after commit operation"))?
            .remove_proposals()
        {
            GroupMembership::stage_removal(
                &mut *connection,
                self.group_id(),
                remove.remove_proposal().removed(),
            )
            .await?;
        }

        let params = DeleteGroupParamsOut { commit };
        Ok(params)
    }

    /// If a [`StagedCommit`] is given, merge it and apply the pending group
    /// diff. If no [`StagedCommit`] is given, merge any pending commit and
    /// apply the pending group diff.
    pub(super) async fn merge_pending_commit(
        &mut self,
        connection: &mut sqlx::SqliteConnection,
        staged_commit_option: impl Into<Option<StagedCommit>>,
        ds_timestamp: TimeStamp,
    ) -> Result<Vec<TimestampedMessage>> {
        let free_indices = GroupMembership::free_indices(&mut *connection, self.group_id()).await?;
        let staged_commit_option: Option<StagedCommit> = staged_commit_option.into();

        let event_messages = if let Some(staged_commit) = staged_commit_option {
            // Compute the messages we want to emit from the staged commit and the
            // client info diff.
            let staged_commit_messages = TimestampedMessage::from_staged_commit(
                &mut *connection,
                self.group_id(),
                free_indices,
                &staged_commit,
                ds_timestamp,
            )
            .await?;

            let provider = AirOpenMlsProvider::new(&mut *connection);
            self.mls_group
                .merge_staged_commit(&provider, staged_commit)?;
            staged_commit_messages
        } else {
            // If we're merging a pending commit, we need to check if we have
            // committed a remove proposal by reference. If we have, we need to
            // create a notification message.
            let staged_commit_messages =
                if let Some(staged_commit) = self.mls_group.pending_commit() {
                    TimestampedMessage::from_staged_commit(
                        &mut *connection,
                        self.group_id(),
                        free_indices,
                        staged_commit,
                        ds_timestamp,
                    )
                    .await?
                } else {
                    vec![]
                };
            let provider = AirOpenMlsProvider::new(&mut *connection);
            self.mls_group.merge_pending_commit(&provider)?;
            staged_commit_messages
        };

        // We now apply the diff (if present)
        if let Some(diff) = self.pending_diff.take() {
            if let Some(identity_link_wrapper_key) = diff.identity_link_wrapper_key {
                self.identity_link_wrapper_key = identity_link_wrapper_key;
            }
            if let Some(group_state_ear_key) = diff.group_state_ear_key {
                self.group_state_ear_key = group_state_ear_key;
            }
        }

        GroupMembership::merge_for_group(&mut *connection, self.group_id()).await?;
        self.pending_diff = None;
        // Debug sanity checks after merging.
        #[cfg(debug_assertions)]
        {
            let mls_group_members = self
                .mls_group
                .members()
                .map(|m| m.index)
                .collect::<Vec<_>>();
            let infra_group_members =
                GroupMembership::group_members(&mut *connection, self.group_id()).await?;
            if mls_group_members.len() != infra_group_members.len() {
                tracing::info!(?mls_group_members, "Group members according to OpenMLS");
                tracing::info!(?infra_group_members, "Group members according to Infra");
                panic!("Group members don't match up");
            }
            let infra_indices = GroupMembership::client_indices(
                &mut *connection,
                self.group_id(),
                &infra_group_members,
            )
            .await?;
            self.mls_group.members().for_each(|m| {
                let index = m.index;
                debug_assert!(infra_indices.contains(&index));
            });
        }
        Ok(event_messages)
    }

    /// Send an application message to the group.
    pub(super) fn create_message(
        &mut self,
        provider: &impl OpenMlsProvider,
        signer: &ClientSigningKey,
        content: MimiContent,
    ) -> Result<SendMessageParamsOut, GroupOperationError> {
        let mls_message = self
            .mls_group
            .create_message(provider, signer, &content.serialize()?)?;

        let message = AssistedMessageOut::new(mls_message, None)?;

        let send_message_params = SendMessageParamsOut {
            sender: self.mls_group.own_leaf_index(),
            message,
        };

        Ok(send_message_params)
    }

    /// Get a reference to the group's group id.
    pub(crate) fn group_id(&self) -> &GroupId {
        self.mls_group().group_id()
    }

    pub(crate) fn group_state_ear_key(&self) -> &GroupStateEarKey {
        &self.group_state_ear_key
    }

    pub async fn client_by_index(
        &self,
        connection: &mut sqlx::SqliteConnection,
        index: LeafNodeIndex,
    ) -> Option<UserId> {
        GroupMembership::load(&mut *connection, self.group_id(), index)
            .await
            .ok()
            .flatten()
            .map(|group_membership| group_membership.user_id().clone())
    }

    pub(crate) fn identity_link_wrapper_key(&self) -> &IdentityLinkWrapperKey {
        &self.identity_link_wrapper_key
    }

    /// Returns a set containing the [`UserId`] of the members of the group.
    pub(crate) async fn members(&self, executor: impl SqliteExecutor<'_>) -> HashSet<UserId> {
        match GroupMembership::group_members(executor, self.group_id()).await {
            // deduplicate by collecting into as set
            Ok(group_members) => group_members.into_iter().collect(),
            Err(error) => {
                error!(%error, "Could not retrieve group members");
                HashSet::new()
            }
        }
    }

    pub(super) async fn update(
        &mut self,
        txn: &mut SqliteTransaction<'_>,
        signer: &ClientSigningKey,
    ) -> Result<GroupOperationParamsOut> {
        // We don't expect there to be a welcome.
<<<<<<< HEAD
        let aad_payload = InfraAadPayload::GroupOperation(GroupOperationParamsAad {
            new_encrypted_user_profile_keys: vec![],
        });
        let aad = InfraAadMessage::from(aad_payload).tls_serialize_detached()?;
=======
        let aad = InfraAadMessage::from(InfraAadPayload::GroupOperation(GroupOperationParamsAad {
            new_encrypted_user_profile_keys: vec![],
        }))
        .tls_serialize_detached()?;
>>>>>>> 2011c32c
        self.mls_group.set_aad(aad);
        let (mls_message, group_info) = {
            let provider = AirOpenMlsProvider::new(txn.as_mut());

            let (mls_message, _welcome_option, group_info_option) = self
                .mls_group
                .commit_builder()
                .force_self_update(true)
                .create_group_info(true)
                .load_psks(provider.storage())?
                .build(provider.rand(), provider.crypto(), signer, |_| true)?
                .stage_commit(&provider)?
                .into_contents();

            (
                mls_message,
                group_info_option.ok_or_else(|| anyhow!("No group info after commit"))?,
            )
        };

        for remove in self
            .mls_group()
            .pending_commit()
            .ok_or(anyhow!("No pending commit after commit operation"))?
            .remove_proposals()
        {
            GroupMembership::stage_removal(
                txn.as_mut(),
                self.group_id(),
                remove.remove_proposal().removed(),
            )
            .await?;
        }
        let commit = AssistedMessageOut::new(mls_message, Some(group_info.into()))?;
        Ok(GroupOperationParamsOut {
            commit,
            add_users_info_option: None,
        })
    }

    pub(super) fn stage_leave_group(
        &mut self,
        connection: &mut sqlx::SqliteConnection,
        signer: &ClientSigningKey,
    ) -> Result<SelfRemoveParamsOut> {
        let provider = &AirOpenMlsProvider::new(connection);
        let proposal = self.mls_group.leave_group(provider, signer)?;

        let assisted_message = AssistedMessageOut::new(proposal, None)?;
        let params = SelfRemoveParamsOut {
            remove_proposal: assisted_message,
        };
        Ok(params)
    }

    pub(super) fn store_proposal(
        &mut self,
        connection: &mut sqlx::SqliteConnection,
        proposal: QueuedProposal,
    ) -> Result<()> {
        let provider = &AirOpenMlsProvider::new(connection);
        self.mls_group
            .store_pending_proposal(provider.storage(), proposal)?;
        Ok(())
    }

    pub(crate) async fn pending_removes(
        &self,
        connection: &mut sqlx::SqliteConnection,
    ) -> Vec<UserId> {
        let mut pending_removes = Vec::new();
        for proposal in self.mls_group().pending_proposals() {
            if let Proposal::Remove(rp) = proposal.proposal()
                && let Some(client) = self.client_by_index(connection, rp.removed()).await
            {
                pending_removes.push(client);
            }
        }
        pending_removes
    }

    pub(crate) fn room_state_change_role(
        &mut self,
        sender: &UserId,
        target: &UserId,
        role: RoleIndex,
    ) -> Result<()> {
        let sender = sender.tls_serialize_detached()?;
        let target = target.tls_serialize_detached()?;

        let result = self
            .room_state
            .apply_regular_proposals(&sender, &[MimiProposal::ChangeRole { target, role }]);

        Ok(result?)
    }

    pub(crate) fn group_data(&self) -> Option<GroupData> {
        self.mls_group().extensions().iter().find_map(|e| match e {
            Extension::Unknown(GROUP_DATA_EXTENSION_TYPE, extension_bytes) => {
                Some(GroupData::from(extension_bytes.0.clone()))
            }
            _ => None,
        })
    }

    pub(crate) fn own_index(&self) -> LeafNodeIndex {
        self.mls_group().own_leaf_index()
    }
}

impl TimestampedMessage {
    /// Turn a staged commit into a list of messages based on the proposals it
    /// includes.
    async fn from_staged_commit(
        connection: &mut sqlx::SqliteConnection,
        group_id: &GroupId,
        free_indices: impl Iterator<Item = LeafNodeIndex>,
        staged_commit: &StagedCommit,
        ds_timestamp: TimeStamp,
    ) -> Result<Vec<Self>> {
        // Collect the remover/removed pairs into a set to avoid duplicates.
        let mut removed_set = HashSet::new();
        for remove_proposal in staged_commit.remove_proposals() {
            let Sender::Member(sender_index) = remove_proposal.sender() else {
                bail!("Only member proposals are supported for now")
            };
            let remover = if let Some(remover) =
                ClientAuthInfo::load(&mut *connection, group_id, *sender_index).await?
            {
                remover
            } else {
                // This is in case we removed ourselves.
                ClientAuthInfo::load_staged(&mut *connection, group_id, *sender_index)
                    .await?
                    .ok_or_else(|| anyhow!("Could not find client credential of remover"))?
            }
            .client_credential()
            .identity()
            .clone();

            let removed_index = remove_proposal.remove_proposal().removed();
            let removed = ClientAuthInfo::load_staged(connection, group_id, removed_index)
                .await?
                .ok_or_else(|| anyhow!("Could not find client credential of removed"))?
                .client_credential()
                .identity()
                .clone();

            if remover == removed {
                // A system message for this proposal was already made when it was proposed
                continue;
            }

            removed_set.insert((remover, removed));
        }
        let remove_messages = removed_set.into_iter().map(|(remover, removed)| {
            TimestampedMessage::system_message(
                SystemMessage::Remove(remover, removed),
                ds_timestamp,
            )
        });

        // Collect adder and addee names and filter out duplicates
        let mut adds_set = HashSet::new();
        for (staged_add_proposal, free_index) in staged_commit.add_proposals().zip(free_indices) {
            let Sender::Member(sender_index) = staged_add_proposal.sender() else {
                // We don't support non-member adds.
                bail!("Non-member add proposal")
            };
            // Get the name of the sender from the list of existing clients
            let sender_name = ClientAuthInfo::load(connection, group_id, *sender_index)
                .await?
                .ok_or_else(|| anyhow!("Could not find client credential of sender"))?
                .client_credential()
                .identity()
                .clone();
            // Get the name of the added member from the diff containing
            // the new clients.
            let addee_name = ClientAuthInfo::load_staged(connection, group_id, free_index)
                .await?
                .ok_or_else(|| {
                    anyhow!(
                        "Could not find client credential of added client at index {}",
                        free_index
                    )
                })?
                .client_credential()
                .identity()
                .clone();
            adds_set.insert((sender_name, addee_name));
        }
        let add_messages = adds_set.into_iter().map(|(adder, addee)| {
            TimestampedMessage::system_message(SystemMessage::Add(adder, addee), ds_timestamp)
        });

        let event_messages = remove_messages.chain(add_messages).collect();

        // Emit log messages for updates.
        for staged_update_proposal in staged_commit.update_proposals() {
            let Sender::Member(sender_index) = staged_update_proposal.sender() else {
                // Update proposals have to be sent by group members.
                bail!("Invalid proposal")
            };
            let client_auth_info = ClientAuthInfo::load(&mut *connection, group_id, *sender_index)
                .await?
                .ok_or_else(|| anyhow!("Could not find client credential of sender"))?;
            let user_id = client_auth_info.client_credential().identity();
            debug!(
                ?user_id,
                %sender_index, "Client has updated their key material",
            );
        }

        Ok(event_messages)
    }
}

fn member_information(
    members: impl IntoIterator<Item = Member>,
) -> Result<Vec<ClientVerificationInfo>, BasicCredentialError> {
    members
        .into_iter()
        .map(extract_member_info)
        .collect::<Result<Vec<_>, BasicCredentialError>>()
}

fn extract_member_info(member: Member) -> Result<ClientVerificationInfo, BasicCredentialError> {
    let credential = VerifiableClientCredential::try_from(member.credential)?;
    let signature_public_key = SignaturePublicKey::from(member.signature_key);
    let info = ClientVerificationInfo {
        leaf_index: member.index,
        credential,
        leaf_key: signature_public_key,
    };
    Ok(info)
}<|MERGE_RESOLUTION|>--- conflicted
+++ resolved
@@ -37,8 +37,7 @@
         },
         client_ds_out::{
             AddUsersInfoOut, CreateGroupParamsOut, DeleteGroupParamsOut, ExternalCommitInfoIn,
-            GroupOperationParamsOut, SelfRemoveParamsOut, SendMessageParamsOut, UpdateParamsOut,
-            WelcomeInfoIn,
+            GroupOperationParamsOut, SelfRemoveParamsOut, SendMessageParamsOut, WelcomeInfoIn,
         },
         welcome_attribution_info::{
             WelcomeAttributionInfo, WelcomeAttributionInfoPayload, WelcomeAttributionInfoTbs,
@@ -68,9 +67,9 @@
     prelude::{
         BasicCredentialError, Capabilities, Ciphersuite, CredentialType, CredentialWithKey,
         Extension, ExtensionType, Extensions, GroupId, KeyPackage, LeafNodeIndex, MlsGroup,
-        MlsGroupJoinConfig, MlsMessageOut, OpenMlsCrypto, OpenMlsProvider,
-        PURE_PLAINTEXT_WIRE_FORMAT_POLICY, Proposal, ProposalType, ProtocolVersion, QueuedProposal,
-        RequiredCapabilitiesExtension, Sender, SignaturePublicKey, StagedCommit, UnknownExtension,
+        MlsGroupJoinConfig, MlsMessageOut, OpenMlsProvider, PURE_PLAINTEXT_WIRE_FORMAT_POLICY,
+        Proposal, ProposalType, ProtocolVersion, QueuedProposal, RequiredCapabilitiesExtension,
+        Sender, SignaturePublicKey, StagedCommit, UnknownExtension,
         tls_codec::Serialize as TlsSerializeTrait,
     },
     treesync::RatchetTree,
@@ -471,6 +470,7 @@
         // Phase 1: Create and store the group
         let (mls_group, commit, group_info) = {
             let provider = AirOpenMlsProvider::new(&mut *connection);
+            #[expect(deprecated)]
             let (mut mls_group, commit, _) = MlsGroup::join_by_external_commit(
                 &provider,
                 signer,
@@ -942,17 +942,10 @@
         signer: &ClientSigningKey,
     ) -> Result<GroupOperationParamsOut> {
         // We don't expect there to be a welcome.
-<<<<<<< HEAD
-        let aad_payload = InfraAadPayload::GroupOperation(GroupOperationParamsAad {
-            new_encrypted_user_profile_keys: vec![],
-        });
-        let aad = InfraAadMessage::from(aad_payload).tls_serialize_detached()?;
-=======
         let aad = InfraAadMessage::from(InfraAadPayload::GroupOperation(GroupOperationParamsAad {
-            new_encrypted_user_profile_keys: vec![],
+            new_encrypted_user_profile_keys: Vec::new(),
         }))
         .tls_serialize_detached()?;
->>>>>>> 2011c32c
         self.mls_group.set_aad(aad);
         let (mls_message, group_info) = {
             let provider = AirOpenMlsProvider::new(txn.as_mut());
