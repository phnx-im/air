--- conflicted
+++ resolved
@@ -69,14 +69,10 @@
 use std::collections::{BTreeMap, HashSet};
 
 use openmls::{
-<<<<<<< HEAD
     prelude::{
         tls_codec::{Deserialize as TlsDeserializeTrait, Serialize as TlsSerializeTrait},
         *,
     },
-=======
-    prelude::{tls_codec::Serialize as TlsSerializeTrait, *},
->>>>>>> 34de5cbf
     treesync::RatchetTree,
 };
 
@@ -172,15 +168,6 @@
         })
     }
 
-<<<<<<< HEAD
-    pub(super) fn verify_infra_credential(
-        &self,
-        //mls_credential_type: &MlsCredentialType,
-        credential: &Credential,
-    ) -> Result<()> {
-        let infra_credential =
-            InfraCredential::tls_deserialize(&mut credential.serialized_content())?;
-=======
     pub(super) fn verify_infra_credential(&self, credential: &Credential) -> Result<()> {
         let serialized_infra_credential =
             VLBytes::tls_deserialize_exact_bytes(&mut credential.serialized_content()).unwrap();
@@ -188,7 +175,6 @@
         let infra_credential =
             InfraCredential::tls_deserialize_exact_bytes(&serialized_infra_credential.as_ref())
                 .unwrap();
->>>>>>> 34de5cbf
 
         // Verify the leaf credential
         let credential_plaintext =
