--- conflicted
+++ resolved
@@ -80,17 +80,10 @@
     key_packages::KeyPackageBundle,
     prelude::{
         BasicCredentialError, CredentialWithKey, Extension, Extensions, GroupId, KeyPackage,
-<<<<<<< HEAD
-        LeafNodeIndex, LeafNodeParameters, MlsGroup, MlsGroupJoinConfig, MlsMessageBodyIn,
-        MlsMessageIn, MlsMessageOut, OpenMlsProvider, PURE_PLAINTEXT_WIRE_FORMAT_POLICY,
-        PreSharedKeyProposal, Proposal, ProtocolVersion, QueuedProposal, Sender,
-        SignaturePublicKey, StagedCommit, UnknownExtension,
-=======
-        LeafNodeIndex, LeafNodeParameters, MlsGroup, MlsMessageOut, OpenMlsProvider,
-        PURE_PLAINTEXT_WIRE_FORMAT_POLICY, PreSharedKeyProposal, Proposal, ProtocolVersion,
-        QueuedProposal, Sender, SignaturePublicKey, StagedCommit, UnknownExtension,
->>>>>>> 587e877c
-        tls_codec::Serialize as TlsSerializeTrait,
+        LeafNodeIndex, LeafNodeParameters, MlsGroup, MlsMessageBodyIn, MlsMessageIn, MlsMessageOut,
+        OpenMlsProvider, PURE_PLAINTEXT_WIRE_FORMAT_POLICY, PreSharedKeyProposal, Proposal,
+        ProtocolVersion, QueuedProposal, Sender, SignaturePublicKey, StagedCommit,
+        UnknownExtension, tls_codec::Serialize as TlsSerializeTrait,
     },
     schedule::{ExternalPsk, PreSharedKeyId, Psk},
     treesync::RatchetTree,
