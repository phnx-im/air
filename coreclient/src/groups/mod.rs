// SPDX-FileCopyrightText: 2023 Phoenix R&D GmbH <hello@phnx.im>
//
// SPDX-License-Identifier: AGPL-3.0-or-later

pub(crate) mod client_information;
pub(crate) mod diff;
pub(crate) mod error;
pub(crate) mod store;

pub(crate) use error::*;

use anyhow::{anyhow, bail, Result};
use mls_assist::messages::AssistedMessageOut;
use phnxtypes::{
    credentials::{
        infra_credentials::{InfraCredential, InfraCredentialPlaintext, InfraCredentialTbs},
        keys::{ClientSigningKey, InfraCredentialSigningKey},
        ClientCredential, EncryptedClientCredential, VerifiableClientCredential,
    },
    crypto::{
        ear::{
            keys::{
                ClientCredentialEarKey, EncryptedSignatureEarKey, GroupStateEarKey,
                SignatureEarKey, SignatureEarKeyWrapperKey, WelcomeAttributionInfoEarKey,
            },
            EarDecryptable, EarEncryptable,
        },
        hpke::{HpkeDecryptable, JoinerInfoDecryptionKey},
        signatures::{
            keys::{UserAuthSigningKey, UserAuthVerifyingKey},
            signable::{Signable, Verifiable},
        },
    },
    identifiers::{AsClientId, QsClientReference, UserName, QS_CLIENT_REFERENCE_EXTENSION_TYPE},
    keypackage_batch::{KeyPackageBatch, VERIFIED},
    messages::{
        client_ds::{
            AddUsersParamsAad, DsJoinerInformationIn, InfraAadMessage, InfraAadPayload,
            UpdateClientParamsAad, WelcomeBundle,
        },
        client_ds_out::{
            AddUsersParamsOut, CreateGroupParamsOut, DeleteGroupParamsOut, ExternalCommitInfoIn,
            RemoveUsersParamsOut, SelfRemoveClientParamsOut, SendMessageParamsOut,
            UpdateClientParamsOut,
        },
        welcome_attribution_info::{
            WelcomeAttributionInfo, WelcomeAttributionInfoPayload, WelcomeAttributionInfoTbs,
        },
    },
    time::TimeStamp,
};
use serde::{Deserialize, Serialize};
use tls_codec::DeserializeBytes as TlsDeserializeBytes;

use crate::{
    clients::openmls_provider::PhnxOpenMlsProvider,
    contacts::{store::ContactStore, ContactAddInfos},
    conversations::messages::TimestampedMessage,
    groups::client_information::ClientInformationDiff,
    key_stores::{as_credentials::AsCredentialStore, leaf_keys::LeafKeyStore},
    mimi_content::MimiContent,
<<<<<<< HEAD
    user_profiles::ConversationParticipation,
=======
    users::openmls_provider::PhnxOpenMlsProvider,
    SystemMessage,
>>>>>>> 5d9e0868
};
use std::collections::{BTreeMap, HashSet};

use openmls::{
    prelude::{
        tls_codec::Serialize as TlsSerializeTrait, Capabilities, Ciphersuite, Credential,
        CredentialType, CredentialWithKey, Extension, ExtensionType, Extensions, GroupId,
        HpkePrivateKey, KeyPackage, LeafNodeIndex, MlsGroup, MlsGroupJoinConfig, MlsMessageOut,
        OpenMlsKeyStore, OpenMlsProvider, ProcessedMessage, ProcessedMessageContent, Proposal,
        ProposalType, ProtocolMessage, ProtocolVersion, QueuedProposal,
        RequiredCapabilitiesExtension, Sender, StagedCommit, StagedWelcome, UnknownExtension,
        PURE_PLAINTEXT_WIRE_FORMAT_POLICY,
    },
    treesync::RatchetTree,
};

use self::{
    client_information::{ClientInformation, StagedClientInformationDiff},
    diff::{GroupDiff, StagedGroupDiff},
};

pub const FRIENDSHIP_PACKAGE_PROPOSAL_TYPE: u16 = 0xff00;
pub const GROUP_DATA_EXTENSION_TYPE: u16 = 0xff01;

pub const DEFAULT_MLS_VERSION: ProtocolVersion = ProtocolVersion::Mls10;
pub const DEFAULT_CIPHERSUITE: Ciphersuite =
    Ciphersuite::MLS_128_DHKEMX25519_AES128GCM_SHA256_Ed25519;

pub const REQUIRED_EXTENSION_TYPES: [ExtensionType; 3] = [
    ExtensionType::Unknown(QS_CLIENT_REFERENCE_EXTENSION_TYPE),
    ExtensionType::Unknown(GROUP_DATA_EXTENSION_TYPE),
    ExtensionType::LastResort,
];
pub const REQUIRED_PROPOSAL_TYPES: [ProposalType; 1] =
    [ProposalType::Custom(FRIENDSHIP_PACKAGE_PROPOSAL_TYPE)];
pub const REQUIRED_CREDENTIAL_TYPES: [CredentialType; 1] = [CredentialType::Basic];

pub fn default_required_capabilities() -> RequiredCapabilitiesExtension {
    RequiredCapabilitiesExtension::new(
        &REQUIRED_EXTENSION_TYPES,
        &REQUIRED_PROPOSAL_TYPES,
        &REQUIRED_CREDENTIAL_TYPES,
    )
}

// Default capabilities for every leaf node we create.
pub const SUPPORTED_PROTOCOL_VERSIONS: [ProtocolVersion; 1] = [DEFAULT_MLS_VERSION];
pub const SUPPORTED_CIPHERSUITES: [Ciphersuite; 1] = [DEFAULT_CIPHERSUITE];
pub const SUPPORTED_EXTENSIONS: [ExtensionType; 3] = REQUIRED_EXTENSION_TYPES;
pub const SUPPORTED_PROPOSALS: [ProposalType; 1] = REQUIRED_PROPOSAL_TYPES;
pub const SUPPORTED_CREDENTIALS: [CredentialType; 1] = REQUIRED_CREDENTIAL_TYPES;

pub fn default_capabilities() -> Capabilities {
    Capabilities::new(
        Some(&SUPPORTED_PROTOCOL_VERSIONS),
        Some(&SUPPORTED_CIPHERSUITES),
        Some(&SUPPORTED_EXTENSIONS),
        Some(&SUPPORTED_PROPOSALS),
        Some(&SUPPORTED_CREDENTIALS),
    )
}

#[derive(Debug, Clone, Serialize, Deserialize)]
pub(crate) struct ClientAuthInfo {
    client_credential: ClientCredential,
    signature_ear_key: SignatureEarKey,
}

impl ClientAuthInfo {
    fn new(client_credential: ClientCredential, signature_ear_key: SignatureEarKey) -> Self {
        Self {
            client_credential,
            signature_ear_key,
        }
    }

    pub(super) async fn decrypt_and_verify_all(
        ear_key: &ClientCredentialEarKey,
        wrapper_key: &SignatureEarKeyWrapperKey,
        as_credential_store: &AsCredentialStore<'_>,
        encrypted_client_information: impl IntoIterator<
            Item = (EncryptedClientCredential, EncryptedSignatureEarKey),
        >,
    ) -> Result<Vec<Self>> {
        let mut client_auth_infos = Vec::new();
        for ctxt in encrypted_client_information.into_iter() {
            let client_info =
                Self::decrypt_and_verify(ear_key, wrapper_key, as_credential_store, ctxt).await?;
            client_auth_infos.push(client_info);
        }
        Ok(client_auth_infos)
    }

    pub(super) async fn decrypt_and_verify(
        ear_key: &ClientCredentialEarKey,
        wrapper_key: &SignatureEarKeyWrapperKey,
        as_credential_store: &AsCredentialStore<'_>,
        (ecc, esek): (EncryptedClientCredential, EncryptedSignatureEarKey),
    ) -> Result<Self> {
        let client_credential =
            decrypt_and_verify_client_credential(as_credential_store, ear_key, &ecc).await?;
        let signature_ear_key = SignatureEarKey::decrypt(wrapper_key, &esek)?;
        Ok(Self {
            client_credential,
            signature_ear_key,
        })
    }

    pub(super) fn verify_infra_credential(&self, credential: &Credential) -> Result<()> {
        let infra_credential = InfraCredential::try_from(credential.clone())?;

        // Verify the leaf credential
        let credential_plaintext =
            InfraCredentialPlaintext::decrypt(&infra_credential, self.signature_ear_key())?;
        credential_plaintext
            .verify::<InfraCredentialTbs>(self.client_credential().verifying_key())?;
        Ok(())
    }

    pub(super) fn client_credential(&self) -> &ClientCredential {
        &self.client_credential
    }

    fn signature_ear_key(&self) -> &SignatureEarKey {
        &self.signature_ear_key
    }
}

pub(crate) struct PartialCreateGroupParams {
    group_id: GroupId,
    ratchet_tree: RatchetTree,
    group_info: MlsMessageOut,
    user_auth_key: UserAuthVerifyingKey,
    encrypted_signature_ear_key: EncryptedSignatureEarKey,
}

impl PartialCreateGroupParams {
    pub(crate) fn into_params(
        self,
        encrypted_client_credential: EncryptedClientCredential,
        client_reference: QsClientReference,
    ) -> CreateGroupParamsOut {
        CreateGroupParamsOut {
            group_id: self.group_id,
            ratchet_tree: self.ratchet_tree,
            encrypted_client_credential,
            encrypted_signature_ear_key: self.encrypted_signature_ear_key,
            creator_client_reference: client_reference,
            creator_user_auth_key: self.user_auth_key,
            group_info: self.group_info,
        }
    }
}

pub(crate) struct GroupData {
    bytes: Vec<u8>,
}

impl GroupData {
    pub(crate) fn bytes(&self) -> &[u8] {
        &self.bytes
    }
}

impl From<Vec<u8>> for GroupData {
    fn from(bytes: Vec<u8>) -> Self {
        Self { bytes }
    }
}

#[derive(Debug, Serialize, Deserialize)]
pub(crate) struct Group {
    group_id: GroupId,
    leaf_signer: InfraCredentialSigningKey,
    signature_ear_key_wrapper_key: SignatureEarKeyWrapperKey,
    credential_ear_key: ClientCredentialEarKey,
    group_state_ear_key: GroupStateEarKey,
    // This needs to be set after initially joining a group.
    user_auth_signing_key_option: Option<UserAuthSigningKey>,
    mls_group: MlsGroup,
    client_information: ClientInformation<ClientAuthInfo>,
    pending_diff: Option<StagedGroupDiff>,
}

impl Group {
    fn mls_group(&self) -> &MlsGroup {
        &self.mls_group
    }

    fn default_mls_group_join_config() -> MlsGroupJoinConfig {
        MlsGroupJoinConfig::builder()
            // This is turned on for now, as it makes OpenMLS return GroupInfos
            // with every commit. At some point, there should be a dedicated
            // config flag for this.
            .use_ratchet_tree_extension(true)
            .wire_format_policy(PURE_PLAINTEXT_WIRE_FORMAT_POLICY)
            .build()
    }

    /// Create a group.
    fn create_group(
        provider: &impl OpenMlsProvider,
        signer: &ClientSigningKey,
        group_id: GroupId,
        group_data: GroupData,
    ) -> Result<(Self, PartialCreateGroupParams)> {
        let credential_ear_key = ClientCredentialEarKey::random()?;
        let user_auth_key = UserAuthSigningKey::generate()?;
        let group_state_ear_key = GroupStateEarKey::random()?;
        let signature_ear_key_wrapper_key = SignatureEarKeyWrapperKey::random()?;

        let signature_ear_key = SignatureEarKey::random()?;
        let leaf_signer = InfraCredentialSigningKey::generate(signer, &signature_ear_key);

        let required_capabilities =
            Extension::RequiredCapabilities(default_required_capabilities());
        let leaf_node_capabilities = default_capabilities();

        let credential_with_key = CredentialWithKey {
            credential: Credential::try_from(leaf_signer.credential())?,
            signature_key: leaf_signer.credential().verifying_key().clone(),
        };
        let group_data_extension = Extension::Unknown(
            GROUP_DATA_EXTENSION_TYPE,
            UnknownExtension(group_data.bytes),
        );
        let gc_extensions =
            Extensions::from_vec(vec![group_data_extension, required_capabilities])?;

        let mls_group = MlsGroup::builder()
            .with_group_id(group_id.clone())
            // This is turned on for now, as it makes OpenMLS return GroupInfos
            // with every commit. At some point, there should be a dedicated
            // config flag for this.
            .with_capabilities(leaf_node_capabilities)
            .use_ratchet_tree_extension(true)
            .with_group_context_extensions(gc_extensions)?
            .with_wire_format_policy(PURE_PLAINTEXT_WIRE_FORMAT_POLICY)
            .build(provider, &leaf_signer, credential_with_key)
            .map_err(|e| anyhow!("Error while creating group: {:?}", e))?;

        let encrypted_signature_ear_key =
            signature_ear_key.encrypt(&signature_ear_key_wrapper_key)?;
        let params = PartialCreateGroupParams {
            group_id: group_id.clone(),
            ratchet_tree: mls_group.export_ratchet_tree(),
            group_info: mls_group.export_group_info(provider.crypto(), &leaf_signer, true)?,
            user_auth_key: user_auth_key.verifying_key().clone(),
            encrypted_signature_ear_key,
        };

        let group = Self {
            group_id: group_id.into(),
            leaf_signer,
            signature_ear_key_wrapper_key,
            mls_group,
            credential_ear_key,
            group_state_ear_key: group_state_ear_key.clone(),
            user_auth_signing_key_option: Some(user_auth_key),
            client_information: ClientInformation::new(ClientAuthInfo::new(
                signer.credential().clone(),
                signature_ear_key,
            )),
            pending_diff: None,
        };

        Ok((group, params))
    }

    /// Join a group with the provided welcome message. Returns the group name.
    async fn join_group<'a>(
        provider: &impl OpenMlsProvider<KeyStoreProvider = PhnxOpenMlsProvider<'a>>,
        welcome_bundle: WelcomeBundle,
        // This is our own key that the sender uses to encrypt to us. We should
        // be able to retrieve it from the client's key store.
        welcome_attribution_info_ear_key: &WelcomeAttributionInfoEarKey,
        leaf_key_store: LeafKeyStore<'_>,
        as_credential_store: AsCredentialStore<'_>,
        contact_store: ContactStore<'_>,
    ) -> Result<Self> {
        let serialized_welcome = welcome_bundle.welcome.tls_serialize_detached()?;

        let mls_group_config = Self::default_mls_group_join_config();

        // Decrypt encrypted credentials s.t. we can afterwards consume the welcome.
        let key_package: KeyPackage = welcome_bundle
            .welcome
            .welcome
            .secrets()
            .iter()
            .find_map(|egs| {
                let hash_ref = egs.new_member().as_slice().to_vec();
                provider.key_store().read(&hash_ref)
            })
            .ok_or(GroupOperationError::MissingKeyPackage)?;

        let private_key = provider
            .key_store()
            .read::<HpkePrivateKey>(key_package.hpke_init_key().as_slice())
            .ok_or(GroupOperationError::MissingKeyPackage)?;
        let info = &[];
        let aad = &[];
        let decryption_key =
            JoinerInfoDecryptionKey::from((private_key, key_package.hpke_init_key().clone()));
        let joiner_info = DsJoinerInformationIn::decrypt(
            welcome_bundle.encrypted_joiner_info,
            &decryption_key,
            info,
            aad,
        )?;

        let staged_welcome = StagedWelcome::new_from_welcome(
            provider,
            &mls_group_config,
            welcome_bundle.welcome.welcome,
            None,
        )?;

        let mls_group = staged_welcome.into_group(provider)?;

        // Decrypt WelcomeAttributionInfo
        let verifiable_attribution_info = WelcomeAttributionInfo::decrypt(
            welcome_attribution_info_ear_key,
            &welcome_bundle.encrypted_attribution_info,
        )?
        .into_verifiable(mls_group.group_id().clone(), serialized_welcome);

        let sender_client_id = verifiable_attribution_info.sender();
        let sender_client_credential = contact_store
            .get(&sender_client_id.user_name())?
            .and_then(|c| c.client_credential(&sender_client_id).cloned())
            .ok_or(anyhow!("Unknown sender."))?;

        let welcome_attribution_info: WelcomeAttributionInfoPayload =
            verifiable_attribution_info.verify(sender_client_credential.verifying_key())?;

        let client_information = ClientInformation::decrypt_and_verify(
            welcome_attribution_info.client_credential_encryption_key(),
            welcome_attribution_info.signature_ear_key_wrapper_key(),
            &as_credential_store,
            joiner_info.encrypted_client_information,
        )
        .await?;

        let verifying_key = mls_group
            .own_leaf_node()
            .ok_or(anyhow!("Group has no own leaf node"))?
            .signature_key();

        // Decrypt and verify the infra credentials.
        for (m, (_, client_auth_info)) in mls_group.members().zip(client_information.iter()) {
            client_auth_info.verify_infra_credential(&m.credential)?;
        }

        let leaf_keys = leaf_key_store
            .get(verifying_key)?
            .ok_or(anyhow!("Couldn't find matching leaf keys."))?;
        let leaf_signer = leaf_keys.leaf_signing_key().clone();

        // Delete the leaf signer from the keys store as it now gets persisted as part of the group.
        leaf_key_store.delete(verifying_key)?;

        let group = Self {
            group_id: mls_group.group_id().clone().into(),
            mls_group,
            leaf_signer,
            signature_ear_key_wrapper_key: welcome_attribution_info
                .signature_ear_key_wrapper_key()
                .clone(),
            credential_ear_key: welcome_attribution_info
                .client_credential_encryption_key()
                .clone(),
            group_state_ear_key: joiner_info.group_state_ear_key,
            // This one needs to be rolled fresh.
            user_auth_signing_key_option: None,
            client_information,
            pending_diff: None,
        };

        Ok(group)
    }

    /// Join a group using an external commit.
    async fn join_group_externally<'a>(
        provider: &impl OpenMlsProvider<KeyStoreProvider = PhnxOpenMlsProvider<'a>>,
        external_commit_info: ExternalCommitInfoIn,
        leaf_signer: InfraCredentialSigningKey,
        signature_ear_key: SignatureEarKey,
        group_state_ear_key: GroupStateEarKey,
        signature_ear_key_wrapper_key: SignatureEarKeyWrapperKey,
        credential_ear_key: ClientCredentialEarKey,
        as_credential_store: &AsCredentialStore<'_>,
        aad: InfraAadMessage,
        own_client_credential: &ClientCredential,
    ) -> Result<(Self, MlsMessageOut, MlsMessageOut)> {
        // TODO: We set the ratchet tree extension for now, as it is the only
        // way to make OpenMLS return a GroupInfo. This should change in the
        // future.
        let mls_group_config = Self::default_mls_group_join_config();
        let credential_with_key = CredentialWithKey {
            credential: leaf_signer.credential().try_into()?,
            signature_key: leaf_signer.credential().verifying_key().clone(),
        };
        let ExternalCommitInfoIn {
            verifiable_group_info,
            ratchet_tree_in,
            encrypted_client_info,
        } = external_commit_info;

        // Let's create the group first so that we can access the GroupId.
        let (mut mls_group, commit, group_info_option) = MlsGroup::join_by_external_commit(
            provider,
            &leaf_signer,
            Some(ratchet_tree_in),
            verifiable_group_info,
            &mls_group_config,
            &aad.tls_serialize_detached()?,
            credential_with_key,
        )?;
        mls_group.set_aad(&[]);
        mls_group.merge_pending_commit(provider)?;

        let group_info = group_info_option.ok_or(anyhow!("Commit didn't return a group info"))?;

        let mut client_information = ClientInformation::decrypt_and_verify(
            &credential_ear_key,
            &signature_ear_key_wrapper_key,
            as_credential_store,
            encrypted_client_info,
        )
        .await?;

        // We still have to add ourselves to the encrypted client credentials.
        let own_client_credential = own_client_credential.clone();
        let own_signature_ear_key = signature_ear_key.clone();
        let own_index = mls_group.own_leaf_index().usize();
        debug_assert!(client_information.get(own_index).is_none());
        let mut diff = ClientInformationDiff::new(&client_information);
        diff.update_client_information(
            own_index,
            ClientAuthInfo::new(own_client_credential, own_signature_ear_key),
        );
        client_information.merge_diff(diff.stage());

        // Decrypt and verify the infra credentials.
        for (m, (_, client_auth_info)) in mls_group.members().zip(client_information.iter()) {
            client_auth_info.verify_infra_credential(&m.credential)?;
        }

        // TODO: Once we support multiple clients, this should be synchronized
        // across clients.
        let user_auth_key = UserAuthSigningKey::generate()?;

        let group = Self {
            group_id: mls_group.group_id().clone().into(),
            mls_group,
            leaf_signer,
            signature_ear_key_wrapper_key,
            credential_ear_key,
            group_state_ear_key,
            user_auth_signing_key_option: Some(user_auth_key),
            client_information,
            pending_diff: None,
        };

        Ok((group, commit, group_info.into()))
    }

    /// Process inbound message
    ///
    /// Returns the processed message and whether the group was deleted.
    async fn process_message<'a>(
        &mut self,
        provider: &impl OpenMlsProvider<KeyStoreProvider = PhnxOpenMlsProvider<'a>>,
        message: impl Into<ProtocolMessage>,
        as_credential_store: &AsCredentialStore<'_>,
    ) -> Result<(ProcessedMessage, bool, ClientCredential)> {
        let processed_message = self.mls_group.process_message(provider, message)?;

        // Will be set to true if we were removed (or the group was deleted).
        let mut we_were_removed = false;
        let mut diff = GroupDiff::new(self);
        let sender_index = match processed_message.content() {
            // For now, we only care about commits.
            ProcessedMessageContent::ExternalJoinProposalMessage(_) => {
                bail!("Unsupported message type")
            }
            ProcessedMessageContent::ApplicationMessage(_) => {
                let ClientAuthInfo {
                    client_credential: sender_credential,
                    ..
                } = if let Sender::Member(index) = processed_message.sender() {
                    self.client_information
                        .get(index.usize())
                        .ok_or(anyhow!("Unknown sender"))?
                } else {
                    bail!("Invalid sender type.")
                };
                return Ok((processed_message, false, sender_credential.clone()));
            }
            ProcessedMessageContent::ProposalMessage(_proposal) => {
                // Proposals are just returned and can then be added to the
                // proposal store after the caller has inspected them.
                let sender_index = if let Sender::Member(index) = processed_message.sender() {
                    index.usize()
                } else {
                    bail!("Invalid sender type.")
                };
                sender_index
            }
            ProcessedMessageContent::StagedCommitMessage(staged_commit) => {
                // Before we process the AAD payload, we first process the
                // proposals by value. Currently only removes are allowed.
                for remove_proposal in staged_commit.remove_proposals() {
                    let removed_member = remove_proposal.remove_proposal().removed();
                    diff.remove_client_credential(removed_member);
                    if removed_member == self.mls_group().own_leaf_index() {
                        we_were_removed = true;
                    }
                }
                // Let's figure out which operation this is meant to be.
                let aad_payload = InfraAadMessage::tls_deserialize_exact_bytes(
                    processed_message.authenticated_data(),
                )?
                .into_payload();
                let sender_index = match processed_message.sender() {
                    Sender::Member(index) => index.to_owned(),
                    Sender::NewMemberCommit => {
                        self.mls_group.ext_commit_sender_index(staged_commit)?
                    }
                    Sender::External(_) | Sender::NewMemberProposal => {
                        bail!("Invalid sender type.")
                    }
                }
                .usize();
                match aad_payload {
                    InfraAadPayload::AddUsers(add_users_payload) => {
                        let client_auth_infos = ClientAuthInfo::decrypt_and_verify_all(
                            &self.credential_ear_key,
                            &self.signature_ear_key_wrapper_key,
                            as_credential_store,
                            add_users_payload.encrypted_credential_information,
                        )
                        .await?;

                        // TODO: Validation:
                        // * Check that this commit only contains (inline) add proposals
                        // * Check that the leaf credential is not changed in the path
                        //   (or maybe if it is, check that it's valid).
                        // * User names MUST be unique within the group (check both new
                        //   and existing credentials for duplicates).
                        // * Client IDs MUST be unique within the group (only need to
                        //   check new credentials, as client IDs are scoped to user
                        //   names).
                        // * Once we do RBAC, check that the adder has sufficient
                        //   permissions.
                        // * Maybe check sender type (only Members can add users).

                        // Verify the leaf credentials in all add proposals. We assume
                        // that leaf credentials are in the same order as client
                        // credentials.
                        if staged_commit.add_proposals().count() != client_auth_infos.len() {
                            bail!("Number of add proposals and client credentials don't match.")
                        }
                        for (proposal, client_auth_info) in
                            staged_commit.add_proposals().zip(client_auth_infos.iter())
                        {
                            client_auth_info.verify_infra_credential(
                                proposal
                                    .add_proposal()
                                    .key_package()
                                    .leaf_node()
                                    .credential(),
                            )?;
                        }

                        // Add the client credentials to the group.
                        diff.add_client_information(client_auth_infos)
                    }
                    InfraAadPayload::UpdateClient(update_client_payload) => {
                        let sender_index = if let Sender::Member(index) = processed_message.sender()
                        {
                            index.usize()
                        } else {
                            bail!("Unsupported sender type.")
                        };
                        // Check if the client has updated its leaf credential.
                        let sender = self
                            .mls_group
                            .members()
                            .find(|m| m.index.usize() == sender_index)
                            .ok_or(anyhow!("Could not find sender in group members"))?;
                        let new_sender_credential = staged_commit
                            .update_path_leaf_node()
                            .map(|ln| ln.credential())
                            .ok_or(anyhow!("Could not find sender leaf node"))?;
                        if new_sender_credential != &sender.credential {
                            // If so, then there has to be a new signature ear key.
                            let Some(encrypted_signature_ear_key) =
                                update_client_payload.option_encrypted_signature_ear_key
                            else {
                                bail!("Invalid update client payload.")
                            };
                            // Optionally, the client could have updated its
                            // client credential.
                            let client_auth_info = if let Some(ecc) =
                                update_client_payload.option_encrypted_client_credential
                            {
                                ClientAuthInfo::decrypt_and_verify(
                                    &self.credential_ear_key,
                                    &self.signature_ear_key_wrapper_key,
                                    as_credential_store,
                                    (ecc, encrypted_signature_ear_key),
                                )
                                .await?
                            } else {
                                // If not, we decrypt the new EAR key and use
                                // the existing client credential.
                                let signature_ear_key = SignatureEarKey::decrypt(
                                    &self.signature_ear_key_wrapper_key,
                                    &encrypted_signature_ear_key,
                                )?;
                                let client_credential = self
                                    .client_information
                                    .get(sender_index)
                                    .ok_or(anyhow!(
                                        "Can't find sender information in client credentials"
                                    ))?
                                    .client_credential()
                                    .clone();
                                ClientAuthInfo::new(client_credential, signature_ear_key)
                            };
                            // Verify the leaf credential
                            client_auth_info.verify_infra_credential(new_sender_credential)?;
                            diff.update_client_information(sender_index, client_auth_info);
                        };
                        // TODO: Validation:
                        // * Check that the sender type fits.
                        // * Check that the client id is the same as before.
                        // * Check that the proposals fit the operation (i.e. in this
                        //   case that there are no proposals at all).

                        // Verify a potential new leaf credential.
                    }
                    InfraAadPayload::JoinGroup(join_group_payload) => {
                        // Decrypt and verify the client credential.
                        let client_auth_info = ClientAuthInfo::decrypt_and_verify(
                            &self.credential_ear_key,
                            &self.signature_ear_key_wrapper_key,
                            as_credential_store,
                            join_group_payload.encrypted_client_information,
                        )
                        .await?;
                        // Validate the leaf credential.
                        client_auth_info.verify_infra_credential(processed_message.credential())?;
                        // Check that the existing user clients match up.
                        if self.user_client_indices(
                            client_auth_info.client_credential().identity().user_name(),
                        ) != join_group_payload
                            .existing_user_clients
                            .into_iter()
                            .map(|index| index.usize())
                            .collect::<Vec<_>>()
                        {
                            bail!("User clients don't match up.")
                        };
                        // TODO: (More) validation:
                        // * Check that the client id is unique.
                        // * Check that the proposals fit the operation.
                        // Insert the client credential into the diff.
                        diff.add_client_information(vec![client_auth_info]);
                    }
                    InfraAadPayload::JoinConnectionGroup(join_connection_group_payload) => {
                        let client_auth_info = ClientAuthInfo::decrypt_and_verify(
                            &self.credential_ear_key,
                            &self.signature_ear_key_wrapper_key,
                            as_credential_store,
                            join_connection_group_payload.encrypted_client_information,
                        )
                        .await?;
                        // Validate the leaf credential.
                        client_auth_info.verify_infra_credential(processed_message.credential())?;
                        // TODO: (More) validation:
                        // * Check that the user name is unique.
                        // * Check that the proposals fit the operation.
                        // * Check that the sender type fits the operation.
                        // * Check that this group is indeed a connection group.

                        // Insert the client credential into the diff.
                        diff.add_client_information(vec![client_auth_info]);
                    }
                    InfraAadPayload::AddClients(add_clients_payload) => {
                        let client_auth_infos = ClientAuthInfo::decrypt_and_verify_all(
                            &self.credential_ear_key,
                            &self.signature_ear_key_wrapper_key,
                            as_credential_store,
                            add_clients_payload.encrypted_client_information,
                        )
                        .await?;

                        // TODO: Validation:
                        // * Check that this commit only contains (inline) add proposals
                        // * Check that the leaf credential is not changed in the path
                        //   (or maybe if it is, check that it's valid).
                        // * Client IDs MUST be unique within the group.
                        // * Maybe check sender type (only Members can add users).

                        // Verify the leaf credentials in all add proposals. We assume
                        // that leaf credentials are in the same order as client
                        // credentials.
                        if staged_commit.add_proposals().count() != client_auth_infos.len() {
                            bail!("Number of add proposals and client credentials don't match.")
                        }
                        for (proposal, client_auth_info) in
                            staged_commit.add_proposals().zip(client_auth_infos.iter())
                        {
                            client_auth_info.verify_infra_credential(
                                proposal
                                    .add_proposal()
                                    .key_package()
                                    .leaf_node()
                                    .credential(),
                            )?;
                        }

                        // Add the client credentials to the group.
                        diff.add_client_information(client_auth_infos)
                    }
                    InfraAadPayload::RemoveUsers | InfraAadPayload::RemoveClients => {
                        // We already processed remove proposals above, so there is nothing to do here.
                        // TODO: Validation:
                        // * Check that this commit only contains (inline) remove proposals
                        // * Check that the sender type is correct.
                        // * Check that the leaf credential is not changed in the path
                        // * Check that the remover has sufficient privileges.
                    }
                    InfraAadPayload::ResyncClient => {
                        // TODO: Validation:
                        // * Check that this commit contains exactly one remove proposal
                        // * Check that the sender type is correct (external commit).

                        let removed_index = staged_commit
                            .remove_proposals()
                            .next()
                            .ok_or(anyhow!(
                                "Resync operation did not contain a remove proposal"
                            ))?
                            .remove_proposal()
                            .removed();
                        let client_auth_info = self
                            .client_information
                            .get(removed_index.usize())
                            .ok_or(anyhow!(
                            "Could not find client credential of resync sender"
                        ))?;
                        // Let's verify the new leaf credential.
                        client_auth_info.verify_infra_credential(processed_message.credential())?;

                        // Move the client credential to the new index.
                        diff.remove_client_credential(removed_index);
                        diff.add_client_information(vec![client_auth_info.clone()]);
                    }
                    InfraAadPayload::DeleteGroup => {
                        we_were_removed = true;
                        // There is nothing else to do at this point.
                    }
                };
                sender_index
            }
        };
        // Get the sender's credential
        let ClientAuthInfo {
            client_credential: sender_credential,
            ..
        } = diff
            .get(sender_index)
            .ok_or(anyhow!(
                "Could not find client credential of message sender"
            ))?
            .clone();
        self.pending_diff = Some(diff.stage());

        Ok((processed_message, we_were_removed, sender_credential))
    }

    /// Invite the given list of contacts to join the group.
    ///
    /// Returns the [`AddUserParamsOut`] as input for the API client.
    fn invite<'a>(
        &mut self,
        provider: &impl OpenMlsProvider<KeyStoreProvider = PhnxOpenMlsProvider<'a>>,
        signer: &ClientSigningKey,
        // The following three vectors have to be in sync, i.e. of the same length
        // and refer to the same contacts in order.
        add_infos: Vec<ContactAddInfos>,
        wai_keys: Vec<WelcomeAttributionInfoEarKey>,
        client_credentials: Vec<Vec<ClientCredential>>,
    ) -> Result<AddUsersParamsOut> {
        let Some(user_auth_key) = &self.user_auth_signing_key_option else {
            bail!("No user auth key");
        };
        let client_credentials = client_credentials.into_iter().flatten().collect::<Vec<_>>();
        debug_assert!(add_infos.len() == client_credentials.len());
        // Prepare KeyPackageBatches and KeyPackages
        let (key_package_vecs, key_package_batches): (
            Vec<Vec<(KeyPackage, SignatureEarKey)>>,
            Vec<KeyPackageBatch<VERIFIED>>,
        ) = add_infos
            .into_iter()
            .map(|add_info| (add_info.key_packages, add_info.key_package_batch))
            .unzip();

        let (key_packages, signature_ear_keys): (Vec<KeyPackage>, Vec<SignatureEarKey>) =
            key_package_vecs.into_iter().flatten().unzip();

        let ecc = client_credentials
            .iter()
            .zip(signature_ear_keys.iter())
            .map(|(client_credential, sek)| {
                let ecc = client_credential.encrypt(&self.credential_ear_key)?;
                let esek = sek.encrypt(&self.signature_ear_key_wrapper_key)?;
                Ok((ecc, esek))
            })
            .collect::<Result<Vec<_>>>()?;
        let aad_message: InfraAadMessage = InfraAadPayload::AddUsers(AddUsersParamsAad {
            encrypted_credential_information: ecc,
        })
        .into();
        // Set Aad to contain the encrypted client credentials.
        self.mls_group
            .set_aad(&aad_message.tls_serialize_detached()?);
        let (mls_commit, welcome, group_info_option) =
            self.mls_group
                .add_members(provider, &self.leaf_signer, key_packages.as_slice())?;
        // Reset Aad to empty.
        self.mls_group.set_aad(&[]);

        // Groups should always have the flag set that makes them return groupinfos with every Commit.
        // Or at least with Add commits for now.
        let group_info = group_info_option.ok_or(anyhow!("Commit didn't return a group info"))?;
        let commit = AssistedMessageOut::new(mls_commit, Some(group_info.into()))?;

        let encrypted_welcome_attribution_infos = wai_keys
            .iter()
            .map(|wai_key| {
                // WAI = WelcomeAttributionInfo
                let wai_payload = WelcomeAttributionInfoPayload::new(
                    signer.credential().identity(),
                    self.credential_ear_key.clone(),
                    self.signature_ear_key_wrapper_key.clone(),
                );

                let wai = WelcomeAttributionInfoTbs {
                    payload: wai_payload,
                    group_id: self.group_id().clone(),
                    welcome: welcome.tls_serialize_detached()?,
                }
                .sign(signer)?;
                Ok(wai.encrypt(wai_key)?)
            })
            .collect::<Result<Vec<_>>>()?;

        // Create the GroupDiff
        let mut diff = GroupDiff::new(&self);
        diff.apply_pending_removes(
            self.mls_group()
                .pending_commit()
                .ok_or(anyhow!("No pending commit after commit operation"))?,
        );
        let client_auth_infos = client_credentials
            .into_iter()
            .zip(signature_ear_keys.into_iter())
            .map(|(client_credential, signature_ear_key)| {
                ClientAuthInfo::new(client_credential, signature_ear_key)
            })
            .collect();
        diff.add_client_information(client_auth_infos);

        self.pending_diff = Some(diff.stage());

        let params = AddUsersParamsOut {
            commit,
            sender: user_auth_key.verifying_key().hash(),
            welcome,
            encrypted_welcome_attribution_infos,
            key_package_batches,
        };
        Ok(params)
    }

    fn remove<'a>(
        &mut self,
        provider: &impl OpenMlsProvider<KeyStoreProvider = PhnxOpenMlsProvider<'a>>,
        members: Vec<AsClientId>,
    ) -> Result<RemoveUsersParamsOut> {
        let Some(user_auth_key) = &self.user_auth_signing_key_option else {
            bail!("No user auth key")
        };
        let remove_indices = self
            .client_information
            .iter()
            .filter_map(|(index, client_auth_info)| {
                if members.contains(&client_auth_info.client_credential().identity()) {
                    Some(LeafNodeIndex::new(*index as u32))
                } else {
                    None
                }
            })
            .collect::<Vec<_>>();
        let aad_payload = InfraAadPayload::RemoveUsers;
        let aad = InfraAadMessage::from(aad_payload).tls_serialize_detached()?;
        self.mls_group.set_aad(aad.as_slice());
        let (mls_message, _welcome_option, group_info_option) = self.mls_group.remove_members(
            provider,
            &self.leaf_signer,
            remove_indices.as_slice(),
        )?;
        self.mls_group.set_aad(&[]);
        // There shouldn't be a welcome
        debug_assert!(_welcome_option.is_none());
        let group_info = group_info_option.ok_or(anyhow!("No group info after commit"))?;
        let commit = AssistedMessageOut::new(mls_message, Some(group_info.into()))?;

        let mut diff = GroupDiff::new(&self);
        diff.apply_pending_removes(
            self.mls_group()
                .pending_commit()
                .ok_or(anyhow!("No pending commit after commit operation"))?,
        );
        for index in remove_indices {
            diff.remove_client_credential(index);
        }
        self.pending_diff = Some(diff.stage());

        let params = RemoveUsersParamsOut {
            commit,
            sender: user_auth_key.verifying_key().hash(),
        };
        Ok(params)
    }

    fn delete<'a>(
        &mut self,
        provider: &impl OpenMlsProvider<KeyStoreProvider = PhnxOpenMlsProvider<'a>>,
    ) -> Result<DeleteGroupParamsOut> {
        let Some(user_auth_key) = &self.user_auth_signing_key_option else {
            bail!("No user auth key")
        };
        let remove_indices = self
            .client_information
            .iter()
            .filter_map(|(&index, _)| {
                if index != self.mls_group.own_leaf_index().usize() {
                    Some(LeafNodeIndex::new(index as u32))
                } else {
                    None
                }
            })
            .collect::<Vec<_>>();
        // There shouldn't be a welcome
        let aad_payload = InfraAadPayload::DeleteGroup;
        let aad = InfraAadMessage::from(aad_payload).tls_serialize_detached()?;
        self.mls_group.set_aad(aad.as_slice());
        let (mls_message, _welcome_option, group_info_option) = self.mls_group.remove_members(
            provider,
            &self.leaf_signer,
            remove_indices.as_slice(),
        )?;
        self.mls_group.set_aad(&[]);
        debug_assert!(_welcome_option.is_none());
        let group_info =
            group_info_option.ok_or(anyhow!("No group info after commit operation"))?;
        let commit = AssistedMessageOut::new(mls_message, Some(group_info.into()))?;

        let mut diff = GroupDiff::new(&self);
        diff.apply_pending_removes(
            self.mls_group()
                .pending_commit()
                .ok_or(anyhow!("No pending commit after commit operation"))?,
        );
        for index in remove_indices {
            diff.remove_client_credential(index);
        }
        self.pending_diff = Some(diff.stage());

        let params = DeleteGroupParamsOut {
            commit,
            sender: user_auth_key.verifying_key().hash(),
        };
        Ok(params)
    }

    /// If a [`StagedCommit`] is given, merge it and apply the pending group
    /// diff. If no [`StagedCommit`] is given, merge any pending commit and
    /// apply the pending group diff.
    fn merge_pending_commit<'a>(
        &mut self,
        provider: &impl OpenMlsProvider<KeyStoreProvider = PhnxOpenMlsProvider<'a>>,
        staged_commit_option: impl Into<Option<StagedCommit>>,
        ds_timestamp: TimeStamp,
    ) -> Result<Vec<TimestampedMessage>> {
        // Collect free indices s.t. we know where the added members will land
        // and we can look up their identifies later.
        let Some(diff) = self.pending_diff.take() else {
            bail!("No pending group diff");
        };
        // Compute free indices by checking for blank leaves starting from 0 and
        // up to the highest index. We later extend the iterator to account for
        // an extension of the tree.
        let highest_index = self
            .client_information
            .iter()
            .last()
            .map(|(index, _)| *index)
            .ok_or(anyhow!("Client information vector is empty"))?;
        let free_indices: Vec<usize> = (0..highest_index)
            .filter(|&index| {
                self.client_information.get(index).is_none()
                    // We also check the diff to take removed members into account
                    || match diff.client_information.get(index) {
                        Some(entry) => entry.is_none(),
                        None => false,
                    }
            })
            .collect();
        let staged_commit_option: Option<StagedCommit> = staged_commit_option.into();

        let event_messages = if let Some(staged_commit) = staged_commit_option {
            // Compute the messages we want to emit from the staged commit and the
            // client info diff.
            let staged_commit_messages = TimestampedMessage::from_staged_commit(
                free_indices.into_iter().chain((highest_index + 1)..),
                &self.client_information,
                &diff.client_information,
                &staged_commit,
                ds_timestamp,
            )?;

            self.mls_group
                .merge_staged_commit(provider, staged_commit)?;
            staged_commit_messages
        } else {
            // If we're merging a pending commit, we need to check if we have
            // committed a remove proposal by reference. If we have, we need to
            // create a notification message.
            let staged_commit_messages =
                if let Some(staged_commit) = self.mls_group.pending_commit() {
                    TimestampedMessage::from_staged_commit(
                        free_indices.into_iter().chain((highest_index + 1)..),
                        &self.client_information,
                        &diff.client_information,
                        staged_commit,
                        ds_timestamp,
                    )?
                } else {
                    vec![]
                };
            self.mls_group.merge_pending_commit(provider)?;
            staged_commit_messages
        };

        // We now apply the diff
        if let Some(leaf_signer) = diff.leaf_signer {
            self.leaf_signer = leaf_signer;
        }
        if let Some(signature_ear_key) = diff.signature_ear_key {
            self.signature_ear_key_wrapper_key = signature_ear_key;
        }
        if let Some(credential_ear_key) = diff.credential_ear_key {
            self.credential_ear_key = credential_ear_key;
        }
        if let Some(group_state_ear_key) = diff.group_state_ear_key {
            self.group_state_ear_key = group_state_ear_key;
        }
        if let Some(user_auth_key) = diff.user_auth_key {
            self.user_auth_signing_key_option = Some(user_auth_key);
        }
        self.client_information.merge_diff(diff.client_information);
        self.pending_diff = None;
        // Debug sanity checks after merging.
        #[cfg(debug_assertions)]
        {
            let mls_group_members = self.mls_group.members().count();
            let infra_group_members = self.client_information.iter().count();
            debug_assert_eq!(mls_group_members, infra_group_members);
            self.mls_group.members().for_each(|m| {
                let index = m.index.usize();
                let client_information = self.client_information.get(index);
                debug_assert!(client_information.is_some())
            });
        }
        Ok(event_messages)
    }

    /// Send an application message to the group.
    fn create_message<'a>(
        &mut self,
        provider: &impl OpenMlsProvider<KeyStoreProvider = PhnxOpenMlsProvider<'a>>,
        content: MimiContent,
    ) -> Result<SendMessageParamsOut, GroupOperationError> {
        let mls_message = self.mls_group.create_message(
            provider,
            &self.leaf_signer,
            &content.tls_serialize_detached()?,
        )?;

        let message = AssistedMessageOut::new(mls_message, None)?;

        let send_message_params = SendMessageParamsOut {
            sender: self.mls_group.own_leaf_index(),
            message,
        };

        Ok(send_message_params)
    }

    /// Get a reference to the group's group id.
    pub(crate) fn group_id(&self) -> &GroupId {
        &self.mls_group().group_id()
    }

    pub(crate) fn user_auth_key(&self) -> Option<&UserAuthSigningKey> {
        self.user_auth_signing_key_option.as_ref()
    }

    pub(crate) fn group_state_ear_key(&self) -> &GroupStateEarKey {
        &self.group_state_ear_key
    }

    /// Returns the leaf indices of the clients owned by the given user.
    pub(crate) fn user_client_indices(&self, user_name: UserName) -> Vec<usize> {
        let mut user_clients = vec![];
        for (index, client_auth_info) in self.client_information.iter() {
            if client_auth_info.client_credential().identity().user_name() == user_name {
                user_clients.push(*index)
            }
        }
        user_clients
    }

    /// Returns the [`AsClientId`] of the clients owned by the given user.
    pub(crate) fn user_client_ids(&self, user_name: &UserName) -> Vec<AsClientId> {
        let mut user_clients = vec![];
        for (_index, client_auth_info) in self.client_information.iter() {
            let client_identity = client_auth_info.client_credential().identity();
            if &client_identity.user_name() == user_name {
                user_clients.push(client_identity)
            }
        }
        user_clients
    }

    pub fn client_by_index(&self, index: usize) -> Option<AsClientId> {
        self.client_information
            .get(index)
            .map(|client_auth_info| client_auth_info.client_credential().identity())
    }

    pub(crate) fn credential_ear_key(&self) -> &ClientCredentialEarKey {
        &self.credential_ear_key
    }

    pub(crate) fn signature_ear_key_wrapper_key(&self) -> &SignatureEarKeyWrapperKey {
        &self.signature_ear_key_wrapper_key
    }

    /// Returns a set containing the [`UserName`] of the members of the group.
    pub(crate) fn members(&self) -> HashSet<UserName> {
        self.client_information
            .iter()
            .map(|(_index, client_auth_info)| {
                client_auth_info.client_credential().identity().user_name()
            })
            // Collecting to a HashSet first to deduplicate.
            .collect::<HashSet<UserName>>()
    }

    fn update(&mut self, provider: &impl OpenMlsProvider) -> Result<UpdateClientParamsOut> {
        // We don't expect there to be a welcome.
        let aad_payload = UpdateClientParamsAad {
            option_encrypted_signature_ear_key: None,
            option_encrypted_client_credential: None,
        };
        let aad = InfraAadMessage::from(InfraAadPayload::UpdateClient(aad_payload))
            .tls_serialize_detached()?;
        self.mls_group.set_aad(&aad);
        let (mls_message, _welcome_option, group_info_option) = self
            .mls_group
            .self_update(provider, &self.leaf_signer)
            .map_err(|e| anyhow!("Error performing group update: {:?}", e))?;
        self.mls_group.set_aad(&[]);
        let group_info = group_info_option.ok_or(anyhow!("No group info after commit"))?;
        // Set an empty diff.
        let mut diff = GroupDiff::new(&self);
        diff.apply_pending_removes(
            self.mls_group()
                .pending_commit()
                .ok_or(anyhow!("No pending commit after commit operation"))?,
        );
        self.pending_diff = Some(diff.stage());
        let commit = AssistedMessageOut::new(mls_message, Some(group_info.into()))?;
        Ok(UpdateClientParamsOut {
            commit,
            sender: self.mls_group.own_leaf_index(),
            new_user_auth_key_option: None,
        })
    }

    /// Update or set the user's auth key in this group.
    fn update_user_key(
        &mut self,
        provider: &impl OpenMlsProvider,
    ) -> Result<UpdateClientParamsOut> {
        let aad_payload = UpdateClientParamsAad {
            option_encrypted_signature_ear_key: None,
            option_encrypted_client_credential: None,
        };
        let aad = InfraAadMessage::from(InfraAadPayload::UpdateClient(aad_payload))
            .tls_serialize_detached()?;
        self.mls_group.set_aad(&aad);
        let (commit, _welcome_option, group_info_option) = self
            .mls_group
            .self_update(provider, &self.leaf_signer)
            .map_err(|e| anyhow!("Error performing group update: {:?}", e))?;
        self.mls_group.set_aad(&[]);
        let group_info = group_info_option.ok_or(anyhow!("No group info after commit"))?;
        let mut diff = GroupDiff::new(&self);
        diff.apply_pending_removes(
            self.mls_group()
                .pending_commit()
                .ok_or(anyhow!("No pending commit after commit operation"))?,
        );
        let user_auth_signing_key = UserAuthSigningKey::generate()?;
        let verifying_key = user_auth_signing_key.verifying_key().clone();

        diff.user_auth_key = Some(user_auth_signing_key);
        self.pending_diff = Some(diff.stage());

        let commit = AssistedMessageOut::new(commit, Some(group_info.into()))?;
        let params = UpdateClientParamsOut {
            commit,
            sender: self.mls_group.own_leaf_index(),
            new_user_auth_key_option: Some(verifying_key),
        };
        Ok(params)
    }

    fn leave_group(
        &mut self,
        provider: &impl OpenMlsProvider,
    ) -> Result<SelfRemoveClientParamsOut> {
        let Some(user_auth_key) = &self.user_auth_signing_key_option else {
            bail!("User auth key not set")
        };
        let proposal = self.mls_group.leave_group(provider, &self.leaf_signer)?;

        let assisted_message = AssistedMessageOut::new(proposal, None)?;
        let params = SelfRemoveClientParamsOut {
            remove_proposal: assisted_message,
            sender: user_auth_key.verifying_key().hash(),
        };
        Ok(params)
    }

    pub(crate) fn leaf_signer(&self) -> &InfraCredentialSigningKey {
        &self.leaf_signer
    }

    fn store_proposal(&mut self, proposal: QueuedProposal) -> Result<()> {
        self.mls_group.store_pending_proposal(proposal);
        Ok(())
    }

    pub(crate) fn pending_removes(&self) -> Vec<UserName> {
        self.mls_group()
            .pending_proposals()
            .filter_map(|proposal| match proposal.proposal() {
                Proposal::Remove(rp) => self
                    .client_by_index(rp.removed().usize())
                    .map(|c| c.user_name()),
                _ => None,
            })
            .collect()
    }

    pub(crate) fn group_data(&self) -> Option<GroupData> {
        self.mls_group().extensions().iter().find_map(|e| match e {
            Extension::Unknown(GROUP_DATA_EXTENSION_TYPE, extension_bytes) => {
                Some(GroupData::from(extension_bytes.0.clone()))
            }
            _ => None,
        })
    }
}

impl TimestampedMessage {
    /// Turn a staged commit into a list of messages based on the proposals it
    /// includes. This function doesn't handle removes, because for the creation
    /// of "remove" messages, we need to know the user names of the removed
    /// members. The `client_information` we have in this function represents
    /// the state of the group after the commit has been applied, so we can't
    /// use it to look up the user names of the removed members.
    fn from_staged_commit(
        free_indices: impl Iterator<Item = usize>,
        client_information: &ClientInformation<ClientAuthInfo>,
        client_information_diff: &StagedClientInformationDiff<ClientAuthInfo>,
        staged_commit: &StagedCommit,
        ds_timestamp: TimeStamp,
    ) -> Result<Vec<Self>> {
        // Collect the remover/removed pairs into a set to avoid duplicates.
        let removed_set = staged_commit
            .remove_proposals()
            .map(|remove_proposal| {
                let Sender::Member(sender_index) = remove_proposal.sender() else {
                    bail!("Only member proposals are supported for now")
                };
                let remover = client_information.get_user_name(sender_index.usize())?;
                let removed_index = remove_proposal.remove_proposal().removed();
                let removed = client_information.get_user_name(removed_index.usize())?;
                Ok((remover, removed))
            })
            .collect::<Result<HashSet<_>>>()?;
        let remove_messages = removed_set.into_iter().map(|(remover, removed)| {
            TimestampedMessage::system_message(
                SystemMessage::Remove(remover, removed),
                ds_timestamp,
            )
        });

        // Collect adder and addee names and filter out duplicates
        let adds_set = staged_commit
            .add_proposals()
            .zip(free_indices)
            .map(|(staged_add_proposal, free_index)| {
                let Sender::Member(sender_index) = staged_add_proposal.sender() else {
                    // We don't support non-member adds.
                    bail!("Non-member add proposal")
                };
                // Get the name of the sender from the list of existing clients
                let sender_name = client_information.get_user_name(sender_index.usize())?;
                // Get the name of the added member from the diff containing
                // the new clients.
                let addee_name = client_information_diff
                    .get_user_name(free_index)
                    // If one of these errors happen, we probably miscalculated the index.
                    .ok_or(anyhow!(
                        "Can't find user name of added client at index {}",
                        free_index
                    ))?
                    .ok_or(anyhow!(
                        "Can't find user name of added client at index {}",
                        free_index
                    ))?;
                Ok((sender_name, addee_name))
            })
            .collect::<Result<HashSet<_>>>()?;
        let add_messages = adds_set.into_iter().map(|(adder, addee)| {
            TimestampedMessage::system_message(SystemMessage::Add(adder, addee), ds_timestamp)
        });

        let event_messages = remove_messages.chain(add_messages).collect();

        // Emit log messages for updates.
        staged_commit
            .update_proposals()
            .try_for_each(|staged_update_proposal| {
                let Sender::Member(sender_index) = staged_update_proposal.sender() else {
                    // Update proposals have to be sent by group members.
                    bail!("Invalid proposal")
                };
                let user_name = client_information.get_user_name(sender_index.usize())?;
                log::debug!(
                    "{}'s client at index {} has updated their key material",
                    user_name,
                    sender_index
                );
                Ok(())
            })?;

        Ok(event_messages)
    }
}

/// Helper function to decrypt and verify an encrypted client credential
async fn decrypt_and_verify_client_credential(
    as_credential_store: &AsCredentialStore<'_>,
    ear_key: &ClientCredentialEarKey,
    ciphertext: &EncryptedClientCredential,
) -> Result<ClientCredential> {
    let verifiable_credential = VerifiableClientCredential::decrypt(ear_key, ciphertext)?;

    let client_credential = as_credential_store
        .verify_client_credential(verifiable_credential)
        .await?;
    Ok(client_credential)
}<|MERGE_RESOLUTION|>--- conflicted
+++ resolved
@@ -59,12 +59,8 @@
     groups::client_information::ClientInformationDiff,
     key_stores::{as_credentials::AsCredentialStore, leaf_keys::LeafKeyStore},
     mimi_content::MimiContent,
-<<<<<<< HEAD
     user_profiles::ConversationParticipation,
-=======
-    users::openmls_provider::PhnxOpenMlsProvider,
     SystemMessage,
->>>>>>> 5d9e0868
 };
 use std::collections::{BTreeMap, HashSet};
 
