// SPDX-FileCopyrightText: 2023 Phoenix R&D GmbH <hello@phnx.im>
//
// SPDX-License-Identifier: AGPL-3.0-or-later

pub(crate) mod client_auth_info;
// TODO: Allowing dead code here for now. We'll need diffs when we start
// rotating keys.
#[allow(dead_code)]
pub(crate) mod diff;
pub(crate) mod error;
pub(crate) mod openmls_provider;
pub(crate) mod persistence;
pub(crate) mod process;

pub(crate) use error::*;

use anyhow::{Result, anyhow, bail};
use mimi_content::MimiContent;
use mimi_room_policy::{MimiProposal, RoleIndex, RoomPolicy, VerifiedRoomState};
use mls_assist::messages::AssistedMessageOut;
use openmls_provider::PhnxOpenMlsProvider;
use openmls_traits::storage::StorageProvider;
use phnxtypes::{
    credentials::{
        ClientCredential,
        keys::{ClientSigningKey, PseudonymousCredentialSigningKey},
    },
    crypto::{
        ear::{
            EarDecryptable, EarEncryptable,
            keys::{
                EncryptedIdentityLinkKey, EncryptedUserProfileKey, GroupStateEarKey,
                IdentityLinkKey, IdentityLinkWrapperKey, WelcomeAttributionInfoEarKey,
            },
        },
        hpke::{HpkeDecryptable, JoinerInfoDecryptionKey},
        indexed_aead::keys::UserProfileKey,
        kdf::keys::ConnectionKey,
        signatures::signable::{Signable, Verifiable},
    },
    identifiers::{AsClientId, QS_CLIENT_REFERENCE_EXTENSION_TYPE, QsReference},
    messages::{
        client_ds::{
            DsJoinerInformationIn, GroupOperationParamsAad, InfraAadMessage, InfraAadPayload,
            UpdateParamsAad, WelcomeBundle,
        },
        client_ds_out::{
            AddUsersInfoOut, CreateGroupParamsOut, DeleteGroupParamsOut, ExternalCommitInfoIn,
            GroupOperationParamsOut, SelfRemoveParamsOut, SendMessageParamsOut, UpdateParamsOut,
        },
        welcome_attribution_info::{
            WelcomeAttributionInfo, WelcomeAttributionInfoPayload, WelcomeAttributionInfoTbs,
        },
    },
    time::TimeStamp,
};
use serde::{Deserialize, Serialize};
<<<<<<< HEAD
use sqlx::{SqliteConnection, SqliteExecutor, SqlitePool};
=======
use sqlx::{SqliteConnection, SqliteExecutor, SqliteTransaction};
>>>>>>> 4e6b05ee
use tracing::{debug, error};

use crate::{
    SystemMessage, clients::api_clients::ApiClients, contacts::ContactAddInfos,
    conversations::messages::TimestampedMessage, key_stores::leaf_keys::LeafKeys,
};
use std::collections::HashSet;

use openmls::{
    group::ProcessedWelcome,
    key_packages::KeyPackageBundle,
    prelude::{
        Capabilities, Ciphersuite, CredentialType, CredentialWithKey, Extension, ExtensionType,
        Extensions, GroupId, KeyPackage, LeafNodeIndex, MlsGroup, MlsGroupJoinConfig,
        MlsMessageOut, OpenMlsProvider, PURE_PLAINTEXT_WIRE_FORMAT_POLICY, Proposal, ProposalType,
        ProtocolVersion, QueuedProposal, RequiredCapabilitiesExtension, Sender, StagedCommit,
        UnknownExtension, tls_codec::Serialize as TlsSerializeTrait,
    },
    treesync::{LeafNodeParameters, RatchetTree},
};

use self::{
    client_auth_info::{ClientAuthInfo, GroupMembership, StorableClientCredential},
    diff::StagedGroupDiff,
};

pub const FRIENDSHIP_PACKAGE_PROPOSAL_TYPE: u16 = 0xff00;
pub const GROUP_DATA_EXTENSION_TYPE: u16 = 0xff01;

pub const DEFAULT_MLS_VERSION: ProtocolVersion = ProtocolVersion::Mls10;
pub const DEFAULT_CIPHERSUITE: Ciphersuite =
    Ciphersuite::MLS_128_DHKEMX25519_AES128GCM_SHA256_Ed25519;

pub const REQUIRED_EXTENSION_TYPES: [ExtensionType; 3] = [
    ExtensionType::Unknown(QS_CLIENT_REFERENCE_EXTENSION_TYPE),
    ExtensionType::Unknown(GROUP_DATA_EXTENSION_TYPE),
    ExtensionType::LastResort,
];
pub const REQUIRED_PROPOSAL_TYPES: [ProposalType; 1] =
    [ProposalType::Custom(FRIENDSHIP_PACKAGE_PROPOSAL_TYPE)];
pub const REQUIRED_CREDENTIAL_TYPES: [CredentialType; 1] = [CredentialType::Basic];

pub fn default_required_capabilities() -> RequiredCapabilitiesExtension {
    RequiredCapabilitiesExtension::new(
        &REQUIRED_EXTENSION_TYPES,
        &REQUIRED_PROPOSAL_TYPES,
        &REQUIRED_CREDENTIAL_TYPES,
    )
}

// Default capabilities for every leaf node we create.
pub const SUPPORTED_PROTOCOL_VERSIONS: [ProtocolVersion; 1] = [DEFAULT_MLS_VERSION];
pub const SUPPORTED_CIPHERSUITES: [Ciphersuite; 1] = [DEFAULT_CIPHERSUITE];
pub const SUPPORTED_EXTENSIONS: [ExtensionType; 3] = REQUIRED_EXTENSION_TYPES;
pub const SUPPORTED_PROPOSALS: [ProposalType; 1] = REQUIRED_PROPOSAL_TYPES;
pub const SUPPORTED_CREDENTIALS: [CredentialType; 1] = REQUIRED_CREDENTIAL_TYPES;

pub fn default_capabilities() -> Capabilities {
    Capabilities::new(
        Some(&SUPPORTED_PROTOCOL_VERSIONS),
        Some(&SUPPORTED_CIPHERSUITES),
        Some(&SUPPORTED_EXTENSIONS),
        Some(&SUPPORTED_PROPOSALS),
        Some(&SUPPORTED_CREDENTIALS),
    )
}

pub(crate) struct PartialCreateGroupParams {
    pub(crate) group_id: GroupId,
    ratchet_tree: RatchetTree,
    group_info: MlsMessageOut,
    encrypted_identity_link_key: EncryptedIdentityLinkKey,
    room_state: VerifiedRoomState,
}

impl PartialCreateGroupParams {
    pub(crate) fn into_params(
        self,
        client_reference: QsReference,
        encrypted_user_profile_key: EncryptedUserProfileKey,
    ) -> CreateGroupParamsOut {
        CreateGroupParamsOut {
            group_id: self.group_id,
            ratchet_tree: self.ratchet_tree,
            encrypted_identity_link_key: self.encrypted_identity_link_key,
            encrypted_user_profile_key,
            creator_client_reference: client_reference,
            group_info: self.group_info,
            room_state: serde_json::to_vec(&self.room_state).unwrap(),
        }
    }
}

pub(super) struct ProfileInfo {
    pub(super) client_credential: ClientCredential,
    pub(super) user_profile_key: UserProfileKey,
}

impl From<(ClientCredential, UserProfileKey)> for ProfileInfo {
    fn from((client_credential, user_profile_key): (ClientCredential, UserProfileKey)) -> Self {
        Self {
            client_credential,
            user_profile_key,
        }
    }
}

pub(crate) struct GroupData {
    bytes: Vec<u8>,
}

impl GroupData {
    pub(crate) fn bytes(&self) -> &[u8] {
        &self.bytes
    }
}

impl From<Vec<u8>> for GroupData {
    fn from(bytes: Vec<u8>) -> Self {
        Self { bytes }
    }
}

#[derive(Debug)]
pub(crate) struct Group {
    group_id: GroupId,
    leaf_signer: PseudonymousCredentialSigningKey,
    identity_link_wrapper_key: IdentityLinkWrapperKey,
    group_state_ear_key: GroupStateEarKey,
    mls_group: MlsGroup,
    pub room_state: VerifiedRoomState,
    pending_diff: Option<StagedGroupDiff>, // Currently unused, but we're keeping it for later
}

impl Group {
    pub(crate) fn mls_group(&self) -> &MlsGroup {
        &self.mls_group
    }

    fn default_mls_group_join_config() -> MlsGroupJoinConfig {
        MlsGroupJoinConfig::builder()
            // This is turned on for now, as it makes OpenMLS return GroupInfos
            // with every commit. At some point, there should be a dedicated
            // config flag for this.
            .use_ratchet_tree_extension(true)
            .wire_format_policy(PURE_PLAINTEXT_WIRE_FORMAT_POLICY)
            .build()
    }

    /// Create a group.
    pub(super) fn create_group(
        provider: &impl OpenMlsProvider,
        signer: &ClientSigningKey,
        connection_key: &ConnectionKey,
        group_id: GroupId,
        group_data: GroupData,
    ) -> Result<(Self, GroupMembership, PartialCreateGroupParams)> {
        let group_state_ear_key = GroupStateEarKey::random()?;
        let identity_link_wrapper_key = IdentityLinkWrapperKey::random()?;

        let leaf_keys = LeafKeys::generate(signer, connection_key)?;

        let required_capabilities =
            Extension::RequiredCapabilities(default_required_capabilities());
        let leaf_node_capabilities = default_capabilities();

        let credential_with_key = leaf_keys.credential()?;
        let group_data_extension = Extension::Unknown(
            GROUP_DATA_EXTENSION_TYPE,
            UnknownExtension(group_data.bytes),
        );
        let gc_extensions =
            Extensions::from_vec(vec![group_data_extension, required_capabilities])?;

        let (leaf_signer, identity_link_key) = leaf_keys.into_parts();

        let mls_group = MlsGroup::builder()
            .with_group_id(group_id.clone())
            // This is turned on for now, as it makes OpenMLS return GroupInfos
            // with every commit. At some point, there should be a dedicated
            // config flag for this.
            .with_capabilities(leaf_node_capabilities)
            .use_ratchet_tree_extension(true)
            .with_group_context_extensions(gc_extensions)?
            .with_wire_format_policy(PURE_PLAINTEXT_WIRE_FORMAT_POLICY)
            .build(provider, &leaf_signer, credential_with_key)
            .map_err(|e| anyhow!("Error while creating group: {:?}", e))?;

        let room_state = VerifiedRoomState::new(&0, RoomPolicy::default_private()).unwrap();

        let encrypted_identity_link_key = identity_link_key.encrypt(&identity_link_wrapper_key)?;
        let params = PartialCreateGroupParams {
            group_id: group_id.clone(),
            ratchet_tree: mls_group.export_ratchet_tree(),
            group_info: mls_group.export_group_info(provider, &leaf_signer, true)?,
            encrypted_identity_link_key,
            room_state: room_state.clone(),
        };

        let group_membership = GroupMembership::new(
            signer.credential().identity().clone(),
            group_id.clone(),
            LeafNodeIndex::new(0), // We just created the group so we're at index 0.
            identity_link_key,
            signer.credential().fingerprint(),
        );

        let group = Self {
            group_id,
            leaf_signer,
            identity_link_wrapper_key,
            mls_group,
            room_state,
            group_state_ear_key: group_state_ear_key.clone(),
            pending_diff: None,
        };

        Ok((group, group_membership, params))
    }

    /// Join a group with the provided welcome message. If there exists a group
    /// with the same ID, checks if that group is inactive and if so deletes the
    /// old group.
    ///
    /// Returns the group name.
    pub(super) async fn join_group(
        welcome_bundle: WelcomeBundle,
        // This is our own key that the sender uses to encrypt to us. We should
        // be able to retrieve it from the client's key store.
        welcome_attribution_info_ear_key: &WelcomeAttributionInfoEarKey,
        txn: &mut SqliteTransaction<'_>,
        api_clients: &ApiClients,
    ) -> Result<(Self, Vec<ProfileInfo>)> {
        let serialized_welcome = welcome_bundle.welcome.tls_serialize_detached()?;

        let mls_group_config = Self::default_mls_group_join_config();

        // Phase 1: Fetch the right KeyPackageBundle from storage s.t. we can
        // decrypt the encrypted credentials
        let (mls_group, joiner_info, welcome_attribution_info) = {
            let provider = PhnxOpenMlsProvider::new(txn.as_mut());
            let key_package_bundle: KeyPackageBundle = welcome_bundle
                .welcome
                .welcome
                .secrets()
                .iter()
                .find_map(|egs| {
                    let kp_hash = egs.new_member();
                    match provider.storage().key_package(&kp_hash) {
                        Ok(Some(kpb)) => Some(kpb),
                        _ => None,
                    }
                })
                .ok_or(GroupOperationError::MissingKeyPackage)?;

            let private_key = key_package_bundle.init_private_key();
            let info = &[];
            let aad = &[];
            let decryption_key = JoinerInfoDecryptionKey::from((
                private_key.clone(),
                key_package_bundle.key_package().hpke_init_key().clone(),
            ));
            let joiner_info = DsJoinerInformationIn::decrypt(
                welcome_bundle.encrypted_joiner_info,
                &decryption_key,
                info,
                aad,
            )?;

            let processed_welcome = ProcessedWelcome::new_from_welcome(
                &provider,
                &mls_group_config,
                welcome_bundle.welcome.welcome,
            )?;
            // Check if there is already a group with the same ID.
            let group_id = processed_welcome.unverified_group_info().group_id().clone();
            if let Some(group) = Self::load(txn.as_mut(), &group_id).await? {
                // If the group is active, we can't join it.
                if group.mls_group().is_active() {
                    bail!("We can't join a group that is still active.");
                }
                // Otherwise, we delete the old group.
                Self::delete_from_db(txn, &group_id).await?;
            }

            let provider = PhnxOpenMlsProvider::new(txn.as_mut());
            let staged_welcome = processed_welcome.into_staged_welcome(&provider, None)?;

            let mls_group = staged_welcome.into_group(&provider)?;

            // Decrypt WelcomeAttributionInfo
            let verifiable_attribution_info = WelcomeAttributionInfo::decrypt(
                welcome_attribution_info_ear_key,
                &welcome_bundle.encrypted_attribution_info,
            )?
            .into_verifiable(mls_group.group_id().clone(), serialized_welcome);

            let sender_client_id = verifiable_attribution_info.sender();
            let sender_client_credential =
                StorableClientCredential::load_by_client_id(txn.as_mut(), &sender_client_id)
                    .await?
                    .ok_or_else(|| {
                        anyhow!("Could not find client credential of sender in database.")
                    })?;

            let welcome_attribution_info: WelcomeAttributionInfoPayload =
                verifiable_attribution_info.verify(sender_client_credential.verifying_key())?;

            (mls_group, joiner_info, welcome_attribution_info)
        };

        let client_information = mls_group
            .members()
            .map(|m| (m.index, m.credential))
            .zip(joiner_info.encrypted_identity_link_keys.into_iter());

        // Phase 2: Decrypt and verify the client credentials. This can involve
        // queries to the clients' AS.
        let client_information = ClientAuthInfo::decrypt_and_verify_all(
            txn,
            api_clients,
            mls_group.group_id(),
            welcome_attribution_info.identity_link_wrapper_key(),
            client_information,
        )
        .await?;

        let verifying_key = mls_group
            .own_leaf_node()
            .ok_or(anyhow!("Group has no own leaf node"))?
            .signature_key();

        // Phase 3: Decrypt and verify the infra credentials.
        {
            for client_auth_info in &client_information {
                client_auth_info.store(txn).await?;
            }
        }

        let leaf_keys = LeafKeys::load(txn.as_mut(), verifying_key)
            .await?
            .ok_or(anyhow!("Couldn't find matching leaf keys."))?;
        // Delete the leaf signer from the keys store as it now gets persisted as part of the group.
        LeafKeys::delete(txn.as_mut(), verifying_key).await?;

        let leaf_signer = leaf_keys.into_leaf_signer();

        let member_profile_info = joiner_info
            .encrypted_user_profile_keys
            .into_iter()
            .zip(
                client_information
                    .into_iter()
                    .map(|client_auth_info| client_auth_info.into_client_credential()),
            )
            .map(|(eupk, ci)| {
                UserProfileKey::decrypt(
                    welcome_attribution_info.identity_link_wrapper_key(),
                    &eupk,
                    ci.identity(),
                )
                .map(|user_profile_key| ProfileInfo {
                    user_profile_key,
                    client_credential: ci,
                })
            })
            .collect::<Result<Vec<_>, _>>()?;

        let group = Self {
            group_id: mls_group.group_id().clone(),
            mls_group,
            leaf_signer,
            identity_link_wrapper_key: welcome_attribution_info.identity_link_wrapper_key().clone(),
            group_state_ear_key: joiner_info.group_state_ear_key,
            pending_diff: None,
            room_state: serde_json::from_slice(&joiner_info.room_state).unwrap(),
        };

        Ok((group, member_profile_info))
    }

    /// Join a group using an external commit.
    #[allow(clippy::too_many_arguments)]
    pub(super) async fn join_group_externally(
        connection: &mut SqliteConnection,
        api_clients: &ApiClients,
        external_commit_info: ExternalCommitInfoIn,
        leaf_signer: PseudonymousCredentialSigningKey,
        identity_link_key: IdentityLinkKey,
        group_state_ear_key: GroupStateEarKey,
        identity_link_wrapper_key: IdentityLinkWrapperKey,
        aad: InfraAadMessage,
        own_client_credential: &ClientCredential,
    ) -> Result<(Self, MlsMessageOut, MlsMessageOut, Vec<ProfileInfo>)> {
        // TODO: We set the ratchet tree extension for now, as it is the only
        // way to make OpenMLS return a GroupInfo. This should change in the
        // future.
        let mls_group_config = Self::default_mls_group_join_config();
        let credential_with_key = CredentialWithKey {
            credential: leaf_signer.credential().try_into()?,
            signature_key: leaf_signer.credential().verifying_key().clone(),
        };
        let ExternalCommitInfoIn {
            verifiable_group_info,
            ratchet_tree_in,
            encrypted_identity_link_keys,
            encrypted_user_profile_keys,
            room_state,
        } = external_commit_info;

        // Let's create the group first so that we can access the GroupId.
        // Phase 1: Create and store the group
        let (mls_group, commit, group_info_option) = {
            let provider = PhnxOpenMlsProvider::new(&mut *connection);
            let (mut mls_group, commit, group_info_option) = MlsGroup::join_by_external_commit(
                &provider,
                &leaf_signer,
                Some(ratchet_tree_in),
                verifiable_group_info,
                &mls_group_config,
                Some(default_capabilities()),
                None,
                &aad.tls_serialize_detached()?,
                credential_with_key,
            )?;
            mls_group.merge_pending_commit(&provider)?;
            (mls_group, commit, group_info_option)
        };

        let group_info = group_info_option.ok_or(anyhow!("Commit didn't return a group info"))?;
        let group_id = group_info.group_context().group_id();

        let encrypted_client_information = mls_group
            .members()
            .map(|m| (m.index, m.credential))
            .zip(encrypted_identity_link_keys.into_iter());

        // Phase 2: Decrypt and verify the client credentials.
        let mut client_information = ClientAuthInfo::decrypt_and_verify_all(
            &mut *connection,
            api_clients,
            group_id,
            &identity_link_wrapper_key,
            encrypted_client_information,
        )
        .await?;

        // Compile a list of user profile keys for the members.
        let member_profile_info = encrypted_user_profile_keys
            .into_iter()
            .zip(
                client_information
                    .iter()
                    .map(|client_auth_info| client_auth_info.client_credential()),
            )
            .map(|(eupk, ci)| {
                UserProfileKey::decrypt(&identity_link_wrapper_key, &eupk, ci.identity()).map(
                    |user_profile_key| ProfileInfo {
                        user_profile_key,
                        client_credential: ci.clone().into(),
                    },
                )
            })
            .collect::<Result<Vec<_>, _>>()?;

        // We still have to add ourselves to the encrypted client credentials.
        let own_index = mls_group.own_leaf_index().usize();
        let own_group_membership = GroupMembership::new(
            own_client_credential.identity().clone(),
            group_info.group_context().group_id().clone(),
            LeafNodeIndex::new(own_index as u32),
            identity_link_key.clone(),
            own_client_credential.fingerprint(),
        );

        let own_auth_info =
            ClientAuthInfo::new(own_client_credential.clone(), own_group_membership);
        client_information.push(own_auth_info);

        // Phase 3: Verify and store the infra credentials.
        {
            for client_auth_info in client_information.iter() {
                // Store client auth info.
                client_auth_info.store(&mut *connection).await?;
            }
        }

        let group = Self {
            group_id: mls_group.group_id().clone(),
            mls_group,
            leaf_signer,
            identity_link_wrapper_key,
            group_state_ear_key,
            pending_diff: None,
            room_state: serde_json::from_slice(&room_state).unwrap(),
        };

        Ok((group, commit, group_info.into(), member_profile_info))
    }

    /// Invite the given list of contacts to join the group.
    ///
    /// Returns the [`AddUserParamsOut`] as input for the API client.
    pub(super) async fn stage_invite(
        &mut self,
        connection: &mut SqliteConnection,
        signer: &ClientSigningKey,
        // The following three vectors have to be in sync, i.e. of the same length
        // and refer to the same contacts in order.
        add_infos: Vec<ContactAddInfos>,
        wai_keys: Vec<WelcomeAttributionInfoEarKey>,
        client_credentials: Vec<ClientCredential>,
    ) -> Result<GroupOperationParamsOut> {
        debug_assert!(add_infos.len() == wai_keys.len());
        debug_assert!(add_infos.len() == client_credentials.len());
        // Prepare KeyPackages

        let (key_packages, keys): (Vec<KeyPackage>, Vec<(IdentityLinkKey, UserProfileKey)>) =
            add_infos
                .into_iter()
                .map(|ai| (ai.key_package, (ai.identity_link_key, ai.user_profile_key)))
                .unzip();

        let (identity_link_keys, user_profile_keys): (Vec<IdentityLinkKey>, Vec<UserProfileKey>) =
            keys.into_iter().unzip();

        let new_encrypted_identity_link_keys = identity_link_keys
            .iter()
            .map(|ilk| ilk.encrypt(&self.identity_link_wrapper_key))
            .collect::<Result<Vec<_>, _>>()?;

        let new_encrypted_user_profile_keys = user_profile_keys
            .iter()
            .zip(client_credentials.iter())
            .map(|(upk, client_credential)| {
                upk.encrypt(
                    &self.identity_link_wrapper_key,
                    client_credential.identity(),
                )
            })
            .collect::<Result<Vec<_>, _>>()?;

        let aad_message: InfraAadMessage =
            InfraAadPayload::GroupOperation(GroupOperationParamsAad {
                new_encrypted_identity_link_keys,
                new_encrypted_user_profile_keys,
                credential_update_option: None,
            })
            .into();

        // Set Aad to contain the encrypted client credentials.
        let (mls_commit, welcome, group_info_option) = {
            let provider = PhnxOpenMlsProvider::new(&mut *connection);
            self.mls_group
                .set_aad(aad_message.tls_serialize_detached()?);
            self.mls_group
                .add_members(&provider, &self.leaf_signer, key_packages.as_slice())?
        };

        // Groups should always have the flag set that makes them return groupinfos with every Commit.
        // Or at least with Add commits for now.
        let group_info = group_info_option.ok_or(anyhow!("Commit didn't return a group info"))?;
        let commit = AssistedMessageOut::new(mls_commit, Some(group_info.into()))?;

        let encrypted_welcome_attribution_infos = wai_keys
            .iter()
            .map(|wai_key| {
                // WAI = WelcomeAttributionInfo
                let wai_payload = WelcomeAttributionInfoPayload::new(
                    signer.credential().identity().clone(),
                    self.identity_link_wrapper_key.clone(),
                );

                let wai = WelcomeAttributionInfoTbs {
                    payload: wai_payload,
                    group_id: self.group_id().clone(),
                    welcome: welcome.tls_serialize_detached()?,
                }
                .sign(signer)?;
                Ok(wai.encrypt(wai_key)?)
            })
            .collect::<Result<Vec<_>>>()?;

        // Stage removals
        for remove in self
            .mls_group
            .pending_commit()
            .ok_or(anyhow!("No pending commit after commit operation"))?
            .remove_proposals()
        {
            GroupMembership::stage_removal(
                &mut *connection,
                self.group_id(),
                remove.remove_proposal().removed(),
            )
            .await?;
        }

        // Stage the adds in the DB.
        let free_indices = GroupMembership::free_indices(&mut *connection, self.group_id()).await?;
        for (leaf_index, (client_credential, identity_link_key)) in free_indices.zip(
            client_credentials
                .into_iter()
                .zip(identity_link_keys.into_iter()),
        ) {
            // Room policy check
            self.room_state.apply_regular_proposals(
                &self.mls_group.own_leaf_index().u32(),
                &[MimiProposal::ChangeRole {
                    target: leaf_index.u32(),
                    role: RoleIndex::Regular,
                }],
            )?;

            let fingerprint = client_credential.fingerprint();
            let group_membership = GroupMembership::new(
                client_credential.identity().clone(),
                self.group_id.clone(),
                leaf_index,
                identity_link_key,
                fingerprint,
            );
            let client_auth_info = ClientAuthInfo::new(client_credential, group_membership);
            client_auth_info.stage_add(&mut *connection).await?;
        }

        let add_users_info = AddUsersInfoOut {
            welcome,
            encrypted_welcome_attribution_infos,
        };

        let params = GroupOperationParamsOut {
            commit,
            add_users_info_option: Some(add_users_info),
        };

        Ok(params)
    }

    pub(super) async fn stage_remove(
        &mut self,
        connection: &mut sqlx::SqliteConnection,
        members: Vec<AsClientId>,
    ) -> Result<GroupOperationParamsOut> {
        let remove_indices =
            GroupMembership::client_indices(&mut *connection, self.group_id(), &members).await?;

        // Room policy checks
        for client in &remove_indices {
            self.room_state.apply_regular_proposals(
                &self.mls_group.own_leaf_index().u32(),
                &[MimiProposal::ChangeRole {
                    target: client.u32(),
                    role: RoleIndex::Outsider,
                }],
            )?;
        }

        let aad_payload = InfraAadPayload::GroupOperation(GroupOperationParamsAad {
            new_encrypted_user_profile_keys: vec![],
            new_encrypted_identity_link_keys: vec![],
            credential_update_option: None,
        });
        let aad = InfraAadMessage::from(aad_payload).tls_serialize_detached()?;
        self.mls_group.set_aad(aad);
        let provider = PhnxOpenMlsProvider::new(&mut *connection);
        let (mls_message, _welcome_option, group_info_option) = self.mls_group.remove_members(
            &provider,
            &self.leaf_signer,
            remove_indices.as_slice(),
        )?;
        // There shouldn't be a welcome
        debug_assert!(_welcome_option.is_none());
        let group_info = group_info_option.ok_or(anyhow!("No group info after commit"))?;
        let commit = AssistedMessageOut::new(mls_message, Some(group_info.into()))?;

        for remove in self
            .mls_group()
            .pending_commit()
            .ok_or(anyhow!("No pending commit after commit operation"))?
            .remove_proposals()
        {
            GroupMembership::stage_removal(
                &mut *connection,
                self.group_id(),
                remove.remove_proposal().removed(),
            )
            .await?;
        }

        let params = GroupOperationParamsOut {
            commit,
            add_users_info_option: None,
        };
        Ok(params)
    }

    pub(super) async fn stage_delete(
        &mut self,
        connection: &mut sqlx::SqliteConnection,
    ) -> anyhow::Result<DeleteGroupParamsOut> {
        let provider = &PhnxOpenMlsProvider::new(&mut *connection);
        let remove_indices = self
            .mls_group()
            .members()
            .filter_map(|m| {
                if m.index != self.mls_group().own_leaf_index() {
                    Some(m.index)
                } else {
                    None
                }
            })
            .collect::<Vec<_>>();

        // There shouldn't be a welcome
        let aad_payload = InfraAadPayload::DeleteGroup;
        let aad = InfraAadMessage::from(aad_payload).tls_serialize_detached()?;
        self.mls_group.set_aad(aad);
        let (mls_message, _welcome_option, group_info_option) = self.mls_group.remove_members(
            provider,
            &self.leaf_signer,
            remove_indices.as_slice(),
        )?;
        debug_assert!(_welcome_option.is_none());
        let group_info =
            group_info_option.ok_or(anyhow!("No group info after commit operation"))?;
        let commit = AssistedMessageOut::new(mls_message, Some(group_info.into()))?;

        for remove in self
            .mls_group()
            .pending_commit()
            .ok_or(anyhow!("No pending commit after commit operation"))?
            .remove_proposals()
        {
            GroupMembership::stage_removal(
                &mut *connection,
                self.group_id(),
                remove.remove_proposal().removed(),
            )
            .await?;
        }

        let params = DeleteGroupParamsOut { commit };
        Ok(params)
    }

    /// If a [`StagedCommit`] is given, merge it and apply the pending group
    /// diff. If no [`StagedCommit`] is given, merge any pending commit and
    /// apply the pending group diff.
    pub(super) async fn merge_pending_commit(
        &mut self,
        connection: &mut sqlx::SqliteConnection,
        staged_commit_option: impl Into<Option<StagedCommit>>,
        ds_timestamp: TimeStamp,
    ) -> Result<Vec<TimestampedMessage>> {
        let free_indices = GroupMembership::free_indices(&mut *connection, self.group_id()).await?;
        let staged_commit_option: Option<StagedCommit> = staged_commit_option.into();

        let event_messages = if let Some(staged_commit) = staged_commit_option {
            // Compute the messages we want to emit from the staged commit and the
            // client info diff.
            let staged_commit_messages = TimestampedMessage::from_staged_commit(
                &mut *connection,
                self.group_id(),
                free_indices,
                &staged_commit,
                ds_timestamp,
            )
            .await?;

            let provider = PhnxOpenMlsProvider::new(&mut *connection);
            self.mls_group
                .merge_staged_commit(&provider, staged_commit)?;
            staged_commit_messages
        } else {
            // If we're merging a pending commit, we need to check if we have
            // committed a remove proposal by reference. If we have, we need to
            // create a notification message.
            let staged_commit_messages =
                if let Some(staged_commit) = self.mls_group.pending_commit() {
                    TimestampedMessage::from_staged_commit(
                        &mut *connection,
                        self.group_id(),
                        free_indices,
                        staged_commit,
                        ds_timestamp,
                    )
                    .await?
                } else {
                    vec![]
                };
            let provider = PhnxOpenMlsProvider::new(&mut *connection);
            self.mls_group.merge_pending_commit(&provider)?;
            staged_commit_messages
        };

        // We now apply the diff (if present)
        if let Some(diff) = self.pending_diff.take() {
            if let Some(leaf_signer) = diff.leaf_signer {
                self.leaf_signer = leaf_signer;
            }
            if let Some(identity_link_key) = diff.identity_link_key {
                self.identity_link_wrapper_key = identity_link_key;
            }
            if let Some(group_state_ear_key) = diff.group_state_ear_key {
                self.group_state_ear_key = group_state_ear_key;
            }
        }

        GroupMembership::merge_for_group(&mut *connection, self.group_id()).await?;
        self.pending_diff = None;
        // Debug sanity checks after merging.
        #[cfg(debug_assertions)]
        {
            let mls_group_members = self
                .mls_group
                .members()
                .map(|m| m.index)
                .collect::<Vec<_>>();
            let infra_group_members =
                GroupMembership::group_members(&mut *connection, self.group_id()).await?;
            if mls_group_members.len() != infra_group_members.len() {
                tracing::info!(?mls_group_members, "Group members according to OpenMLS");
                tracing::info!(?infra_group_members, "Group members according to Infra");
                panic!("Group members don't match up");
            }
            let infra_indices = GroupMembership::client_indices(
                &mut *connection,
                self.group_id(),
                &infra_group_members,
            )
            .await?;
            self.mls_group.members().for_each(|m| {
                let index = m.index;
                debug_assert!(infra_indices.contains(&index));
            });
        }
        Ok(event_messages)
    }

    /// Send an application message to the group.
    pub(super) fn create_message(
        &mut self,
        provider: &impl OpenMlsProvider,
        content: MimiContent,
    ) -> Result<SendMessageParamsOut, GroupOperationError> {
        let mls_message =
            self.mls_group
                .create_message(provider, &self.leaf_signer, &content.serialize())?;

        let message = AssistedMessageOut::new(mls_message, None)?;

        let send_message_params = SendMessageParamsOut {
            sender: self.mls_group.own_leaf_index(),
            message,
        };

        Ok(send_message_params)
    }

    pub(super) fn own_leaf_index(&self) -> u32 {
        self.mls_group.own_leaf_index().u32()
    }

    /// Get a reference to the group's group id.
    pub(crate) fn group_id(&self) -> &GroupId {
        self.mls_group().group_id()
    }

    pub(crate) fn group_state_ear_key(&self) -> &GroupStateEarKey {
        &self.group_state_ear_key
    }

    pub async fn client_by_index(
        &self,
        connection: &mut sqlx::SqliteConnection,
        index: LeafNodeIndex,
    ) -> Option<AsClientId> {
        GroupMembership::load(&mut *connection, self.group_id(), index)
            .await
            .ok()
            .flatten()
            .map(|group_membership| group_membership.client_id().clone())
    }

    pub(crate) fn identity_link_wrapper_key(&self) -> &IdentityLinkWrapperKey {
        &self.identity_link_wrapper_key
    }

    /// Returns a set containing the [`AsClientId`] of the members of the group.
    pub(crate) async fn members(&self, executor: impl SqliteExecutor<'_>) -> HashSet<AsClientId> {
        match GroupMembership::group_members(executor, self.group_id()).await {
            // deduplicate by collecting into as set
            Ok(group_members) => group_members.into_iter().collect(),
            Err(error) => {
                error!(%error, "Could not retrieve group members");
                HashSet::new()
            }
        }
    }

    pub(super) async fn update(
        &mut self,
<<<<<<< HEAD
        connection: &mut SqliteConnection,
=======
        txn: &mut SqliteTransaction<'_>,
>>>>>>> 4e6b05ee
    ) -> Result<UpdateParamsOut> {
        // We don't expect there to be a welcome.
        let aad_payload = UpdateParamsAad {
            option_encrypted_identity_link_key: None,
        };
        let aad =
            InfraAadMessage::from(InfraAadPayload::Update(aad_payload)).tls_serialize_detached()?;
        self.mls_group.set_aad(aad);
        let (mls_message, group_info) = {
<<<<<<< HEAD
            let provider = PhnxOpenMlsProvider::new(&mut *connection);
=======
            let provider = PhnxOpenMlsProvider::new(txn.as_mut());
>>>>>>> 4e6b05ee
            let (mls_message, _welcome_option, group_info) = self
                .mls_group
                .self_update(&provider, &self.leaf_signer, LeafNodeParameters::default())
                .map_err(|e| anyhow!("Error performing group update: {:?}", e))?
                .into_messages();
            (
                mls_message,
                group_info.ok_or_else(|| anyhow!("No group info after commit"))?,
            )
        };

        for remove in self
            .mls_group()
            .pending_commit()
            .ok_or(anyhow!("No pending commit after commit operation"))?
            .remove_proposals()
        {
            GroupMembership::stage_removal(
<<<<<<< HEAD
                &mut *connection,
=======
                txn.as_mut(),
>>>>>>> 4e6b05ee
                self.group_id(),
                remove.remove_proposal().removed(),
            )
            .await?;
        }
        let commit = AssistedMessageOut::new(mls_message, Some(group_info))?;
        Ok(UpdateParamsOut { commit })
    }

    pub(super) fn stage_leave_group(
        &mut self,
        connection: &mut sqlx::SqliteConnection,
    ) -> Result<SelfRemoveParamsOut> {
        let provider = &PhnxOpenMlsProvider::new(connection);
        let proposal = self.mls_group.leave_group(provider, &self.leaf_signer)?;

        let assisted_message = AssistedMessageOut::new(proposal, None)?;
        let params = SelfRemoveParamsOut {
            remove_proposal: assisted_message,
        };
        Ok(params)
    }

    pub(crate) fn leaf_signer(&self) -> &PseudonymousCredentialSigningKey {
        &self.leaf_signer
    }

    pub(super) fn store_proposal(
        &mut self,
        connection: &mut sqlx::SqliteConnection,
        proposal: QueuedProposal,
    ) -> Result<()> {
        let provider = &PhnxOpenMlsProvider::new(connection);
        self.mls_group
            .store_pending_proposal(provider.storage(), proposal)?;
        Ok(())
    }

    pub(crate) async fn pending_removes(
        &self,
        connection: &mut sqlx::SqliteConnection,
    ) -> Vec<AsClientId> {
        let mut pending_removes = Vec::new();
        for proposal in self.mls_group().pending_proposals() {
            if let Proposal::Remove(rp) = proposal.proposal() {
                if let Some(client) = self.client_by_index(connection, rp.removed()).await {
                    pending_removes.push(client);
                }
            }
        }
        pending_removes
    }

    pub(crate) fn group_data(&self) -> Option<GroupData> {
        self.mls_group().extensions().iter().find_map(|e| match e {
            Extension::Unknown(GROUP_DATA_EXTENSION_TYPE, extension_bytes) => {
                Some(GroupData::from(extension_bytes.0.clone()))
            }
            _ => None,
        })
    }

    pub(crate) fn own_index(&self) -> LeafNodeIndex {
        self.mls_group().own_leaf_index()
    }
}

impl TimestampedMessage {
    /// Turn a staged commit into a list of messages based on the proposals it
    /// includes.
    async fn from_staged_commit(
        connection: &mut sqlx::SqliteConnection,
        group_id: &GroupId,
        free_indices: impl Iterator<Item = LeafNodeIndex>,
        staged_commit: &StagedCommit,
        ds_timestamp: TimeStamp,
    ) -> Result<Vec<Self>> {
        // Collect the remover/removed pairs into a set to avoid duplicates.
        let mut removed_set = HashSet::new();
        for remove_proposal in staged_commit.remove_proposals() {
            let Sender::Member(sender_index) = remove_proposal.sender() else {
                bail!("Only member proposals are supported for now")
            };
            let remover = if let Some(remover) =
                ClientAuthInfo::load(&mut *connection, group_id, *sender_index).await?
            {
                remover
            } else {
                // This is in case we removed ourselves.
                ClientAuthInfo::load_staged(&mut *connection, group_id, *sender_index)
                    .await?
                    .ok_or_else(|| anyhow!("Could not find client credential of remover"))?
            }
            .client_credential()
            .identity()
            .clone();
            let removed_index = remove_proposal.remove_proposal().removed();
            let removed = ClientAuthInfo::load_staged(connection, group_id, removed_index)
                .await?
                .ok_or_else(|| anyhow!("Could not find client credential of removed"))?
                .client_credential()
                .identity()
                .clone();
            removed_set.insert((remover, removed));
        }
        let remove_messages = removed_set.into_iter().map(|(remover, removed)| {
            TimestampedMessage::system_message(
                SystemMessage::Remove(remover, removed),
                ds_timestamp,
            )
        });

        // Collect adder and addee names and filter out duplicates
        let mut adds_set = HashSet::new();
        for (staged_add_proposal, free_index) in staged_commit.add_proposals().zip(free_indices) {
            let Sender::Member(sender_index) = staged_add_proposal.sender() else {
                // We don't support non-member adds.
                bail!("Non-member add proposal")
            };
            // Get the name of the sender from the list of existing clients
            let sender_name = ClientAuthInfo::load(connection, group_id, *sender_index)
                .await?
                .ok_or_else(|| anyhow!("Could not find client credential of sender"))?
                .client_credential()
                .identity()
                .clone();
            // Get the name of the added member from the diff containing
            // the new clients.
            let addee_name = ClientAuthInfo::load_staged(connection, group_id, free_index)
                .await?
                .ok_or_else(|| {
                    anyhow!(
                        "Could not find client credential of added client at index {}",
                        free_index
                    )
                })?
                .client_credential()
                .identity()
                .clone();
            adds_set.insert((sender_name, addee_name));
        }
        let add_messages = adds_set.into_iter().map(|(adder, addee)| {
            TimestampedMessage::system_message(SystemMessage::Add(adder, addee), ds_timestamp)
        });

        let event_messages = remove_messages.chain(add_messages).collect();

        // Emit log messages for updates.
        for staged_update_proposal in staged_commit.update_proposals() {
            let Sender::Member(sender_index) = staged_update_proposal.sender() else {
                // Update proposals have to be sent by group members.
                bail!("Invalid proposal")
            };
            let client_auth_info = ClientAuthInfo::load(&mut *connection, group_id, *sender_index)
                .await?
                .ok_or_else(|| anyhow!("Could not find client credential of sender"))?;
            let client_id = client_auth_info.client_credential().identity();
            debug!(
                ?client_id,
                %sender_index, "Client has updated their key material",
            );
        }

        Ok(event_messages)
    }
}<|MERGE_RESOLUTION|>--- conflicted
+++ resolved
@@ -55,11 +55,7 @@
     time::TimeStamp,
 };
 use serde::{Deserialize, Serialize};
-<<<<<<< HEAD
-use sqlx::{SqliteConnection, SqliteExecutor, SqlitePool};
-=======
 use sqlx::{SqliteConnection, SqliteExecutor, SqliteTransaction};
->>>>>>> 4e6b05ee
 use tracing::{debug, error};
 
 use crate::{
@@ -963,11 +959,7 @@
 
     pub(super) async fn update(
         &mut self,
-<<<<<<< HEAD
-        connection: &mut SqliteConnection,
-=======
         txn: &mut SqliteTransaction<'_>,
->>>>>>> 4e6b05ee
     ) -> Result<UpdateParamsOut> {
         // We don't expect there to be a welcome.
         let aad_payload = UpdateParamsAad {
@@ -977,11 +969,7 @@
             InfraAadMessage::from(InfraAadPayload::Update(aad_payload)).tls_serialize_detached()?;
         self.mls_group.set_aad(aad);
         let (mls_message, group_info) = {
-<<<<<<< HEAD
-            let provider = PhnxOpenMlsProvider::new(&mut *connection);
-=======
             let provider = PhnxOpenMlsProvider::new(txn.as_mut());
->>>>>>> 4e6b05ee
             let (mls_message, _welcome_option, group_info) = self
                 .mls_group
                 .self_update(&provider, &self.leaf_signer, LeafNodeParameters::default())
@@ -1000,11 +988,7 @@
             .remove_proposals()
         {
             GroupMembership::stage_removal(
-<<<<<<< HEAD
-                &mut *connection,
-=======
                 txn.as_mut(),
->>>>>>> 4e6b05ee
                 self.group_id(),
                 remove.remove_proposal().removed(),
             )
