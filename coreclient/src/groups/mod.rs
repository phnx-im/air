--- conflicted
+++ resolved
@@ -700,7 +700,6 @@
                             // * Check that the proposals fit the operation.
                             // Insert the client credential into the diff.
                             diff.add_client_information(vec![client_auth_info]);
-<<<<<<< HEAD
                         }
                         InfraAadPayload::JoinConnectionGroup(join_connection_group_payload) => {
                             let client_auth_info = ClientAuthInfo::decrypt_and_verify(
@@ -791,98 +790,6 @@
                                 processed_message.credential().mls_credential_type(),
                             )?;
 
-=======
-                        }
-                        InfraAadPayload::JoinConnectionGroup(join_connection_group_payload) => {
-                            let client_auth_info = ClientAuthInfo::decrypt_and_verify(
-                                &self.credential_ear_key,
-                                &self.signature_ear_key_wrapper_key,
-                                as_credential_store,
-                                join_connection_group_payload.encrypted_client_information,
-                            )
-                            .await?;
-                            // Validate the leaf credential.
-                            client_auth_info.verify_infra_credential(
-                                processed_message.credential().mls_credential_type(),
-                            )?;
-                            // TODO: (More) validation:
-                            // * Check that the user name is unique.
-                            // * Check that the proposals fit the operation.
-                            // * Check that the sender type fits the operation.
-                            // * Check that this group is indeed a connection group.
-
-                            // Insert the client credential into the diff.
-                            diff.add_client_information(vec![client_auth_info]);
-                        }
-                        InfraAadPayload::AddClients(add_clients_payload) => {
-                            let client_auth_infos = ClientAuthInfo::decrypt_and_verify_all(
-                                &self.credential_ear_key,
-                                &self.signature_ear_key_wrapper_key,
-                                as_credential_store,
-                                add_clients_payload.encrypted_client_information,
-                            )
-                            .await?;
-
-                            // TODO: Validation:
-                            // * Check that this commit only contains (inline) add proposals
-                            // * Check that the leaf credential is not changed in the path
-                            //   (or maybe if it is, check that it's valid).
-                            // * Client IDs MUST be unique within the group.
-                            // * Maybe check sender type (only Members can add users).
-
-                            // Verify the leaf credentials in all add proposals. We assume
-                            // that leaf credentials are in the same order as client
-                            // credentials.
-                            if staged_commit.add_proposals().count() != client_auth_infos.len() {
-                                bail!("Number of add proposals and client credentials don't match.")
-                            }
-                            for (proposal, client_auth_info) in
-                                staged_commit.add_proposals().zip(client_auth_infos.iter())
-                            {
-                                client_auth_info.verify_infra_credential(
-                                    proposal
-                                        .add_proposal()
-                                        .key_package()
-                                        .leaf_node()
-                                        .credential()
-                                        .mls_credential_type(),
-                                )?;
-                            }
-
-                            // Add the client credentials to the group.
-                            diff.add_client_information(client_auth_infos)
-                        }
-                        InfraAadPayload::RemoveUsers | InfraAadPayload::RemoveClients => {
-                            // We already processed remove proposals above, so there is nothing to do here.
-                            // TODO: Validation:
-                            // * Check that this commit only contains (inline) remove proposals
-                            // * Check that the sender type is correct.
-                            // * Check that the leaf credential is not changed in the path
-                            // * Check that the remover has sufficient privileges.
-                        }
-                        InfraAadPayload::ResyncClient => {
-                            // TODO: Validation:
-                            // * Check that this commit contains exactly one remove proposal
-                            // * Check that the sender type is correct (external commit).
-
-                            let removed_index = staged_commit
-                                .remove_proposals()
-                                .next()
-                                .ok_or(anyhow!(
-                                    "Resync operation did not contain a remove proposal"
-                                ))?
-                                .remove_proposal()
-                                .removed();
-                            let client_auth_info =
-                                self.client_information.get(removed_index.usize()).ok_or(
-                                    anyhow!("Could not find client credential of resync sender"),
-                                )?;
-                            // Let's verify the new leaf credential.
-                            client_auth_info.verify_infra_credential(
-                                processed_message.credential().mls_credential_type(),
-                            )?;
-
->>>>>>> e38a8b25
                             // Move the client credential to the new index.
                             diff.remove_client_credential(removed_index);
                             diff.add_client_information(vec![client_auth_info.clone()]);
