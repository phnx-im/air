--- conflicted
+++ resolved
@@ -4,24 +4,17 @@
 
 use std::{collections::HashMap, ops::Deref};
 
-<<<<<<< HEAD
-use anyhow::{Result, anyhow};
-use openmls::{credentials::Credential, group::GroupId, prelude::LeafNodeIndex};
-use phnxcommon::{
-    credentials::{ClientCredential, CredentialFingerprint, VerifiableClientCredential},
-=======
 use anyhow::{Context, Result, anyhow, ensure};
 use openmls::{
     group::GroupId,
     prelude::{LeafNodeIndex, SignaturePublicKey},
 };
-use phnxtypes::{
+use phnxcommon::{
     credentials::{
         AsIntermediateCredential, ClientCredential, CredentialFingerprint,
         VerifiableClientCredential,
     },
     crypto::signatures::{private_keys::VerifyingKeyRef, signable::Verifiable},
->>>>>>> c0654c6e
     identifiers::UserId,
 };
 use sqlx::SqliteExecutor;
