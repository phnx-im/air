--- conflicted
+++ resolved
@@ -204,13 +204,9 @@
             .await?
             .with_context(|| format!("Can't find chat with id {chat_id}"))?;
 
-<<<<<<< HEAD
         let is_deletion = content.nested_part.part == NestedPartContent::NullPart;
 
-        let conversation_message = if let Some(replaces_id) = replaces_id {
-=======
         let message = if let Some(replaces_id) = replaces_id {
->>>>>>> 586af7a1
             // Load the original message and the Mimi ID of the original message
             let mut original = ChatMessage::load(txn.as_mut(), replaces_id)
                 .await?
@@ -447,27 +443,16 @@
             ds_timestamp,
         } = self;
 
-<<<<<<< HEAD
-        if conversation_message.edited_at().is_some() {
-            conversation_message
-                .mark_as_sent(&mut *txn, notifier, conversation_message.timestamp().into())
+        if message.edited_at().is_some() {
+            message
+                .mark_as_sent(&mut *txn, notifier, message.timestamp().into())
                 .await?;
-            conversation_message.set_edited_at(ds_timestamp);
+            message.set_edited_at(ds_timestamp);
         } else {
-            conversation_message
+            message
                 .mark_as_sent(&mut *txn, notifier, ds_timestamp)
                 .await?;
         }
-=======
-        let new_timestamp = if message.edited_at().is_some() {
-            message.timestamp().into()
-        } else {
-            ds_timestamp
-        };
-        message
-            .mark_as_sent(&mut *txn, notifier, new_timestamp)
-            .await?;
->>>>>>> 586af7a1
 
         // Note: even though the message was already marked as read, we still need to move the last
         // read timestamp down. After a message was sent to DS, it is marked as read, which updates
