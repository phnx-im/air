// SPDX-FileCopyrightText: 2025 Phoenix R&D GmbH <hello@phnx.im>
//
// SPDX-License-Identifier: AGPL-3.0-or-later

use phnxtypes::identifiers::AsClientId;
use remove_users_flow::RemoveUsersData;

use crate::{ConversationId, ConversationMessage};

use super::CoreUser;

impl CoreUser {
    /// Remove users from the conversation with the given [`ConversationId`].
    ///
    /// Since this function causes the creation of an MLS commit, it can cause
    /// more than one effect on the group. As a result this function returns a
    /// vector of [`ConversationMessage`]s that represents the changes to the
    /// group. Note that these returned message have already been persisted.
    pub(crate) async fn remove_users(
        &self,
        conversation_id: ConversationId,
        target_users: Vec<AsClientId>,
    ) -> anyhow::Result<Vec<ConversationMessage>> {
        // Phase 1: Load the group and conversation and prepare the commit.
        let remove = self
            .with_transaction(async |txn| {
                RemoveUsersData::stage_remove(txn, conversation_id, target_users).await
            })
            .await?;

        // Phase 2: Send the commit to the DS
        let removed = remove.ds_group_operation(&self.inner.api_clients).await?;

        // Phase 3: Merge the commit into the group
        self.with_transaction_and_notifier(async |txn, notifier| {
            removed.accept(txn, notifier, conversation_id).await
        })
        .await
    }
}

mod remove_users_flow {
    use anyhow::Context;
    use phnxtypes::{
        identifiers::AsClientId, messages::client_ds_out::GroupOperationParamsOut, time::TimeStamp,
    };
    use sqlx::SqliteTransaction;

    use crate::{
        Conversation, ConversationId, ConversationMessage,
        clients::{CoreUser, api_clients::ApiClients},
        groups::Group,
        store::StoreNotifier,
    };

    pub(super) struct RemoveUsersData {
        conversation: Conversation,
        group: Group,
        params: GroupOperationParamsOut,
    }

    impl RemoveUsersData {
        pub(super) async fn stage_remove(
            txn: &mut SqliteTransaction<'_>,
            conversation_id: ConversationId,
            target_users: Vec<AsClientId>,
        ) -> anyhow::Result<Self> {
<<<<<<< HEAD
            let mut connection = pool.acquire().await?;
            let conversation = Conversation::load(&mut connection, &conversation_id)
                .await?
                .with_context(|| format!("Can't find conversation with id {conversation_id}"))?;
            let group_id = conversation.group_id();
            let mut group = Group::load(&mut connection, group_id)
=======
            let conversation = Conversation::load(txn.as_mut(), &conversation_id)
                .await?
                .with_context(|| format!("Can't find conversation with id {conversation_id}"))?;
            let group_id = conversation.group_id();
            let mut group = Group::load_clean(txn, group_id)
>>>>>>> 4e6b05ee
                .await?
                .with_context(|| format!("No group found for group ID {group_id:?}"))?;

<<<<<<< HEAD
            let params = group.remove(&mut connection, target_users).await?;
=======
            let mut clients = Vec::with_capacity(target_users.len());

            for user_name in target_users {
                clients.extend(group.user_client_ids(txn.as_mut(), user_name).await);
            }

            let params = group.stage_remove(txn.as_mut(), clients).await?;

>>>>>>> 4e6b05ee
            Ok(Self {
                conversation,
                group,
                params,
            })
        }

        pub(super) async fn ds_group_operation(
            self,
            api_clients: &ApiClients,
        ) -> anyhow::Result<RemovedUsers> {
            let Self {
                conversation,
                group,
                params,
            } = self;

            let ds_timestamp = api_clients
                .get(&conversation.owner_domain())?
                .ds_group_operation(params, group.leaf_signer(), group.group_state_ear_key())
                .await?;
            Ok(RemovedUsers {
                group,
                ds_timestamp,
            })
        }
    }

    pub(super) struct RemovedUsers {
        group: Group,
        ds_timestamp: TimeStamp,
    }

    impl RemovedUsers {
        pub(super) async fn accept(
            self,
            txn: &mut sqlx::SqliteTransaction<'_>,
            notifier: &mut StoreNotifier,
            conversation_id: ConversationId,
        ) -> anyhow::Result<Vec<ConversationMessage>> {
            let Self {
                mut group,
                ds_timestamp,
            } = self;

            let group_messages = group
                .merge_pending_commit(txn.as_mut(), None, ds_timestamp)
                .await?;
            group.store_update(txn.as_mut()).await?;
            CoreUser::store_messages(txn.as_mut(), notifier, conversation_id, group_messages).await
        }
    }
}<|MERGE_RESOLUTION|>--- conflicted
+++ resolved
@@ -65,35 +65,16 @@
             conversation_id: ConversationId,
             target_users: Vec<AsClientId>,
         ) -> anyhow::Result<Self> {
-<<<<<<< HEAD
-            let mut connection = pool.acquire().await?;
-            let conversation = Conversation::load(&mut connection, &conversation_id)
-                .await?
-                .with_context(|| format!("Can't find conversation with id {conversation_id}"))?;
-            let group_id = conversation.group_id();
-            let mut group = Group::load(&mut connection, group_id)
-=======
             let conversation = Conversation::load(txn.as_mut(), &conversation_id)
                 .await?
                 .with_context(|| format!("Can't find conversation with id {conversation_id}"))?;
             let group_id = conversation.group_id();
             let mut group = Group::load_clean(txn, group_id)
->>>>>>> 4e6b05ee
                 .await?
                 .with_context(|| format!("No group found for group ID {group_id:?}"))?;
 
-<<<<<<< HEAD
-            let params = group.remove(&mut connection, target_users).await?;
-=======
-            let mut clients = Vec::with_capacity(target_users.len());
+            let params = group.stage_remove(txn.as_mut(), target_users).await?;
 
-            for user_name in target_users {
-                clients.extend(group.user_client_ids(txn.as_mut(), user_name).await);
-            }
-
-            let params = group.stage_remove(txn.as_mut(), clients).await?;
-
->>>>>>> 4e6b05ee
             Ok(Self {
                 conversation,
                 group,
