// SPDX-FileCopyrightText: 2023 Phoenix R&D GmbH <hello@phnx.im>
//
// SPDX-License-Identifier: AGPL-3.0-or-later

use aircommon::identifiers::UserId;
<<<<<<< HEAD
use anyhow::{Result, anyhow, bail};
use create_chat_flow::IntitialChatData;
use delete_chat_flow::DeleteChatData;
use leave_chat_flow::LeaveChatData;
=======
use anyhow::{Context, Result, anyhow, bail};
use create_conversation_flow::IntitialConversationData;
use delete_conversation_flow::DeleteConversationData;
use leave_conversation_flow::LeaveConversationData;
>>>>>>> b5875bc3
use mimi_room_policy::VerifiedRoomState;
use tracing::error;

use crate::{
    MessageId,
    conversations::{Chat, messages::ChatMessage},
    groups::{Group, openmls_provider::AirOpenMlsProvider},
    utils::image::resize_profile_image,
};

use super::{ChatId, CoreUser};

impl CoreUser {
    /// Create new chat.
    ///
    /// Returns the id of the newly created chat.
    pub(crate) async fn create_chat(
        &self,
        title: String,
        picture: Option<Vec<u8>>,
    ) -> Result<ChatId> {
        let group_data = IntitialChatData::new(title, picture)
            .request_group_id(&self.inner.api_clients)
            .await?;

        let created_group = self
            .with_transaction_and_notifier(async |connection, notifier| {
                group_data
                    .create_group(
                        &AirOpenMlsProvider::new(&mut *connection),
                        &self.inner.key_store.signing_key,
                    )?
                    .store_group(&mut *connection, notifier)
                    .await
            })
            .await?;

        created_group
            .create_group_on_ds(
                &self.inner.api_clients,
                self.signing_key(),
                self.create_own_client_reference(),
            )
            .await
    }

    /// Delete the chat with the given [`ChatId`].
    ///
    /// Since this function causes the creation of an MLS commit, it can cause
    /// more than one effect on the group. As a result this function returns a
    /// vector of [`ChatMessage`]s that represents the changes to the
    /// group. Note that these returned message have already been persisted.
    pub(crate) async fn delete_chat(&self, chat_id: ChatId) -> Result<Vec<ChatMessage>> {
        // Phase 1: Load the chat and the group
        let mut txn = self.pool().begin_with("BEGIN IMMEDIATE").await?;

        let delete_chat_data = DeleteChatData::load(&mut txn, chat_id).await?;

        match delete_chat_data {
            DeleteChatData::SingleMember(data) => {
                // No need to send a message to the server if we are the only member.
                // Phase 5: Set the chat to inactive
                self.with_notifier(async |notifier| data.set_inactive(&mut txn, notifier).await)
                    .await?;
                txn.commit().await?;

                Ok(Vec::new())
            }
            DeleteChatData::MultiMember(data) => {
                // Phase 2: Create the delete commit
                let delete = data
                    .stage_delete_commit(&mut txn, self.signing_key())
                    .await?;
                txn.commit().await?;

                // Phase 3: Send the delete to the DS
                let deleted = delete
                    .send_delete_commit(&self.inner.api_clients, self.signing_key())
                    .await?;
                // TODO: Retry send until we get a response
                self.with_transaction_and_notifier(async |connection, notifier| {
                    deleted
                        // Phase 4: Merge the commit into the group
                        .merge_pending_commit(&mut *connection)
                        .await?
                        // Phase 5: Set the chat to inactive
                        .set_inactive(&mut *connection, notifier, chat_id)
                        .await
                })
                .await
            }
        }
    }

<<<<<<< HEAD
    pub(crate) async fn leave_chat(&self, chat_id: ChatId) -> Result<()> {
=======
    pub(crate) async fn erase_conversation(&self, conversation_id: ConversationId) -> Result<()> {
        self.with_transaction_and_notifier(async |txn, notifier| {
            let conversation = Conversation::load(txn.as_mut(), &conversation_id)
                .await?
                .context("missing conversation for deletion")?;
            Group::delete_from_db(txn, conversation.group_id())
                .await
                .inspect_err(|error| {
                    error!(%error, "failed to delete group; skipping");
                })
                .ok();
            Conversation::delete(txn.as_mut(), notifier, conversation.id()).await?;
            Ok(())
        })
        .await
    }

    pub(crate) async fn leave_conversation(&self, conversation_id: ConversationId) -> Result<()> {
>>>>>>> b5875bc3
        let leave = self
            .with_transaction(async |txn| {
                // Phase 1: Load the chat and the group
                LeaveChatData::load(txn, chat_id)
                    .await?
                    .stage_leave_group(self.user_id(), txn, self.signing_key())
                    .await
            })
            .await?;

        // Phase 2: Send the leave to the DS
        let leave = leave
            .ds_self_remove(&self.inner.api_clients, self.signing_key())
            .await?;
        self.with_transaction_and_notifier(async |txn, notifier| {
            // Phase 3: Merge the commit into the group
            leave
                .store_update(txn, notifier, conversation_id, self.user_id())
                .await?;
            Ok(())
        })
        .await?;
        Ok(())
    }

    pub(crate) async fn set_chat_picture(
        &self,
        chat_id: ChatId,
        picture: Option<Vec<u8>>,
    ) -> Result<()> {
        let mut connection = self.pool().acquire().await?;
        let mut chat = Chat::load(&mut connection, &chat_id)
            .await?
            .ok_or_else(|| {
                let id = chat_id.uuid();
                anyhow!("Can't find chat with id {id}")
            })?;
        let resized_picture_option =
            picture.and_then(|picture| resize_profile_image(&picture).ok());
        let mut notifier = self.store_notifier();
        chat.set_picture(&mut *connection, &mut notifier, resized_picture_option)
            .await?;
        notifier.notify();
        Ok(())
    }

    pub(crate) async fn message(&self, message_id: MessageId) -> sqlx::Result<Option<ChatMessage>> {
        ChatMessage::load(self.pool(), message_id).await
    }

    pub(crate) async fn prev_message(&self, message_id: MessageId) -> Result<Option<ChatMessage>> {
        Ok(ChatMessage::prev_message(self.pool(), message_id).await?)
    }

    pub(crate) async fn next_message(&self, message_id: MessageId) -> Result<Option<ChatMessage>> {
        Ok(ChatMessage::next_message(self.pool(), message_id).await?)
    }

    pub(crate) async fn chats(&self) -> sqlx::Result<Vec<Chat>> {
        Chat::load_all(self.pool().acquire().await?.as_mut()).await
    }

    pub async fn chat(&self, chat: &ChatId) -> Option<Chat> {
        Chat::load(self.pool().acquire().await.ok()?.as_mut(), chat)
            .await
            .ok()
            .flatten()
    }

    /// Get the most recent `number_of_messages` messages from the chat with the given [`ChatId`].
    pub(crate) async fn get_messages(
        &self,
        chat_id: ChatId,
        number_of_messages: usize,
    ) -> Result<Vec<ChatMessage>> {
        let messages =
            ChatMessage::load_multiple(self.pool(), chat_id, number_of_messages as u32).await?;
        Ok(messages)
    }

    pub async fn load_room_state(&self, chat_id: &ChatId) -> Result<(UserId, VerifiedRoomState)> {
        if let Some(chat_id) = self.chat(chat_id).await {
            let mut connection = self.pool().acquire().await?;
            if let Some(group) = Group::load(&mut connection, chat_id.group_id()).await? {
                return Ok((self.user_id().clone(), group.room_state));
            }
        }
        bail!("Room does not exist")
    }
}

mod create_chat_flow {
    use aircommon::{
        codec::PersistenceCodec,
        credentials::keys::ClientSigningKey,
        crypto::{ear::keys::EncryptedUserProfileKey, indexed_aead::keys::UserProfileKey},
        identifiers::QsReference,
    };
    use anyhow::Result;
    use openmls::group::GroupId;
    use openmls_traits::OpenMlsProvider;

    use crate::{
        Chat, ChatAttributes, ChatId,
        clients::api_clients::ApiClients,
        groups::{Group, GroupData, PartialCreateGroupParams, client_auth_info::GroupMembership},
        key_stores::indexed_keys::StorableIndexedKey,
        store::StoreNotifier,
    };

    pub(super) struct IntitialChatData {
        title: String,
        picture: Option<Vec<u8>>,
    }

    impl IntitialChatData {
        pub(super) fn new(title: String, picture: Option<Vec<u8>>) -> Self {
            Self { title, picture }
        }

        pub(super) async fn request_group_id(
            self,
            api_clients: &ApiClients,
        ) -> Result<ChatGroupData> {
            let Self { title, picture } = self;
            let group_id = api_clients.default_client()?.ds_request_group_id().await?;
            // Store the chat attributes in the group's aad
            let attributes = ChatAttributes::new(title, picture);
            let group_data = PersistenceCodec::to_vec(&attributes)?.into();
            Ok(ChatGroupData {
                group_id,
                group_data,
                attributes,
            })
        }
    }

    pub(super) struct ChatGroupData {
        group_id: GroupId,
        group_data: GroupData,
        attributes: ChatAttributes,
    }

    pub(super) struct CreatedGroup {
        group: Group,
        group_membership: GroupMembership,
        partial_params: PartialCreateGroupParams,
        attributes: ChatAttributes,
    }

    impl ChatGroupData {
        pub(super) fn create_group(
            self,
            provider: &impl OpenMlsProvider,
            signing_key: &ClientSigningKey,
        ) -> Result<CreatedGroup> {
            let Self {
                group_id,
                group_data,
                attributes,
            } = self;

            let (group, group_membership, partial_params) =
                Group::create_group(provider, signing_key, group_id, group_data)?;

            Ok(CreatedGroup {
                group,
                group_membership,
                partial_params,
                attributes,
            })
        }
    }

    impl CreatedGroup {
        pub(super) async fn store_group(
            self,
            txn: &mut sqlx::SqliteTransaction<'_>,
            notifier: &mut StoreNotifier,
        ) -> Result<StoredGroup> {
            let Self {
                group,
                group_membership,
                partial_params,
                attributes,
            } = self;

            let user_profile_key = UserProfileKey::load_own(txn.as_mut()).await?;
            let encrypted_user_profile_key = user_profile_key.encrypt(
                group.identity_link_wrapper_key(),
                group_membership.user_id(),
            )?;

            group_membership.store(txn.as_mut()).await?;
            group.store(txn.as_mut()).await?;

            let chat = Chat::new_group_chat(partial_params.group_id.clone(), attributes);
            chat.store(txn.as_mut(), notifier).await?;

            Ok(StoredGroup {
                group,
                encrypted_user_profile_key,
                partial_params,
                chat_id: chat.id(),
            })
        }
    }

    pub(super) struct StoredGroup {
        group: Group,
        encrypted_user_profile_key: EncryptedUserProfileKey,
        partial_params: PartialCreateGroupParams,
        chat_id: ChatId,
    }

    impl StoredGroup {
        pub(super) async fn create_group_on_ds(
            self,
            api_clients: &ApiClients,
            signer: &ClientSigningKey,
            client_reference: QsReference,
        ) -> Result<ChatId> {
            let Self {
                group,
                encrypted_user_profile_key,
                partial_params,
                chat_id,
            } = self;

            let params = partial_params.into_params(client_reference, encrypted_user_profile_key);
            api_clients
                .default_client()?
                .ds_create_group(params, signer, group.group_state_ear_key())
                .await?;

            Ok(chat_id)
        }
    }
}

mod delete_chat_flow {
    use std::collections::HashSet;

    use aircommon::{
        credentials::keys::ClientSigningKey, identifiers::UserId,
        messages::client_ds_out::DeleteGroupParamsOut, time::TimeStamp,
    };
    use anyhow::Context;
    use sqlx::{SqliteConnection, SqliteTransaction};

    use crate::{
        Chat, ChatId, ChatMessage,
        clients::{CoreUser, api_clients::ApiClients},
        conversations::messages::TimestampedMessage,
        groups::Group,
        store::StoreNotifier,
    };

    pub(super) enum DeleteChatData {
        SingleMember(Box<LoadedSingleUserChatData>),
        MultiMember(Box<LoadedChatData<()>>),
    }

    impl DeleteChatData {
        pub(super) async fn load(
            txn: &mut SqliteTransaction<'_>,
            chat_id: ChatId,
        ) -> anyhow::Result<Self> {
            let chat = Chat::load(txn.as_mut(), &chat_id)
                .await?
                .with_context(|| format!("Can't find chat with id {chat_id}"))?;

            let group_id = chat.group_id();
            let group = Group::load_clean(txn, group_id)
                .await?
                .with_context(|| format!("Can't find group with id {group_id:?}"))?;

            let past_members = group.members(txn.as_mut()).await;

            if past_members.len() == 1 {
                let member = past_members.into_iter().next().unwrap();
                Ok(Self::SingleMember(
                    LoadedSingleUserChatData { chat, member }.into(),
                ))
            } else {
                Ok(Self::MultiMember(
                    LoadedChatData {
                        chat,
                        group,
                        past_members,
                        state: (),
                    }
                    .into(),
                ))
            }
        }
    }

<<<<<<< HEAD
    pub(super) struct LoadedSingleUserChatData {
        chat: Chat,
        member: UserId,
=======
    pub(super) struct LoadedSingleUserConversationData {
        pub(super) conversation: Conversation,
        pub(super) member: UserId,
>>>>>>> b5875bc3
    }

    impl LoadedSingleUserChatData {
        pub(super) async fn set_inactive(
            self,
            connection: &mut SqliteConnection,
            notifier: &mut StoreNotifier,
        ) -> anyhow::Result<()> {
            let Self { mut chat, member } = self;
            chat.set_inactive(connection, notifier, vec![member])
                .await?;
            Ok(())
        }
    }

    pub(super) struct LoadedChatData<S> {
        chat: Chat,
        group: Group,
        past_members: HashSet<UserId>,
        state: S,
    }

    impl LoadedChatData<()> {
        pub(super) async fn stage_delete_commit(
            self,
            connection: &mut SqliteConnection,
            signer: &ClientSigningKey,
        ) -> anyhow::Result<LoadedChatData<DeleteGroupParamsOut>> {
            let Self {
                chat,
                mut group,
                past_members,
                state: _,
            } = self;
            let params = group.stage_delete(connection, signer).await?;
            Ok(LoadedChatData {
                chat,
                group,
                past_members,
                state: params,
            })
        }
    }

    impl LoadedChatData<DeleteGroupParamsOut> {
        pub(super) async fn send_delete_commit(
            self,
            api_clients: &ApiClients,
            signer: &ClientSigningKey,
        ) -> anyhow::Result<LoadedChatData<DeletedGroupOnDs>> {
            let Self {
                chat,
                group,
                past_members,
                state: params,
            } = self;
            let owner_domain = chat.owner_domain();
            let ds_timestamp = api_clients
                .get(&owner_domain)?
                .ds_delete_group(params, signer, group.group_state_ear_key())
                .await?;
            Ok(LoadedChatData {
                chat,
                group,
                past_members,
                state: DeletedGroupOnDs(ds_timestamp),
            })
        }
    }

    pub(super) struct DeletedGroupOnDs(TimeStamp);

    impl LoadedChatData<DeletedGroupOnDs> {
        pub(super) async fn merge_pending_commit(
            self,
            connection: &mut SqliteConnection,
        ) -> anyhow::Result<DeletedGroup> {
            let Self {
                chat,
                mut group,
                past_members,
                state: DeletedGroupOnDs(ds_timestamp),
            } = self;

            let messages = group
                .merge_pending_commit(connection, None, ds_timestamp)
                .await?;

            Ok(DeletedGroup {
                chat,
                past_members,
                messages,
            })
        }
    }

    pub(super) struct DeletedGroup {
        chat: Chat,
        past_members: HashSet<UserId>,
        messages: Vec<TimestampedMessage>,
    }

    impl DeletedGroup {
        pub(super) async fn set_inactive(
            self,
            connection: &mut SqliteConnection,
            notifier: &mut StoreNotifier,
            chat_id: ChatId,
        ) -> anyhow::Result<Vec<ChatMessage>> {
            let Self {
                mut chat,
                past_members,
                messages,
            } = self;
            chat.set_inactive(
                &mut *connection,
                notifier,
                past_members.into_iter().collect(),
            )
            .await?;
            CoreUser::store_new_messages(&mut *connection, notifier, chat_id, messages).await
        }
    }
}

mod leave_chat_flow {
    use aircommon::{
        credentials::keys::ClientSigningKey, identifiers::UserId,
        messages::client_ds_out::SelfRemoveParamsOut, time::TimeStamp,
    };
    use anyhow::Context;
    use mimi_room_policy::RoleIndex;
    use sqlx::{SqliteConnection, SqliteTransaction};

<<<<<<< HEAD
    use crate::{Chat, ChatId, groups::Group};
=======
    use crate::{
        Conversation, ConversationId, SystemMessage, clients::CoreUser,
        conversations::messages::TimestampedMessage, groups::Group, store::StoreNotifier,
    };
>>>>>>> b5875bc3

    pub(super) struct LeaveChatData<S> {
        chat: Chat,
        group: Group,
        state: S,
    }

    impl LeaveChatData<()> {
        pub(super) async fn load(
            txn: &mut SqliteTransaction<'_>,
            chat_id: ChatId,
        ) -> anyhow::Result<LeaveChatData<()>> {
            let chat = Chat::load(txn.as_mut(), &chat_id)
                .await?
                .with_context(|| format!("Can't find chat with id {chat_id}",))?;
            let group_id = chat.group_id();
            let group = Group::load_clean(txn, group_id)
                .await?
                .with_context(|| format!("Can't find group with id {group_id:?}"))?;
            Ok(Self {
                chat,
                group,
                state: (),
            })
        }

        pub(super) async fn stage_leave_group(
            self,
            sender_id: &UserId,
            connection: &mut SqliteConnection,
            signer: &ClientSigningKey,
        ) -> anyhow::Result<LeaveChatData<SelfRemoveParamsOut>> {
            let Self {
                chat,
                mut group,
                state: (),
            } = self;

            group.room_state_change_role(sender_id, sender_id, RoleIndex::Outsider)?;

            let params = group.stage_leave_group(connection, signer)?;

            Ok(LeaveChatData {
                chat,
                group,
                state: params,
            })
        }
    }

    impl LeaveChatData<SelfRemoveParamsOut> {
        pub(super) async fn ds_self_remove(
            self,
            api_clients: &crate::clients::api_clients::ApiClients,
            signer: &ClientSigningKey,
        ) -> anyhow::Result<DsSelfRemoved> {
            let Self {
                chat,
                group,
                state: params,
            } = self;

            let owner_domain = chat.owner_domain();

            let ts = api_clients
                .get(&owner_domain)?
                .ds_self_remove(params, signer, group.group_state_ear_key())
                .await?;

            Ok(DsSelfRemoved {
                group,
                ds_timestamp: ts,
            })
        }
    }

    pub(super) struct DsSelfRemoved {
        group: Group,
        ds_timestamp: TimeStamp,
    }

    impl DsSelfRemoved {
        pub(super) async fn store_update(
            self,
            txn: &mut SqliteTransaction<'_>,
            notifier: &mut StoreNotifier,
            conversation_id: ConversationId,
            user_id: &UserId,
        ) -> anyhow::Result<()> {
            let Self {
                group,
                ds_timestamp,
            } = self;

            group.store_update(&mut **txn).await?;
            CoreUser::store_new_messages(
                &mut *txn,
                notifier,
                conversation_id,
                vec![TimestampedMessage::system_message(
                    SystemMessage::Remove(user_id.clone(), user_id.clone()),
                    ds_timestamp,
                )],
            )
            .await?;
            Ok(())
        }
    }
}<|MERGE_RESOLUTION|>--- conflicted
+++ resolved
@@ -3,17 +3,10 @@
 // SPDX-License-Identifier: AGPL-3.0-or-later
 
 use aircommon::identifiers::UserId;
-<<<<<<< HEAD
-use anyhow::{Result, anyhow, bail};
+use anyhow::{Context, Result, anyhow, bail};
 use create_chat_flow::IntitialChatData;
 use delete_chat_flow::DeleteChatData;
 use leave_chat_flow::LeaveChatData;
-=======
-use anyhow::{Context, Result, anyhow, bail};
-use create_conversation_flow::IntitialConversationData;
-use delete_conversation_flow::DeleteConversationData;
-use leave_conversation_flow::LeaveConversationData;
->>>>>>> b5875bc3
 use mimi_room_policy::VerifiedRoomState;
 use tracing::error;
 
@@ -108,28 +101,24 @@
         }
     }
 
-<<<<<<< HEAD
-    pub(crate) async fn leave_chat(&self, chat_id: ChatId) -> Result<()> {
-=======
-    pub(crate) async fn erase_conversation(&self, conversation_id: ConversationId) -> Result<()> {
+    pub(crate) async fn erase_chat(&self, chat_id: ChatId) -> Result<()> {
         self.with_transaction_and_notifier(async |txn, notifier| {
-            let conversation = Conversation::load(txn.as_mut(), &conversation_id)
+            let chat = Chat::load(txn.as_mut(), &chat_id)
                 .await?
-                .context("missing conversation for deletion")?;
-            Group::delete_from_db(txn, conversation.group_id())
+                .context("missing chat for deletion")?;
+            Group::delete_from_db(txn, chat.group_id())
                 .await
                 .inspect_err(|error| {
                     error!(%error, "failed to delete group; skipping");
                 })
                 .ok();
-            Conversation::delete(txn.as_mut(), notifier, conversation.id()).await?;
+            Chat::delete(txn.as_mut(), notifier, chat.id()).await?;
             Ok(())
         })
         .await
     }
 
-    pub(crate) async fn leave_conversation(&self, conversation_id: ConversationId) -> Result<()> {
->>>>>>> b5875bc3
+    pub(crate) async fn leave_chat(&self, chat_id: ChatId) -> Result<()> {
         let leave = self
             .with_transaction(async |txn| {
                 // Phase 1: Load the chat and the group
@@ -147,7 +136,7 @@
         self.with_transaction_and_notifier(async |txn, notifier| {
             // Phase 3: Merge the commit into the group
             leave
-                .store_update(txn, notifier, conversation_id, self.user_id())
+                .store_update(txn, notifier, chat_id, self.user_id())
                 .await?;
             Ok(())
         })
@@ -428,15 +417,9 @@
         }
     }
 
-<<<<<<< HEAD
     pub(super) struct LoadedSingleUserChatData {
-        chat: Chat,
-        member: UserId,
-=======
-    pub(super) struct LoadedSingleUserConversationData {
-        pub(super) conversation: Conversation,
+        pub(super) chat: Chat,
         pub(super) member: UserId,
->>>>>>> b5875bc3
     }
 
     impl LoadedSingleUserChatData {
@@ -571,14 +554,10 @@
     use mimi_room_policy::RoleIndex;
     use sqlx::{SqliteConnection, SqliteTransaction};
 
-<<<<<<< HEAD
-    use crate::{Chat, ChatId, groups::Group};
-=======
     use crate::{
-        Conversation, ConversationId, SystemMessage, clients::CoreUser,
+        Chat, ChatId, SystemMessage, clients::CoreUser,
         conversations::messages::TimestampedMessage, groups::Group, store::StoreNotifier,
     };
->>>>>>> b5875bc3
 
     pub(super) struct LeaveChatData<S> {
         chat: Chat,
@@ -665,7 +644,7 @@
             self,
             txn: &mut SqliteTransaction<'_>,
             notifier: &mut StoreNotifier,
-            conversation_id: ConversationId,
+            chat_id: ChatId,
             user_id: &UserId,
         ) -> anyhow::Result<()> {
             let Self {
@@ -677,7 +656,7 @@
             CoreUser::store_new_messages(
                 &mut *txn,
                 notifier,
-                conversation_id,
+                chat_id,
                 vec![TimestampedMessage::system_message(
                     SystemMessage::Remove(user_id.clone(), user_id.clone()),
                     ds_timestamp,
