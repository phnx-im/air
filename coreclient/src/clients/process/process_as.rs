// SPDX-FileCopyrightText: 2024 Phoenix R&D GmbH <hello@phnx.im>
//
// SPDX-License-Identifier: AGPL-3.0-or-later

use anyhow::{Context, Result};
use openmls::prelude::MlsMessageOut;
use phnxtypes::{
    crypto::{hpke::HpkeDecryptable, indexed_aead::keys::UserProfileKey},
    identifiers::QualifiedGroupId,
    messages::{
        QueueMessage,
        client_as::{EncryptedConnectionEstablishmentPackage, ExtractedAsQueueMessagePayload},
        client_ds::{InfraAadMessage, InfraAadPayload, JoinConnectionGroupParamsAad},
        client_ds_out::ExternalCommitInfoIn,
    },
};
use sqlx::SqliteConnection;
use sqlx::SqliteTransaction;
use tls_codec::DeserializeBytes;
use tracing::error;

use crate::{
    clients::connection_establishment::{
        ConnectionEstablishmentPackageIn, ConnectionEstablishmentPackageTbs,
    },
    groups::{Group, ProfileInfo},
    key_stores::{indexed_keys::StorableIndexedKey, leaf_keys::LeafKeys},
    store::StoreNotifier,
    utils::connection_ext::ConnectionExt,
};

use super::{
    AsCredentials, Contact, Conversation, ConversationAttributes, ConversationId, CoreUser,
    EarEncryptable, FriendshipPackage, anyhow,
};
use crate::key_stores::queue_ratchets::StorableAsQueueRatchet;

impl CoreUser {
    /// Decrypt a `QueueMessage` received from the AS queue.
    pub async fn decrypt_as_queue_message(
        &self,
        as_message_ciphertext: QueueMessage,
    ) -> Result<ExtractedAsQueueMessagePayload> {
        self.with_transaction(async |txn| {
            let mut as_queue_ratchet = StorableAsQueueRatchet::load(txn.as_mut()).await?;
            let payload = as_queue_ratchet.decrypt(as_message_ciphertext)?;
            as_queue_ratchet.update_ratchet(txn.as_mut()).await?;
            Ok(payload.extract()?)
        })
        .await
    }

    /// Process a decrypted message received from the AS queue.
    ///
    /// Returns the [`ConversationId`] of any newly created conversations.
    pub async fn process_as_message(
        &self,
        as_message_plaintext: ExtractedAsQueueMessagePayload,
    ) -> Result<ConversationId> {
        match as_message_plaintext {
            ExtractedAsQueueMessagePayload::EncryptedConnectionEstablishmentPackage(ecep) => {
                let mut connection = self.pool().acquire().await?;

                // Parse & verify connection establishment package
                let cep_tbs = self
                    .parse_and_verify_connection_establishment_package(&mut connection, ecep)
                    .await?;

                // Prepare group
                let own_user_profile_key = UserProfileKey::load_own(&mut *connection).await?;
                let (leaf_keys, aad, qgid) = self.prepare_group(&cep_tbs, &own_user_profile_key)?;

                // Fetch external commit info
                let eci = self.fetch_external_commit_info(&cep_tbs, &qgid).await?;

                // Join group
                let (group, commit, group_info, mut member_profile_info) = self
                    .join_group_externally(&mut connection, eci, &cep_tbs, leaf_keys, aad)
                    .await?;

                // There should be only one user profile
                let contact_profile_info = member_profile_info
                    .pop()
                    .context("No user profile returned when joining connection group")?;

                debug_assert!(
                    member_profile_info.is_empty(),
                    "More than one user profile returned when joining connection group"
                );

                // Fetch and store user profile

                self.with_notifier(async |notifier| {
                    self.fetch_and_store_user_profile(
                        &mut connection,
                        notifier,
                        contact_profile_info,
                    )
                    .await
                })
                .await?;

                // Create conversation
                let (mut conversation, contact) = self
                    .create_connection_conversation(&group, &cep_tbs)
                    .await?;

                let mut notifier = self.store_notifier();

                // Store group, conversation & contact
                connection
                    .with_transaction(async |txn| {
                        self.store_group_conversation_contact(
                            txn,
                            &mut notifier,
                            &group,
                            &mut conversation,
                            contact,
                        )
                        .await
                    })
                    .await?;

                // Send confirmation
                self.send_confirmation_to_ds(commit, group_info, &cep_tbs, qgid)
                    .await?;

                notifier.notify();

                // Return the conversation ID
                Ok(conversation.id())
            }
        }
    }

    /// Parse and verify the connection establishment package.
    async fn parse_and_verify_connection_establishment_package(
        &self,
        connection: &mut SqliteConnection,
        ecep: EncryptedConnectionEstablishmentPackage,
    ) -> Result<ConnectionEstablishmentPackageTbs> {
        let cep_in = ConnectionEstablishmentPackageIn::decrypt(
            ecep,
            &self.inner.key_store.connection_decryption_key,
            &[],
            &[],
        )?;
        // Fetch authentication AS credentials of the sender if we
        // don't have them already.
        let sender_domain = cep_in.sender_credential().domain();

        // EncryptedConnectionEstablishmentPackage Phase 1: Load the
        // AS credential of the sender.
        let as_intermediate_credential = AsCredentials::get(
            connection,
            &self.inner.api_clients,
            sender_domain,
            cep_in.sender_credential().signer_fingerprint(),
        )
        .await?;
        cep_in
            .verify(as_intermediate_credential.verifying_key())
            .map_err(|error| {
                error!(%error, "Error verifying connection establishment package");
                anyhow!("Error verifying connection establishment package")
            })
    }

    fn prepare_group(
        &self,
        cep_tbs: &ConnectionEstablishmentPackageTbs,
        own_user_profile_key: &UserProfileKey,
    ) -> Result<(LeafKeys, InfraAadMessage, QualifiedGroupId)> {
        // We create a new group and signal that fact to the user,
        // so the user can decide if they want to accept the
        // connection.

        let leaf_keys = LeafKeys::generate(
            &self.inner.key_store.signing_key,
            &self.inner.key_store.connection_key,
        )?;

        let encrypted_identity_link_key = leaf_keys
            .identity_link_key()
            .encrypt(&cep_tbs.connection_group_identity_link_wrapper_key)?;

        let encrypted_user_profile_key = own_user_profile_key.encrypt(
            &cep_tbs.connection_group_identity_link_wrapper_key,
            self.as_client_id(),
        )?;

        let encrypted_friendship_package = FriendshipPackage {
            friendship_token: self.inner.key_store.friendship_token.clone(),
            connection_key: self.inner.key_store.connection_key.clone(),
            wai_ear_key: self.inner.key_store.wai_ear_key.clone(),
            user_profile_base_secret: own_user_profile_key.base_secret().clone(),
        }
        .encrypt(&cep_tbs.friendship_package_ear_key)?;

        let aad: InfraAadMessage =
            InfraAadPayload::JoinConnectionGroup(JoinConnectionGroupParamsAad {
                encrypted_friendship_package,
                encrypted_identity_link_key,
                encrypted_user_profile_key,
            })
            .into();
        let qgid =
            QualifiedGroupId::tls_deserialize_exact_bytes(cep_tbs.connection_group_id.as_slice())?;

        Ok((leaf_keys, aad, qgid))
    }

    async fn fetch_external_commit_info(
        &self,
        cep_tbs: &ConnectionEstablishmentPackageTbs,
        qgid: &QualifiedGroupId,
    ) -> Result<ExternalCommitInfoIn> {
        Ok(self
            .inner
            .api_clients
            .get(qgid.owning_domain())?
            .ds_connection_group_info(
                cep_tbs.connection_group_id.clone(),
                &cep_tbs.connection_group_ear_key, //
            )
            .await?)
    }

    async fn join_group_externally(
        &self,
        connection: &mut SqliteConnection,
        eci: ExternalCommitInfoIn,
        cep_tbs: &ConnectionEstablishmentPackageTbs,
        leaf_keys: LeafKeys,
        aad: InfraAadMessage,
    ) -> Result<(Group, MlsMessageOut, MlsMessageOut, Vec<ProfileInfo>)> {
        let (leaf_signer, identity_link_key) = leaf_keys.into_parts();
        let (group, commit, group_info, member_profile_info) = Group::join_group_externally(
            &mut *connection,
            &self.inner.api_clients,
            eci,
            leaf_signer,
            identity_link_key,
            cep_tbs.connection_group_ear_key.clone(),
            cep_tbs.connection_group_identity_link_wrapper_key.clone(),
            aad,
            self.inner.key_store.signing_key.credential(),
        )
        .await?;
        Ok((group, commit, group_info, member_profile_info))
    }

    async fn create_connection_conversation(
        &self,
        group: &Group,
        cep_tbs: &ConnectionEstablishmentPackageTbs,
    ) -> Result<(Conversation, Contact)> {
        let sender_client_id = cep_tbs.sender_client_credential.identity();

        let display_name = self.user_profile(sender_client_id).await.display_name;

        let conversation = Conversation::new_connection_conversation(
            group.group_id().clone(),
            sender_client_id.clone(),
            // TODO: conversation title
            ConversationAttributes::new(display_name.to_string(), None),
        )?;
        let contact = Contact::from_friendship_package(
            sender_client_id.clone(),
            conversation.id(),
            cep_tbs.friendship_package.clone(),
        )?;
        Ok((conversation, contact))
    }

    async fn store_group_conversation_contact(
        &self,
        txn: &mut SqliteTransaction<'_>,
        notifier: &mut StoreNotifier,
        group: &Group,
        conversation: &mut Conversation,
        contact: Contact,
    ) -> Result<()> {
<<<<<<< HEAD
        let mut connection = self.pool().acquire().await?;
        group.store(&mut *connection).await?;
        conversation.store(&mut connection, notifier).await?;
=======
        group.store(txn).await?;
        conversation.store(txn.as_mut(), notifier).await?;
>>>>>>> 4e6b05ee

        // TODO: For now, we automatically confirm conversations.
        conversation.confirm(txn.as_mut(), notifier).await?;
        contact.store(txn.as_mut(), notifier).await?;

        Ok(())
    }

    async fn send_confirmation_to_ds(
        &self,
        commit: MlsMessageOut,
        group_info: MlsMessageOut,
        cep_tbs: &ConnectionEstablishmentPackageTbs,
        qgid: QualifiedGroupId,
    ) -> Result<()> {
        let qs_client_reference = self.create_own_client_reference();
        self.inner
            .api_clients
            .get(qgid.owning_domain())?
            .ds_join_connection_group(
                commit,
                group_info,
                qs_client_reference,
                &cep_tbs.connection_group_ear_key,
            )
            .await?;
        Ok(())
    }

    /// Convenience function that takes a list of `QueueMessage`s retrieved from
    /// the AS, decrypts them, and processes them.
    pub async fn fully_process_as_messages(
        &self,
        as_messages: Vec<QueueMessage>,
    ) -> Result<Vec<ConversationId>> {
        let mut conversation_ids = vec![];
        for as_message in as_messages {
            let as_message_plaintext = self.decrypt_as_queue_message(as_message).await?;
            let conversation_id = self.process_as_message(as_message_plaintext).await?;
            conversation_ids.push(conversation_id);
        }
        Ok(conversation_ids)
    }
}<|MERGE_RESOLUTION|>--- conflicted
+++ resolved
@@ -281,14 +281,8 @@
         conversation: &mut Conversation,
         contact: Contact,
     ) -> Result<()> {
-<<<<<<< HEAD
-        let mut connection = self.pool().acquire().await?;
-        group.store(&mut *connection).await?;
-        conversation.store(&mut connection, notifier).await?;
-=======
         group.store(txn).await?;
         conversation.store(txn.as_mut(), notifier).await?;
->>>>>>> 4e6b05ee
 
         // TODO: For now, we automatically confirm conversations.
         conversation.confirm(txn.as_mut(), notifier).await?;
