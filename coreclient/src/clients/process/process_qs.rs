// SPDX-FileCopyrightText: 2024 Phoenix R&D GmbH <hello@phnx.im>
//
// SPDX-License-Identifier: AGPL-3.0-or-later

use aircommon::{
    codec::PersistenceCodec,
    credentials::ClientCredential,
    crypto::{ear::EarDecryptable, indexed_aead::keys::UserProfileKey},
    identifiers::{MimiId, QualifiedGroupId, UserId},
    messages::{
        QueueMessage,
        client_ds::{
            AadMessage, AadPayload, ExtractedQsQueueMessage, ExtractedQsQueueMessagePayload,
            QsQueueTargetedMessage, UserProfileKeyUpdateParams, WelcomeBundle,
        },
    },
    time::TimeStamp,
    utils::removed_client,
};
use airprotos::queue_service::v1::{QueueEvent, queue_event};
use anyhow::{Context, Result, bail, ensure};
use mimi_content::{
    Disposition, MessageStatus, MessageStatusReport, MimiContent, NestedPartContent,
};
use mimi_room_policy::RoleIndex;
use openmls::{
    group::QueuedProposal,
    prelude::{
        ApplicationMessage, MlsMessageBodyIn, MlsMessageIn, ProcessedMessageContent,
        ProtocolMessage, Sender,
    },
};
use sqlx::{Acquire, SqliteTransaction};
use tls_codec::DeserializeBytes;
use tracing::{debug, error, info, warn};

use crate::{
    ChatMessage, ChatStatus, ContentMessage, Message, SystemMessage,
    chats::{StatusRecord, messages::edit::MessageEdit},
    clients::{
        QsListenResponder,
        block_contact::{BlockedContact, BlockedContactError},
        process::process_as::ConnectionInfoSource,
        targeted_message::TargetedMessageContent,
        update_key::update_chat_attributes,
    },
    contacts::{PartialContact, PartialContactType},
    groups::{Group, client_auth_info::StorableClientCredential, process::ProcessMessageResult},
    key_stores::{indexed_keys::StorableIndexedKey, queue_ratchets::StorableQsQueueRatchet},
    outbound_service::resync::Resync,
    store::StoreNotifier,
    utils::connection_ext::StoreExt,
};

use super::{
    Chat, ChatAttributes, ChatId, CoreUser, FriendshipPackage, TimestampedMessage, anyhow,
};

pub enum ProcessQsMessageResult {
    None,
    NewChat(ChatId, Vec<ChatMessage>),
    ChatChanged(ChatId, Vec<ChatMessage>),
    Messages(Vec<ChatMessage>),
    NewConnection(ChatId),
}

#[derive(Debug, Default)]
pub struct ProcessedQsMessages {
    pub new_chats: Vec<ChatId>,
    pub changed_chats: Vec<ChatId>,
    pub new_messages: Vec<ChatMessage>,
    pub errors: Vec<anyhow::Error>,
    pub processed: usize,
    pub new_connections: Vec<ChatId>,
}

impl ProcessedQsMessages {
    pub fn is_empty(&self) -> bool {
        self.new_chats.is_empty()
            && self.changed_chats.is_empty()
            && self.new_messages.is_empty()
            && self.errors.is_empty()
    }
}

#[derive(Default)]
struct ApplicationMessagesHandlerResult {
    new_messages: Vec<TimestampedMessage>,
    updated_messages: Vec<ChatMessage>,
    chat_changed: bool,
}

impl CoreUser {
    /// Process a decrypted message received from the QS queue.
    ///
    /// Returns the [`ChatId`] of newly created chats and any
    /// [`ChatMessage`]s produced by processin the QS message.
    ///
    /// TODO: This function is (still) async, because depending on the message
    /// it processes, it might do one of the following:
    ///
    /// * fetch credentials from the AS to authenticate existing group members
    ///   (when joining a new group) or new group members (when processing an
    ///   Add or external join)
    /// * download AddInfos (KeyPackages, etc.) from the DS. This happens when a
    ///   user externally joins a connection group and the contact is upgraded
    ///   from partial contact to full contact.
    /// * get a QS verifying key from the QS. This also happens when a user
    ///   externally joins a connection group to verify the KeyPackageBatches
    ///   received from the QS as part of the AddInfo download.
    async fn process_qs_message(
        &self,
        qs_queue_message: ExtractedQsQueueMessage,
    ) -> Result<ProcessQsMessageResult> {
        // TODO: We should verify whether the messages are valid messages, i.e.
        // if it doesn't mix requests, etc. I think the DS already does some of this
        // and we might be able to re-use code.

        // Keep track of freshly joined groups s.t. we can later update our user auth keys.
        let ds_timestamp = qs_queue_message.timestamp;
        match qs_queue_message.payload {
            ExtractedQsQueueMessagePayload::WelcomeBundle(welcome_bundle) => {
                // Box large future
                Box::pin(self.handle_welcome_bundle(welcome_bundle, ds_timestamp)).await
            }
            ExtractedQsQueueMessagePayload::MlsMessage(mls_message) => {
                self.handle_mls_message(*mls_message, ds_timestamp).await
            }
            ExtractedQsQueueMessagePayload::UserProfileKeyUpdate(
                user_profile_key_update_params,
            ) => {
                self.handle_user_profile_key_update(user_profile_key_update_params)
                    .await
            }
            ExtractedQsQueueMessagePayload::TargetedMessage(
                QsQueueTargetedMessage::ApplicationMessage(mls_message_bytes),
            ) => {
                let mls_message = MlsMessageIn::tls_deserialize_exact_bytes(&mls_message_bytes)
                    .context("Failed to deserialize targeted MLS message")?;
                self.handle_targeted_application_message(mls_message).await
            }
        }
    }

    async fn handle_welcome_bundle(
        &self,
        welcome_bundle: WelcomeBundle,
        ds_timestamp: TimeStamp,
    ) -> Result<ProcessQsMessageResult> {
        // WelcomeBundle Phase 1: Join the group. This might involve
        // loading AS credentials or fetching them from the AS.
        let (own_profile_key, own_profile_key_in_group, group, chat_id, system_message) =
            Box::pin(self.with_transaction_and_notifier(async |txn, notifier| {
                let (group, sender_user_id, member_profile_info) = Group::join_group(
                    welcome_bundle,
                    &self.inner.key_store.wai_ear_key,
                    txn,
                    &self.inner.api_clients,
                    self.signing_key(),
                )
                .await?;
                let group_id = group.group_id().clone();

                // WelcomeBundle Phase 2: Fetch the user profiles of the group members
                // and decrypt them.

                // TODO: This can fail in some cases. If it does, we should fetch and
                // process messages and then try again.
                let mut own_profile_key_in_group = None;
                for profile_info in member_profile_info {
                    // TODO: Don't fetch while holding a transaction!
                    if profile_info.client_credential.identity() == self.user_id() {
                        // We already have our own profile info.
                        own_profile_key_in_group = Some(profile_info.user_profile_key);
                        continue;
                    }
                    self.fetch_and_store_user_profile(txn, notifier, profile_info)
                        .await?;
                }

                let Some(own_profile_key_in_group) = own_profile_key_in_group else {
                    bail!("No profile info for our user found");
                };

                // WelcomeBundle Phase 3: Store the user profiles of the group
                // members if they don't exist yet and store the group and the
                // new chat.

                // Set the chat attributes according to the group's
                // group data.
                let group_data = group.group_data().context("No group data")?;
                let attributes: ChatAttributes = PersistenceCodec::from_slice(group_data.bytes())?;

                let chat = Chat::new_group_chat(group_id.clone(), attributes);
                let own_profile_key = UserProfileKey::load_own(txn.as_mut()).await?;
                // If we've been in that chat before, we delete the old chat
                // first and then create a new one. We do leave the messages
                // intact, though.
                Chat::delete(txn.as_mut(), notifier, chat.id()).await?;
                chat.store(txn.as_mut(), notifier).await?;

                // Add system message who added us to the group.
                let system_message = ChatMessage::new_system_message(
                    chat.id(),
                    ds_timestamp,
                    SystemMessage::Add(sender_user_id, self.user_id().clone()),
                );
                system_message.store(txn.as_mut(), notifier).await?;

                Ok((
                    own_profile_key,
                    own_profile_key_in_group,
                    group,
                    chat.id(),
                    system_message,
                ))
            }))
            .await?;

        // WelcomeBundle Phase 4: Check whether our user profile key is up to
        // date and if not, update it.
        if own_profile_key_in_group != own_profile_key {
            let qualified_group_id = QualifiedGroupId::try_from(group.group_id().clone())?;
            let api_client = self
                .inner
                .api_clients
                .get(qualified_group_id.owning_domain())?;
            let encrypted_profile_key =
                own_profile_key.encrypt(group.identity_link_wrapper_key(), self.user_id())?;
            let params = UserProfileKeyUpdateParams {
                group_id: group.group_id().clone(),
                sender_index: group.own_index(),
                user_profile_key: encrypted_profile_key,
            };
            api_client
                .ds_user_profile_key_update(params, self.signing_key(), group.group_state_ear_key())
                .await?;
        }

        let messages = vec![system_message];
        Ok(ProcessQsMessageResult::NewChat(chat_id, messages))
    }

    async fn handle_targeted_application_message(
        &self,
        mls_message: MlsMessageIn,
    ) -> Result<ProcessQsMessageResult> {
        let MlsMessageBodyIn::PrivateMessage(app_msg) = mls_message.extract() else {
            bail!("Unexpected message type")
        };
        let protocol_message = ProtocolMessage::from(app_msg);

        // MLSMessage Phase 1: Load the chat and the group.
        let group_id = protocol_message.group_id().clone();

        enum TransactionResult {
            Ok(ConnectionInfoSource),
            NeedsResync(Resync),
        }

        let transaction_result = self
            .with_transaction(async |txn| {
                let chat = Chat::load_by_group_id(txn.as_mut(), &group_id)
                    .await?
                    .ok_or_else(|| anyhow!("No chat found for group ID {:?}", group_id))?;
                let mut group = Group::load_clean(txn, &group_id)
                    .await?
                    .ok_or_else(|| anyhow!("No group found for group ID {:?}", group_id))?;

                // MLSMessage Phase 2: Process the message
                let Some(ProcessMessageResult {
                    processed_message,
                    sender_client_credential,
                    ..
                }) = group
                    .process_message(txn, &self.inner.api_clients, protocol_message)
                    .await?
                else {
                    let resync = Resync {
                        chat_id: chat.id(),
                        group_id: group.group_id().clone(),
                        group_state_ear_key: group.group_state_ear_key().clone(),
                        identity_link_wrapper_key: group.identity_link_wrapper_key().clone(),
                        original_leaf_index: group.own_index(),
                    };
                    return Ok(TransactionResult::NeedsResync(resync));
                };

                let ProcessedMessageContent::ApplicationMessage(application_message) =
                    processed_message.into_content()
                else {
                    bail!("Only application messages are expected in targeted messages");
                };

                let TargetedMessageContent::ConnectionRequest(connection_info) =
                    TargetedMessageContent::tls_deserialize_exact_bytes(
                        &application_message.into_bytes(),
                    )?;

                // Auto-accept the connection request
                // TODO: This should be entered into the DB instead.
                let connection_info_source = ConnectionInfoSource::TargetedMessage {
                    connection_info,
                    sender_user_id: sender_client_credential.identity().clone().clone(),
                };

                // MLSMessage Phase 3: Store the updated group.
                group.store_update(txn.as_mut()).await?;

                Ok(TransactionResult::Ok(connection_info_source))
            })
            .await?;

        let connection_info_source = match transaction_result {
            TransactionResult::Ok(connection_info_source) => connection_info_source,
            TransactionResult::NeedsResync(_resync) => {
                // TODO: Once we have a UX for resyncs, we should schedule one
                // here and re-enable the resync test in integration.rs
                return Ok(ProcessQsMessageResult::None);
            }
        };

        // MlsMessage Phase 4: Process the connection offer
        let connection_chat_id = self
            .process_connection_offer(connection_info_source)
            .await?;

        Ok(ProcessQsMessageResult::NewConnection(connection_chat_id))
    }

    async fn handle_mls_message(
        &self,
        mls_message: MlsMessageIn,
        ds_timestamp: TimeStamp,
    ) -> Result<ProcessQsMessageResult> {
        let protocol_message: ProtocolMessage = match mls_message.extract() {
            MlsMessageBodyIn::PublicMessage(handshake_message) =>
                handshake_message.into(),
            // Only application messages are private
            MlsMessageBodyIn::PrivateMessage(app_msg) => app_msg.into(),
            // Welcomes always come as a WelcomeBundle, not as an MLSMessage.
            MlsMessageBodyIn::Welcome(_) |
            // Neither GroupInfos nor KeyPackages should come from the queue.
            MlsMessageBodyIn::GroupInfo(_) | MlsMessageBodyIn::KeyPackage(_) => bail!("Unexpected message type"),
        };
        // MLSMessage Phase 1: Load the chat and the group.
        let group_id = protocol_message.group_id().clone();

        enum TransactionResult {
            Ok {
                messages: Vec<ChatMessage>,
                chat_changed: bool,
                chat_id: ChatId,
                profile_infos: Vec<(ClientCredential, UserProfileKey)>,
            },
            NeedsResync(Resync),
        }

        let transaction_result = self
            .with_transaction_and_notifier(async |txn, notifier| {
                let chat = Chat::load_by_group_id(txn.as_mut(), &group_id)
                    .await?
                    .ok_or_else(|| anyhow!("No chat found for group ID {:?}", group_id))?;
                let chat_id = chat.id();

                let mut group = Group::load_clean(txn, &group_id)
                    .await?
                    .ok_or_else(|| anyhow!("No group found for group ID {:?}", group_id))?;

                // MLSMessage Phase 2: Process the message

                let Some(ProcessMessageResult {
                    processed_message,
                    we_were_removed,
                    sender_client_credential,
                    profile_infos,
                }) = group
                    .process_message(txn, &self.inner.api_clients, protocol_message)
                    .await?
                else {
                    let resync = Resync {
                        chat_id,
                        group_id: group.group_id().clone(),
                        group_state_ear_key: group.group_state_ear_key().clone(),
                        identity_link_wrapper_key: group.identity_link_wrapper_key().clone(),
                        original_leaf_index: group.own_index(),
                    };
                    return Ok(TransactionResult::NeedsResync(resync));
                };

                let sender = processed_message.sender().clone();
                let aad = processed_message.aad().to_vec();

                // `chat_changed` indicates whether the state of the chat was updated
                let (new_messages, updated_messages, chat_changed) =
                    match processed_message.into_content() {
                        ProcessedMessageContent::ApplicationMessage(application_message) => {
                            // Drop messages in 1:1 blocked chats Note: In group chats, messages
                            // from blocked users are still received and processed.
                            if chat.status() == &ChatStatus::Blocked {
                                bail!(BlockedContactError);
                            }
                            let ApplicationMessagesHandlerResult {
                                new_messages,
                                updated_messages,
                                chat_changed,
                            } = self
                                .handle_application_message(
                                    txn,
                                    notifier,
                                    &group,
                                    application_message,
                                    ds_timestamp,
                                    sender_client_credential.identity(),
                                )
                                .await?;
                            (new_messages, updated_messages, chat_changed)
                        }
                        ProcessedMessageContent::ProposalMessage(proposal) => {
                            let (new_messages, updated) = self
                                .handle_proposal_message(txn, &mut group, *proposal, ds_timestamp)
                                .await?;
                            (new_messages, Vec::new(), updated)
                        }
                        ProcessedMessageContent::StagedCommitMessage(staged_commit) => {
                            let (new_messages, updated) = self
                                .handle_staged_commit_message(
                                    txn,
                                    &mut group,
                                    chat,
                                    *staged_commit,
                                    aad,
                                    ds_timestamp,
                                    &sender,
                                    &sender_client_credential,
                                    we_were_removed,
                                )
                                .await?;
                            (new_messages, Vec::new(), updated)
                        }
                        ProcessedMessageContent::ExternalJoinProposalMessage(_) => {
                            let (new_messages, updated) =
                                self.handle_external_join_proposal_message()?;
                            (new_messages, Vec::new(), updated)
                        }
                    };

                // MLSMessage Phase 3: Store the updated group and the messages.
                group.store_update(txn.as_mut()).await?;

                let mut messages =
                    Self::store_new_messages(txn, notifier, chat_id, new_messages).await?;
                for updated_message in updated_messages {
                    updated_message.update(txn.as_mut(), notifier).await?;
                    messages.push(updated_message);
                }

                Ok(TransactionResult::Ok {
                    messages,
                    chat_changed,
                    chat_id,
                    profile_infos,
                })
            })
            .await?;

        let (messages, chat_changed, chat_id, profile_infos) = match transaction_result {
            TransactionResult::Ok {
                messages,
                chat_changed,
                chat_id,
                profile_infos,
            } => (messages, chat_changed, chat_id, profile_infos),
            TransactionResult::NeedsResync(_resync) => {
                // TODO: Once we have a UX for resyncs, we should schedule one
                // here and re-enable the resync test in integration.rs
                return Ok(ProcessQsMessageResult::None);
            }
        };

        // Schedule delivery receipts for incoming messages
        let delivery_receipts = messages.iter().filter_map(|message| {
            if let Message::Content(content_message) = message.message()
                && let Disposition::Render | Disposition::Attachment =
                    content_message.content().nested_part.disposition
                && let Some(mimi_id) = content_message.mimi_id()
            {
                Some((message.id(), mimi_id, MessageStatus::Delivered))
            } else {
                None
            }
        });
        self.outbound_service()
            .enqueue_receipts(chat_id, delivery_receipts)
            .await?;

        let res = match (messages, chat_changed) {
            (messages, true) => ProcessQsMessageResult::ChatChanged(chat_id, messages),
            (messages, false) => ProcessQsMessageResult::Messages(messages),
        };

        // MLSMessage Phase 4: Fetch user profiles of new clients and store them.
        self.with_transaction_and_notifier(async |txn, notifier| {
            for client in profile_infos {
                self.fetch_and_store_user_profile(&mut *txn, notifier, client)
                    .await?;
            }
            Ok(())
        })
        .await?;

        Ok(res)
    }

    /// Returns a message if it should be stored, otherwise an empty vec.
    ///
    /// Also returns whether the chat should be notified as updated.
    async fn handle_application_message(
        &self,
        txn: &mut SqliteTransaction<'_>,
        notifier: &mut StoreNotifier,
        group: &Group,
        application_message: ApplicationMessage,
        ds_timestamp: TimeStamp,
        sender: &UserId,
    ) -> anyhow::Result<ApplicationMessagesHandlerResult> {
        let mut content = MimiContent::deserialize(&application_message.into_bytes());

        // Delivery receipt
        if let Ok(content) = &content
            && let NestedPartContent::SinglePart {
                content_type,
                content: report_content,
            } = &content.nested_part.part
            && content_type == "application/mimi-message-status"
        {
            let report = MessageStatusReport::deserialize(report_content)?;
            StatusRecord::borrowed(sender, report, ds_timestamp)
                .store_report(txn, notifier)
                .await?;
            // Delivery receipt messages are not stored
            return Ok(Default::default());
        }

        // Message edit
        if let Ok(content) = &mut content
            && let Some(replaces) = content.replaces.as_ref()
            && let Ok(mimi_id) = MimiId::from_slice(replaces)
        {
            // Don't fail here, otherwise message processing of other messages will fail.
            let mut savepoint_txn = txn.begin().await?;
            let message = handle_message_edit(
                &mut savepoint_txn,
                notifier,
                group,
                ds_timestamp,
                sender,
                mimi_id,
                std::mem::take(content),
            )
            .await
            .inspect_err(|error| {
                error!(%error, "Failed to handle message edit; skipping");
            })
            .ok();
            if message.is_some() {
                savepoint_txn.commit().await?;
            }

            return Ok(ApplicationMessagesHandlerResult {
                updated_messages: message.into_iter().collect(),
                chat_changed: true,
                ..Default::default()
            });
        }

        let message =
            TimestampedMessage::from_mimi_content_result(content, ds_timestamp, sender, group);
        Ok(ApplicationMessagesHandlerResult {
            new_messages: vec![message],
            chat_changed: true,
            ..Default::default()
        })
    }

    async fn handle_proposal_message(
        &self,
        txn: &mut SqliteTransaction<'_>,
        group: &mut Group,
        proposal: QueuedProposal,
        ds_timestamp: TimeStamp,
    ) -> anyhow::Result<(Vec<TimestampedMessage>, bool)> {
        let mut messages = Vec::new();

        let Sender::Member(sender_index) = proposal.sender() else {
            bail!("No external senders supported yet");
        };

        let removed_index = removed_client(&proposal)
            .context("Only Removes and SelfRemoves are supported for now")?;

        let Some(removed) = group.client_by_index(txn, removed_index).await else {
            warn!("removed client not found");
            return Ok((vec![], false));
        };

        let Some(sender) = group.client_by_index(txn, *sender_index).await else {
            warn!("sending client not found");
            return Ok((vec![], false));
        };

        ensure!(
            sender == removed,
            "A user should not send remove proposals for other users"
        );

        group.room_state_change_role(&sender, &sender, RoleIndex::Outsider)?;

        messages.push(TimestampedMessage::system_message(
            SystemMessage::Remove(sender, removed),
            ds_timestamp,
        ));

        // For now, we don't to anything here. The proposal
        // was processed by the MLS group and will be
        // committed with the next commit.
        group.store_proposal(txn.as_mut(), proposal)?;

        Ok((messages, false))
    }

    #[expect(clippy::too_many_arguments)]
    async fn handle_staged_commit_message(
        &self,
        txn: &mut SqliteTransaction<'_>,
        group: &mut Group,
        mut chat: Chat,
        staged_commit: openmls::prelude::StagedCommit,
        aad: Vec<u8>,
        ds_timestamp: TimeStamp,
        sender: &openmls::prelude::Sender,
        sender_client_credential: &ClientCredential,
        we_were_removed: bool,
    ) -> anyhow::Result<(Vec<TimestampedMessage>, bool)> {
        // If a client joined externally, we check if the
        // group belongs to an unconfirmed chat.

        // StagedCommitMessage Phase 1: Confirm the chat if unconfirmed
        let mut notifier = self.store_notifier();

        let (chat_changed, mut group_messages) = if chat.is_unconfirmed() {
            let group_messages = self
                .handle_unconfirmed_chat(
                    txn,
                    &mut notifier,
                    aad,
                    sender,
                    sender_client_credential,
                    &mut chat,
                    group,
                )
                .await?;
            (true, vec![group_messages])
        } else {
            (false, vec![])
        };

        // StagedCommitMessage Phase 2: Merge the staged commit into the group.

        // If we were removed, we set the group to inactive.
        if we_were_removed {
            let past_members = group.members(txn.as_mut()).await.into_iter().collect();
            chat.set_inactive(txn.as_mut(), &mut notifier, past_members)
                .await?;
        }
        let (messages_from_commit, group_data) = group
            .merge_pending_commit(txn, staged_commit, ds_timestamp)
            .await?;

        group_messages.extend(messages_from_commit);

        if let Some(group_data) = group_data {
            // Update chat attributes according to new group data
            update_chat_attributes(
                txn,
                &mut notifier,
                &mut chat,
                sender_client_credential.identity().clone(),
                group_data,
                ds_timestamp,
                &mut group_messages,
            )
            .await?;
        }

        notifier.notify();

        Ok((group_messages, chat_changed))
    }

    #[expect(clippy::too_many_arguments)]
    async fn handle_unconfirmed_chat(
        &self,
        txn: &mut sqlx::Transaction<'_, sqlx::Sqlite>,
        notifier: &mut StoreNotifier,
        aad: Vec<u8>,
        sender: &Sender,
        sender_client_credential: &ClientCredential,
        chat: &mut Chat,
        group: &mut Group,
    ) -> Result<TimestampedMessage, anyhow::Error> {
        let Some(contact_type) = chat.chat_type().unconfirmed_contact() else {
            bail!("Chat is not unconfirmed");
        };

        // Check if it was an external commit
        ensure!(
            matches!(sender, Sender::NewMemberCommit),
            "Incoming commit to ConnectionGroup was not an external commit"
        );

        let sender_user_id = sender_client_credential.identity();

<<<<<<< HEAD
        if let ContactType::TargetedMessage(chat_user_id) = &contact_type {
=======
        if let PartialContactType::TargetedMessage(chat_user_id) = &contact {
>>>>>>> f1addaa7
            ensure!(
                sender_user_id == chat_user_id,
                "Sender identity does not match targeted message user ID"
            );
        }

        // UnconfirmedConnection Phase 1: Load up the partial contact and decrypt the
        // friendship package
        let contact = PartialContact::load(txn.as_mut(), &contact_type)
            .await?
            .context("No contact found: {contact:?}")?;

        // This is a bit annoying, since we already
        // de-serialized this in the group processing
        // function, but we need the encrypted
        // friendship package here.
        let encrypted_friendship_package = if let AadPayload::JoinConnectionGroup(payload) =
            AadMessage::tls_deserialize_exact_bytes(&aad)?.into_payload()
        {
            payload.encrypted_friendship_package
        } else {
            bail!("Unexpected AAD payload")
        };

        let friendship_package = FriendshipPackage::decrypt(
            contact.friendship_package_ear_key(),
            &encrypted_friendship_package,
        )?;

        let user_profile_key = UserProfileKey::from_base_secret(
            friendship_package.user_profile_base_secret.clone(),
            sender_user_id,
        )?;

        // UnconfirmedConnection Phase 2: Fetch the user profile.
        self.fetch_and_store_user_profile(
            txn,
            notifier,
            (sender_client_credential.clone(), user_profile_key),
        )
        .await?;

        // Now we can turn the partial contact into a full one.
        let contact = contact
            .mark_as_complete(txn, notifier, sender_user_id.clone(), friendship_package)
            .await?;

        // Room state update: Pretend that we just invited that user
        // We do that now, because we didn't know that user id when we created the room.
        group.room_state_change_role(self.user_id(), sender_user_id, RoleIndex::Regular)?;

        chat.confirm(txn.as_mut(), notifier, contact.user_id)
            .await?;

        let user_handle = if let ContactType::Handle(handle) = contact_type {
            Some(handle.clone())
        } else {
            None
        };
        let system_message = SystemMessage::ReceivedConnectionConfirmation {
            sender: sender_user_id.clone(),
            user_handle,
        };

        let message = TimestampedMessage::system_message(system_message, TimeStamp::now());

        Ok(message)
    }

    async fn handle_user_profile_key_update(
        &self,
        params: UserProfileKeyUpdateParams,
    ) -> anyhow::Result<ProcessQsMessageResult> {
        let mut connection = self.pool().acquire().await?;

        // Phase 1: Load the group and the sender.
        let group = Group::load(&mut connection, &params.group_id)
            .await?
            .context("No group found")?;
        let sender = group
            .client_by_index(&mut connection, params.sender_index)
            .await
            .context("No sender found")?;
        let sender_credential =
            StorableClientCredential::load_by_user_id(&mut *connection, &sender)
                .await?
                .context("No sender credential found")?;

        let chat_id = ChatId::try_from(group.group_id())?;
        if BlockedContact::check_blocked_chat(&mut *connection, chat_id).await? {
            bail!(BlockedContactError);
        }

        // Phase 2: Decrypt the new user profile key
        let new_user_profile_key = UserProfileKey::decrypt(
            group.identity_link_wrapper_key(),
            &params.user_profile_key,
            &sender,
        )?;

        // Phase 3: Fetch and store the (new) user profile and key
        self.with_notifier(async |notifier| {
            self.fetch_and_store_user_profile(
                &mut connection,
                notifier,
                (sender_credential.into(), new_user_profile_key),
            )
            .await
        })
        .await?;

        Ok(ProcessQsMessageResult::None)
    }

    fn handle_external_join_proposal_message(
        &self,
    ) -> anyhow::Result<(Vec<TimestampedMessage>, bool)> {
        unimplemented!()
    }

    /// Convenience function that takes a list of `QueueMessage`s retrieved from
    /// the QS, decrypts them, and processes them.
    pub async fn fully_process_qs_messages(
        &self,
        qs_messages: Vec<QueueMessage>,
    ) -> ProcessedQsMessages {
        let mut result = ProcessedQsMessages::default();
        let num_messages = qs_messages.len();

        // Process each qs message individually
        for (idx, qs_message) in qs_messages.into_iter().enumerate() {
            let qs_message_payload =
                match StorableQsQueueRatchet::decrypt_qs_queue_message(self.pool(), qs_message)
                    .await
                {
                    Ok(plaintext) => plaintext,
                    Err(error) => {
                        error!(%error, "Decrypting message failed");
                        result.processed = idx;
                        return result;
                    }
                };
            let qs_message_plaintext = match qs_message_payload.extract() {
                Ok(extracted) => extracted,
                Err(error) => {
                    error!(%error, "Extracting message failed; dropping message");
                    continue;
                }
            };

            let processed = match self.process_qs_message(qs_message_plaintext).await {
                Ok(processed) => processed,
                Err(e) if e.downcast_ref::<BlockedContactError>().is_some() => {
                    info!("Dropping message from blocked contact");
                    continue;
                }
                Err(e) => {
                    error!(error = %e, "Processing message failed");
                    result.errors.push(e);
                    continue;
                }
            };

            match processed {
                ProcessQsMessageResult::Messages(messages) => {
                    result.new_messages.extend(messages);
                }
                ProcessQsMessageResult::ChatChanged(chat_id, messages) => {
                    result.new_messages.extend(messages);
                    result.changed_chats.push(chat_id);
                }
                ProcessQsMessageResult::NewChat(chat_id, messages) => {
                    result.new_messages.extend(messages);
                    result.new_chats.push(chat_id);
                }
                ProcessQsMessageResult::None => {}
                ProcessQsMessageResult::NewConnection(chat_id) => {
                    result.new_connections.push(chat_id)
                }
            }
        }

        result.processed = num_messages;
        result
    }
}

async fn handle_message_edit(
    txn: &mut SqliteTransaction<'_>,
    notifier: &mut StoreNotifier,
    group: &Group,
    ds_timestamp: TimeStamp,
    sender: &UserId,
    replaces: MimiId,
    content: MimiContent,
) -> anyhow::Result<ChatMessage> {
    let is_delete = content.nested_part.part == NestedPartContent::NullPart;

    // First try to directly load the original message by mimi id (non-edited message) and fallback
    // to the history of edits otherwise.
    let mut message = match ChatMessage::load_by_mimi_id(txn.as_mut(), &replaces).await? {
        Some(message) => message,
        None => {
            let message_id = MessageEdit::find_message_id(txn.as_mut(), &replaces)
                .await?
                .with_context(|| {
                    format!("Original message id not found for editing; mimi_id = {replaces:?}")
                })?;

            ChatMessage::load(txn.as_mut(), message_id)
                .await?
                .with_context(|| {
                    format!("Original message not found for editing; message_id = {message_id:?}")
                })?
        }
    };

    let original_mimi_id = message
        .message()
        .mimi_id()
        .context("Original message does not have mimi id")?;
    let original_sender = message
        .message()
        .sender()
        .context("Original message does not have sender")?;
    let original_mimi_content = message
        .message()
        .mimi_content()
        .context("Original message does not have mimi content")?;

    // TODO: Use mimi-room-policy for capabilities
    ensure!(
        original_sender == sender,
        "Only edits and deletes from original users are allowed for now"
    );

    if !is_delete {
        // Store message edit
        MessageEdit::new(
            original_mimi_id,
            message.id(),
            ds_timestamp,
            original_mimi_content,
        )
        .store(txn.as_mut())
        .await?;
    }

    // Update the original message
    let is_sent = true;
    message.set_content_message(ContentMessage::new(
        original_sender.clone(),
        is_sent,
        content,
        group.group_id(),
    ));
    message.set_edited_at(ds_timestamp);
    message.set_status(MessageStatus::Unread);

    // Clear the status of the message
    StatusRecord::clear(txn.as_mut(), notifier, message.id()).await?;

    Chat::mark_as_unread(txn, notifier, message.chat_id(), message.id()).await?;

    Ok(message)
}

/// A processor for the streamed QS events.
///
/// This processor is meant to be used in the streaming context where the events are streamed one
/// by one and this process never finishes until the stream is closed. Each event is processed by
/// `[Self::process_event]`.
#[derive(Debug)]
pub struct QsStreamProcessor {
    core_user: CoreUser,
    responder: Option<QsListenResponder>,
    /// Accumulated but not yet processed messages
    ///
    /// Note: It is safe to keep messages in memory here, because they are not yet decrypted.
    /// Decryption increases the locally stored ratchet sequence number, which is used to determine
    /// which messages should be fetched from the server. In case, the app is shut down, the
    /// messages will be received again.
    messages: Vec<QueueMessage>,
}

pub trait QsNotificationProcessor {
    fn show_notifications(
        &mut self,
        messages: ProcessedQsMessages,
    ) -> impl Future<Output = ()> + Send;
}

impl QsStreamProcessor {
    pub fn new(core_user: CoreUser) -> Self {
        Self {
            core_user,
            responder: None,
            messages: Vec::new(),
        }
    }

    pub fn with_responder(core_user: CoreUser, responder: QsListenResponder) -> Self {
        Self {
            core_user,
            responder: Some(responder),
            messages: Vec::new(),
        }
    }

    pub fn replace_responder(&mut self, responder: QsListenResponder) {
        self.responder.replace(responder);
    }

    pub async fn on_stream_end(&mut self) {
        self.messages.clear();
        self.core_user.outbound_service().stop().await;
    }

    pub async fn process_event(
        &mut self,
        event: QueueEvent,
        notification_processor: &mut impl QsNotificationProcessor,
    ) -> QsProcessEventResult {
        debug!(?event, "processing QS listen event");

        match event.event {
            None => {
                error!("received an empty event");
                QsProcessEventResult::Ignored
            }
            Some(queue_event::Event::Payload(_)) => {
                // currently, we don't handle payload events
                warn!("ignoring QS listen payload event");
                QsProcessEventResult::Ignored
            }
            Some(queue_event::Event::Message(message)) => match message.try_into() {
                Ok(message) => {
                    // Invariant: after a message there is always an Empty event as sentinel
                    // => accumulated messages will be processed there
                    self.messages.push(message);

                    // Stop the background task and wait until it is fully stopped
                    self.core_user.outbound_service().stop().await;

                    QsProcessEventResult::Accumulated
                }
                Err(error) => {
                    error!(%error, "failed to convert QS message; dropping");
                    QsProcessEventResult::Ignored
                }
            },
            // Empty event indicates that the queue is empty
            Some(queue_event::Event::Empty(_)) => {
                let max_sequence_number = self.messages.last().map(|m| m.sequence_number);

                let messages = std::mem::take(&mut self.messages);
                let num_messages = messages.len();

                let processed_messages = self.core_user.fully_process_qs_messages(messages).await;

                let result = if processed_messages.processed < num_messages {
                    error!(
                        processed_messages.processed,
                        num_messages, "failed to fully process messages"
                    );
                    QsProcessEventResult::PartiallyProcessed {
                        processed: processed_messages.processed,
                        dropped: num_messages - processed_messages.processed,
                    }
                } else {
                    QsProcessEventResult::FullyProcessed {
                        processed: processed_messages.processed,
                    }
                };

                notification_processor
                    .show_notifications(processed_messages)
                    .await;

                if let Some(max_sequence_number) = max_sequence_number {
                    // We received some messages, so we can ack them *after* they were fully
                    // processed. In particular, the queue ratchet sequence number has been already
                    // written back into the database.
                    if let Some(responder) = self.responder.as_ref() {
                        responder
                            .ack(max_sequence_number + 1)
                            .await
                            .inspect_err(|error| {
                                error!(%error, "failed to ack QS messages");
                            })
                            .ok();
                    } else {
                        error!("logic error: no responder to ack QS messages");
                    }
                }

                // Start the background task, but don't wait for it to start
                drop(self.core_user.outbound_service().start());

                result
            }
        }
    }
}

pub enum QsProcessEventResult {
    /// Event was accumulated to be processed later
    Accumulated,
    /// Event was ignored
    Ignored,
    /// All accumulated events where fully processed
    FullyProcessed { processed: usize },
    /// Accumulated events were partially processed, some events were dropped
    PartiallyProcessed { processed: usize, dropped: usize },
}

impl QsProcessEventResult {
    pub fn processed(&self) -> usize {
        match self {
            Self::Accumulated => 0,
            Self::Ignored => 0,
            Self::FullyProcessed { processed } => *processed,
            Self::PartiallyProcessed { processed, .. } => *processed,
        }
    }

    pub fn is_partially_processed(&self) -> bool {
        matches!(self, Self::PartiallyProcessed { .. })
    }
}<|MERGE_RESOLUTION|>--- conflicted
+++ resolved
@@ -721,11 +721,7 @@
 
         let sender_user_id = sender_client_credential.identity();
 
-<<<<<<< HEAD
-        if let ContactType::TargetedMessage(chat_user_id) = &contact_type {
-=======
-        if let PartialContactType::TargetedMessage(chat_user_id) = &contact {
->>>>>>> f1addaa7
+        if let PartialContactType::TargetedMessage(chat_user_id) = &contact_type {
             ensure!(
                 sender_user_id == chat_user_id,
                 "Sender identity does not match targeted message user ID"
@@ -780,7 +776,7 @@
         chat.confirm(txn.as_mut(), notifier, contact.user_id)
             .await?;
 
-        let user_handle = if let ContactType::Handle(handle) = contact_type {
+        let user_handle = if let PartialContactType::Handle(handle) = contact_type {
             Some(handle.clone())
         } else {
             None
