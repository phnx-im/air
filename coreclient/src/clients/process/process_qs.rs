// SPDX-FileCopyrightText: 2024 Phoenix R&D GmbH <hello@phnx.im>
//
// SPDX-License-Identifier: AGPL-3.0-or-later

use aircommon::{
    codec::PersistenceCodec,
    credentials::ClientCredential,
    crypto::{ear::EarDecryptable, indexed_aead::keys::UserProfileKey},
    identifiers::{MimiId, QualifiedGroupId, UserHandle, UserId},
    messages::{
        QueueMessage,
        client_ds::{
            AadMessage, AadPayload, ExtractedQsQueueMessage, ExtractedQsQueueMessagePayload,
            UserProfileKeyUpdateParams, WelcomeBundle,
        },
    },
    time::TimeStamp,
};
use airprotos::queue_service::v1::{QueueEvent, queue_event};
use anyhow::{Context, Result, bail, ensure};
use mimi_content::{
    Disposition, MessageStatus, MessageStatusReport, MimiContent, NestedPartContent,
};
use mimi_room_policy::RoleIndex;
use openmls::{
    group::{GroupId, QueuedProposal},
    prelude::{
        ApplicationMessage, MlsMessageBodyIn, MlsMessageIn, ProcessedMessageContent, Proposal,
        ProtocolMessage, Sender,
    },
};
use sqlx::{Acquire, SqliteTransaction};
use tls_codec::DeserializeBytes;
use tracing::{debug, error, info, warn};

use crate::{
    ChatMessage, ChatStatus, ContentMessage, Message, SystemMessage,
    chats::{ChatType, StatusRecord, messages::edit::MessageEdit},
    clients::{
        QsListenResponder,
        block_contact::{BlockedContact, BlockedContactError},
    },
    contacts::HandleContact,
    groups::{Group, client_auth_info::StorableClientCredential, process::ProcessMessageResult},
    key_stores::{indexed_keys::StorableIndexedKey, queue_ratchets::StorableQsQueueRatchet},
    store::StoreNotifier,
};

use super::{
    Chat, ChatAttributes, ChatId, CoreUser, FriendshipPackage, TimestampedMessage, anyhow,
};

pub enum ProcessQsMessageResult {
    None,
    NewChat(ChatId),
    ChatChanged(ChatId, Vec<ChatMessage>),
    Messages(Vec<ChatMessage>),
    RejoinRequired(GroupId),
}

#[derive(Debug, Default)]
pub struct ProcessedQsMessages {
    pub new_chats: Vec<ChatId>,
    pub changed_chats: Vec<ChatId>,
    pub new_messages: Vec<ChatMessage>,
    pub errors: Vec<anyhow::Error>,
<<<<<<< HEAD
    pub rejoined_chats: Vec<ChatId>,
=======
    pub processed: usize,
>>>>>>> 375837b6
}

impl ProcessedQsMessages {
    pub fn is_empty(&self) -> bool {
        self.new_chats.is_empty()
            && self.changed_chats.is_empty()
            && self.new_messages.is_empty()
            && self.errors.is_empty()
    }
}

#[derive(Default)]
struct ApplicationMessagesHandlerResult {
    new_messages: Vec<TimestampedMessage>,
    updated_messages: Vec<ChatMessage>,
    chat_changed: bool,
}

impl CoreUser {
<<<<<<< HEAD
    /// Decrypt a `QueueMessage` received from the QS queue.
    pub async fn decrypt_qs_queue_message(
        &self,
        qs_message_ciphertext: QueueMessage,
    ) -> Result<ExtractedQsQueueMessage> {
        self.with_transaction(async |txn| {
            let mut qs_queue_ratchet = StorableQsQueueRatchet::load(txn.as_mut()).await?;
            let seq_number = qs_message_ciphertext.sequence_number;
            let qs_queue_ratchet_seq_number = qs_queue_ratchet.sequence_number();
            let payload = qs_queue_ratchet
                .decrypt(qs_message_ciphertext)
                .with_context(|| {
                    format!(
                        "QS message with sequence number {seq_number}, \
                        ratchet sequence number {qs_queue_ratchet_seq_number}"
                    )
                })?;
            qs_queue_ratchet.update_ratchet(txn.as_mut()).await?;
            Ok(payload.extract()?)
        })
        .await
    }

=======
>>>>>>> 375837b6
    /// Process a decrypted message received from the QS queue.
    ///
    /// Returns the [`ChatId`] of newly created chats and any
    /// [`ChatMessage`]s produced by processin the QS message.
    ///
    /// TODO: This function is (still) async, because depending on the message
    /// it processes, it might do one of the following:
    ///
    /// * fetch credentials from the AS to authenticate existing group members
    ///   (when joining a new group) or new group members (when processing an
    ///   Add or external join)
    /// * download AddInfos (KeyPackages, etc.) from the DS. This happens when a
    ///   user externally joins a connection group and the contact is upgraded
    ///   from partial contact to full contact.
    /// * get a QS verifying key from the QS. This also happens when a user
    ///   externally joins a connection group to verify the KeyPackageBatches
    ///   received from the QS as part of the AddInfo download.
    async fn process_qs_message(
        &self,
        qs_queue_message: ExtractedQsQueueMessage,
    ) -> Result<ProcessQsMessageResult> {
        // TODO: We should verify whether the messages are valid messages, i.e.
        // if it doesn't mix requests, etc. I think the DS already does some of this
        // and we might be able to re-use code.

        // Keep track of freshly joined groups s.t. we can later update our user auth keys.
        let ds_timestamp = qs_queue_message.timestamp;
        match qs_queue_message.payload {
            ExtractedQsQueueMessagePayload::WelcomeBundle(welcome_bundle) => {
                self.handle_welcome_bundle(welcome_bundle).await
            }
            ExtractedQsQueueMessagePayload::MlsMessage(mls_message) => {
                self.handle_mls_message(*mls_message, ds_timestamp).await
            }
            ExtractedQsQueueMessagePayload::UserProfileKeyUpdate(
                user_profile_key_update_params,
            ) => {
                self.handle_user_profile_key_update(user_profile_key_update_params)
                    .await
            }
        }
    }

    async fn handle_welcome_bundle(
        &self,
        welcome_bundle: WelcomeBundle,
    ) -> Result<ProcessQsMessageResult> {
        // WelcomeBundle Phase 1: Join the group. This might involve
        // loading AS credentials or fetching them from the AS.
        let (own_profile_key, own_profile_key_in_group, group, chat_id) = self
            .with_transaction_and_notifier(async |txn, notifier| {
                let (group, member_profile_info) = Group::join_group(
                    welcome_bundle,
                    &self.inner.key_store.wai_ear_key,
                    txn,
                    &self.inner.api_clients,
                    self.signing_key(),
                )
                .await?;
                let group_id = group.group_id().clone();

                // WelcomeBundle Phase 2: Fetch the user profiles of the group members
                // and decrypt them.

                // TODO: This can fail in some cases. If it does, we should fetch and
                // process messages and then try again.
                let mut own_profile_key_in_group = None;
                for profile_info in member_profile_info {
                    // TODO: Don't fetch while holding a transaction!
                    if profile_info.client_credential.identity() == self.user_id() {
                        // We already have our own profile info.
                        own_profile_key_in_group = Some(profile_info.user_profile_key);
                        continue;
                    }
                    self.fetch_and_store_user_profile(txn, notifier, profile_info)
                        .await?;
                }

                let Some(own_profile_key_in_group) = own_profile_key_in_group else {
                    bail!("No profile info for our user found");
                };

                // WelcomeBundle Phase 3: Store the user profiles of the group
                // members if they don't exist yet and store the group and the
                // new chat.

                // Set the chat attributes according to the group's
                // group data.
                let group_data = group.group_data().context("No group data")?;
                let attributes: ChatAttributes = PersistenceCodec::from_slice(group_data.bytes())?;

                let chat = Chat::new_group_chat(group_id.clone(), attributes);
                let own_profile_key = UserProfileKey::load_own(txn.as_mut()).await?;
                // If we've been in that chat before, we delete the old
                // chat (and the corresponding MLS group) first and then
                // create a new one. We do leave the messages intact, though.
                Chat::delete(txn.as_mut(), notifier, chat.id()).await?;
                Group::delete_from_db(txn, &group_id).await?;
                group.store(txn.as_mut()).await?;
                chat.store(txn.as_mut(), notifier).await?;

                Ok((own_profile_key, own_profile_key_in_group, group, chat.id()))
            })
            .await?;

        // WelcomeBundle Phase 4: Check whether our user profile key is up to
        // date and if not, update it.
        if own_profile_key_in_group != own_profile_key {
            let qualified_group_id = QualifiedGroupId::try_from(group.group_id().clone())?;
            let api_client = self
                .inner
                .api_clients
                .get(qualified_group_id.owning_domain())?;
            let encrypted_profile_key =
                own_profile_key.encrypt(group.identity_link_wrapper_key(), self.user_id())?;
            let params = UserProfileKeyUpdateParams {
                group_id: group.group_id().clone(),
                sender_index: group.own_index(),
                user_profile_key: encrypted_profile_key,
            };
            api_client
                .ds_user_profile_key_update(params, self.signing_key(), group.group_state_ear_key())
                .await?;
        }

        Ok(ProcessQsMessageResult::NewChat(chat_id))
    }

    async fn handle_mls_message(
        &self,
        mls_message: MlsMessageIn,
        ds_timestamp: TimeStamp,
    ) -> Result<ProcessQsMessageResult> {
        let protocol_message: ProtocolMessage = match mls_message.extract() {
            MlsMessageBodyIn::PublicMessage(handshake_message) =>
                handshake_message.into(),
            // Only application messages are private
            MlsMessageBodyIn::PrivateMessage(app_msg) => app_msg.into(),
            // Welcomes always come as a WelcomeBundle, not as an MLSMessage.
            MlsMessageBodyIn::Welcome(_) |
            // Neither GroupInfos nor KeyPackages should come from the queue.
            MlsMessageBodyIn::GroupInfo(_) | MlsMessageBodyIn::KeyPackage(_) => bail!("Unexpected message type"),
        };
        // MLSMessage Phase 1: Load the chat and the group.
        let group_id = protocol_message.group_id().clone();

        let Some((messages, chat_changed, chat_id, profile_infos)) = self
            .with_transaction_and_notifier(async |txn, notifier| {
                let chat = Chat::load_by_group_id(txn.as_mut(), &group_id)
                    .await?
                    .ok_or_else(|| anyhow!("No chat found for group ID {:?}", group_id))?;
                let chat_id = chat.id();

                let mut group = Group::load_clean(txn, &group_id)
                    .await?
                    .ok_or_else(|| anyhow!("No group found for group ID {:?}", group_id))?;

                // MLSMessage Phase 2: Process the message

                let Some(ProcessMessageResult {
                    processed_message,
                    we_were_removed,
                    sender_client_credential,
                    profile_infos,
                }) = group
                    .process_message(txn, &self.inner.api_clients, protocol_message)
                    .await?
                else {
                    return Ok(None);
                };

                let sender = processed_message.sender().clone();
                let aad = processed_message.aad().to_vec();

                // `chat_changed` indicates whether the state of the chat was updated
                let (new_messages, updated_messages, chat_changed) =
                    match processed_message.into_content() {
                        ProcessedMessageContent::ApplicationMessage(application_message) => {
                            // Drop messages in 1:1 blocked chats Note: In group chats, messages
                            // from blocked users are still received and processed.
                            if chat.status() == &ChatStatus::Blocked {
                                bail!(BlockedContactError);
                            }
                            let ApplicationMessagesHandlerResult {
                                new_messages,
                                updated_messages,
                                chat_changed,
                            } = self
                                .handle_application_message(
                                    txn,
                                    notifier,
                                    &group,
                                    application_message,
                                    ds_timestamp,
                                    sender_client_credential.identity(),
                                )
                                .await?;
                            (new_messages, updated_messages, chat_changed)
                        }
                        ProcessedMessageContent::ProposalMessage(proposal) => {
                            let (new_messages, updated) = self
                                .handle_proposal_message(txn, &mut group, *proposal, ds_timestamp)
                                .await?;
                            (new_messages, Vec::new(), updated)
                        }
                        ProcessedMessageContent::StagedCommitMessage(staged_commit) => {
                            let (new_messages, updated) = self
                                .handle_staged_commit_message(
                                    txn,
                                    &mut group,
                                    chat,
                                    *staged_commit,
                                    aad,
                                    ds_timestamp,
                                    &sender,
                                    &sender_client_credential,
                                    we_were_removed,
                                )
                                .await?;
                            (new_messages, Vec::new(), updated)
                        }
                        ProcessedMessageContent::ExternalJoinProposalMessage(_) => {
                            let (new_messages, updated) =
                                self.handle_external_join_proposal_message()?;
                            (new_messages, Vec::new(), updated)
                        }
                    };

                // MLSMessage Phase 3: Store the updated group and the messages.
                group.store_update(txn.as_mut()).await?;

                let mut messages =
                    Self::store_new_messages(txn, notifier, chat_id, new_messages).await?;
                for updated_message in updated_messages {
                    updated_message.update(txn.as_mut(), notifier).await?;
                    messages.push(updated_message);
                }

                Ok(Some((messages, chat_changed, chat_id, profile_infos)))
            })
            .await?
        else {
            // Processing indicated that we need to re-join the group
            return Ok(ProcessQsMessageResult::RejoinRequired(group_id));
        };

        // Send delivery receipts for incoming messages
        // TODO: Queue this and run the network requests batched together in a background task

        let delivered_receipts = messages.iter().filter_map(|message| {
            if let Message::Content(content_message) = message.message()
                && let Disposition::Render | Disposition::Attachment =
                    content_message.content().nested_part.disposition
                && let Some(mimi_id) = content_message.mimi_id()
            {
                Some((mimi_id, MessageStatus::Delivered))
            } else {
                None
            }
        });
        let task = self
            .send_delivery_receipts_task(chat_id, delivered_receipts)
            .await?;
        if let Some(task) = task {
            tokio::spawn(async move {
                if let Err(error) = task.await {
                    error!(%error, "Failed to send delivery receipts");
                }
            });
        }

        let res = match (messages, chat_changed) {
            (messages, true) => ProcessQsMessageResult::ChatChanged(chat_id, messages),
            (messages, false) => ProcessQsMessageResult::Messages(messages),
        };

        // MLSMessage Phase 4: Fetch user profiles of new clients and store them.
        self.with_transaction_and_notifier(async |txn, notifier| {
            for client in profile_infos {
                self.fetch_and_store_user_profile(&mut *txn, notifier, client)
                    .await?;
            }
            Ok(())
        })
        .await?;

        Ok(res)
    }

    /// Returns a message if it should be stored, otherwise an empty vec.
    ///
    /// Also returns whether the chat should be notified as updated.
    async fn handle_application_message(
        &self,
        txn: &mut SqliteTransaction<'_>,
        notifier: &mut StoreNotifier,
        group: &Group,
        application_message: ApplicationMessage,
        ds_timestamp: TimeStamp,
        sender: &UserId,
    ) -> anyhow::Result<ApplicationMessagesHandlerResult> {
        let mut content = MimiContent::deserialize(&application_message.into_bytes());

        // Delivery receipt
        if let Ok(content) = &content
            && let NestedPartContent::SinglePart {
                content_type,
                content: report_content,
            } = &content.nested_part.part
            && content_type == "application/mimi-message-status"
        {
            let report = MessageStatusReport::deserialize(report_content)?;
            StatusRecord::borrowed(sender, report, ds_timestamp)
                .store_report(txn, notifier)
                .await?;
            // Delivery receipt messages are not stored
            return Ok(Default::default());
        }

        // Message edit
        if let Ok(content) = &mut content
            && let Some(replaces) = content.replaces.as_ref()
            && let Ok(mimi_id) = MimiId::from_slice(replaces)
        {
            // Don't fail here, otherwise message processing of other messages will fail.
            let mut savepoint_txn = txn.begin().await?;
            let message = handle_message_edit(
                &mut savepoint_txn,
                notifier,
                group,
                ds_timestamp,
                sender,
                mimi_id,
                std::mem::take(content),
            )
            .await
            .inspect_err(|error| {
                error!(%error, "Failed to handle message edit; skipping");
            })
            .ok();
            if message.is_some() {
                savepoint_txn.commit().await?;
            }

            return Ok(ApplicationMessagesHandlerResult {
                updated_messages: message.into_iter().collect(),
                chat_changed: true,
                ..Default::default()
            });
        }

        let message =
            TimestampedMessage::from_mimi_content_result(content, ds_timestamp, sender, group);
        Ok(ApplicationMessagesHandlerResult {
            new_messages: vec![message],
            chat_changed: true,
            ..Default::default()
        })
    }

    async fn handle_proposal_message(
        &self,
        txn: &mut SqliteTransaction<'_>,
        group: &mut Group,
        proposal: QueuedProposal,
        ds_timestamp: TimeStamp,
    ) -> anyhow::Result<(Vec<TimestampedMessage>, bool)> {
        let mut messages = Vec::new();

        if let Proposal::Remove(remove_proposal) = proposal.proposal() {
            let Some(removed) = group.client_by_index(txn, remove_proposal.removed()).await else {
                warn!("removed client not found");
                return Ok((vec![], false));
            };

            // TODO: Handle external sender for when the server wants to kick a user?
            let Sender::Member(sender) = proposal.sender() else {
                return Ok((vec![], false));
            };

            let Some(sender) = group.client_by_index(txn, *sender).await else {
                warn!("sending client not found");
                return Ok((vec![], false));
            };

            ensure!(
                sender == removed,
                "A user should not send remove proposals for other users"
            );

            group.room_state_change_role(&sender, &sender, RoleIndex::Outsider)?;

            messages.push(TimestampedMessage::system_message(
                SystemMessage::Remove(sender, removed),
                ds_timestamp,
            ));
        }

        // For now, we don't to anything here. The proposal
        // was processed by the MLS group and will be
        // committed with the next commit.
        group.store_proposal(txn.as_mut(), proposal)?;

        Ok((messages, false))
    }

    #[expect(clippy::too_many_arguments)]
    async fn handle_staged_commit_message(
        &self,
        txn: &mut SqliteTransaction<'_>,
        group: &mut Group,
        mut chat: Chat,
        staged_commit: openmls::prelude::StagedCommit,
        aad: Vec<u8>,
        ds_timestamp: TimeStamp,
        sender: &openmls::prelude::Sender,
        sender_client_credential: &ClientCredential,
        we_were_removed: bool,
    ) -> anyhow::Result<(Vec<TimestampedMessage>, bool)> {
        // If a client joined externally, we check if the
        // group belongs to an unconfirmed chat.

        // StagedCommitMessage Phase 1: Confirm the chat if unconfirmed
        let mut notifier = self.store_notifier();

        let chat_changed = match &chat.chat_type() {
            ChatType::HandleConnection(handle) => {
                let handle = handle.clone();
                self.handle_unconfirmed_chat(
                    txn,
                    &mut notifier,
                    aad,
                    sender,
                    sender_client_credential,
                    &mut chat,
                    &handle,
                    group,
                )
                .await?;
                true
            }
            _ => false,
        };

        // StagedCommitMessage Phase 2: Merge the staged commit into the group.

        // If we were removed, we set the group to inactive.
        if we_were_removed {
            let past_members = group.members(txn.as_mut()).await.into_iter().collect();
            chat.set_inactive(txn.as_mut(), &mut notifier, past_members)
                .await?;
        }
        let group_messages = group
            .merge_pending_commit(txn, staged_commit, ds_timestamp)
            .await?;

        notifier.notify();

        Ok((group_messages, chat_changed))
    }

    #[expect(clippy::too_many_arguments)]
    async fn handle_unconfirmed_chat(
        &self,
        txn: &mut sqlx::Transaction<'_, sqlx::Sqlite>,
        notifier: &mut StoreNotifier,
        aad: Vec<u8>,
        sender: &Sender,
        sender_client_credential: &ClientCredential,
        chat: &mut Chat,
        handle: &UserHandle,
        group: &mut Group,
    ) -> Result<(), anyhow::Error> {
        // Check if it was an external commit
        ensure!(
            matches!(sender, Sender::NewMemberCommit),
            "Incoming commit to ConnectionGroup was not an external commit"
        );
        let user_id = sender_client_credential.identity();

        // UnconfirmedConnection Phase 1: Load up the partial contact and decrypt the
        // friendship package
        let contact = HandleContact::load(txn.as_mut(), handle)
            .await?
            .with_context(|| format!("No contact found with handle: {}", handle.plaintext()))?;

        // This is a bit annoying, since we already
        // de-serialized this in the group processing
        // function, but we need the encrypted
        // friendship package here.
        let encrypted_friendship_package = if let AadPayload::JoinConnectionGroup(payload) =
            AadMessage::tls_deserialize_exact_bytes(&aad)?.into_payload()
        {
            payload.encrypted_friendship_package
        } else {
            bail!("Unexpected AAD payload")
        };

        let friendship_package = FriendshipPackage::decrypt(
            &contact.friendship_package_ear_key,
            &encrypted_friendship_package,
        )?;

        let user_profile_key = UserProfileKey::from_base_secret(
            friendship_package.user_profile_base_secret.clone(),
            user_id,
        )?;

        // UnconfirmedConnection Phase 2: Fetch the user profile.
        self.fetch_and_store_user_profile(
            txn,
            notifier,
            (sender_client_credential.clone(), user_profile_key),
        )
        .await?;

        // Now we can turn the partial contact into a full one.
        let contact = contact
            .mark_as_complete(txn, notifier, user_id.clone(), friendship_package)
            .await?;

        // Room state update: Pretend that we just invited that user
        // We do that now, because we didn't know that user id when we created the room.
        group.room_state_change_role(self.user_id(), user_id, RoleIndex::Regular)?;

        chat.confirm(txn.as_mut(), notifier, contact.user_id)
            .await?;

        Ok(())
    }

    async fn handle_user_profile_key_update(
        &self,
        params: UserProfileKeyUpdateParams,
    ) -> anyhow::Result<ProcessQsMessageResult> {
        let mut connection = self.pool().acquire().await?;

        // Phase 1: Load the group and the sender.
        let group = Group::load(&mut connection, &params.group_id)
            .await?
            .context("No group found")?;
        let sender = group
            .client_by_index(&mut connection, params.sender_index)
            .await
            .context("No sender found")?;
        let sender_credential =
            StorableClientCredential::load_by_user_id(&mut *connection, &sender)
                .await?
                .context("No sender credential found")?;

        let chat_id = ChatId::try_from(group.group_id())?;
        if BlockedContact::check_blocked_chat(&mut *connection, chat_id).await? {
            bail!(BlockedContactError);
        }

        // Phase 2: Decrypt the new user profile key
        let new_user_profile_key = UserProfileKey::decrypt(
            group.identity_link_wrapper_key(),
            &params.user_profile_key,
            &sender,
        )?;

        // Phase 3: Fetch and store the (new) user profile and key
        self.with_notifier(async |notifier| {
            self.fetch_and_store_user_profile(
                &mut connection,
                notifier,
                (sender_credential.into(), new_user_profile_key),
            )
            .await
        })
        .await?;

        Ok(ProcessQsMessageResult::None)
    }

    fn handle_external_join_proposal_message(
        &self,
    ) -> anyhow::Result<(Vec<TimestampedMessage>, bool)> {
        unimplemented!()
    }

    /// Convenience function that takes a list of `QueueMessage`s retrieved from
    /// the QS, decrypts them, and processes them.
    pub async fn fully_process_qs_messages(
        &self,
        qs_messages: Vec<QueueMessage>,
    ) -> ProcessedQsMessages {
        let mut result = ProcessedQsMessages::default();
        let num_messages = qs_messages.len();

        // Process each qs message individually
<<<<<<< HEAD
        let mut new_chats = vec![];
        let mut changed_chats = vec![];
        let mut new_messages = vec![];
        let mut errors = vec![];
        let mut rejoined_chats = vec![];
=======
        for (idx, qs_message) in qs_messages.into_iter().enumerate() {
            let qs_message_payload =
                match StorableQsQueueRatchet::decrypt_qs_queue_message(self.pool(), qs_message)
                    .await
                {
                    Ok(plaintext) => plaintext,
                    Err(error) => {
                        error!(%error, "Decrypting message failed");
                        result.processed = idx;
                        return result;
                    }
                };
            let qs_message_plaintext = match qs_message_payload.extract() {
                Ok(extracted) => extracted,
                Err(error) => {
                    error!(%error, "Extracting message failed; dropping message");
                    continue;
                }
            };
>>>>>>> 375837b6

            let processed = match self.process_qs_message(qs_message_plaintext).await {
                Ok(processed) => processed,
                Err(e) if e.downcast_ref::<BlockedContactError>().is_some() => {
                    info!("Dropping message from blocked contact");
                    continue;
                }
                Err(e) => {
                    error!(error = %e, "Processing message failed");
                    result.errors.push(e);
                    continue;
                }
            };

            match processed {
                ProcessQsMessageResult::Messages(messages) => {
                    result.new_messages.extend(messages);
                }
                ProcessQsMessageResult::ChatChanged(chat_id, messages) => {
                    result.new_messages.extend(messages);
                    result.changed_chats.push(chat_id)
                }
                ProcessQsMessageResult::NewChat(chat_id) => result.new_chats.push(chat_id),
                ProcessQsMessageResult::None => {}
                ProcessQsMessageResult::RejoinRequired(group_id) => {
                    // This should be scheduled to be run after message
                    // processing is done.
                    let chat_id = ChatId::try_from(&group_id)?;
                    if let Err(e) = self.resync_group(group_id).await {
                        error!(%e, "Failed to rejoin group");
                        errors.push(e);
                    } else {
                        rejoined_chats.push(chat_id);
                        info!(%chat_id, "Successfully rejoined group");
                    }
                }
            }
        }

<<<<<<< HEAD
        Ok(ProcessedQsMessages {
            new_chats,
            changed_chats,
            new_messages,
            errors,
            rejoined_chats,
        })
=======
        result.processed = num_messages;
        result
>>>>>>> 375837b6
    }

    async fn resync_group(&self, group_id: GroupId) -> anyhow::Result<()> {
        // The epoch might change during our rejoin operation, in which case
        // we'll have to try again.
        //
        // TODO: Optimize this by maintaining a public group first and then try
        // to rejoin based on that. That saves us having to fetch the group
        // state every time a commit lands while we're trying to rejoin.

        // Phase 1: Prepare the group for resync
        let mut connection = self.pool().acquire().await?;
        let old_group = Group::load_clean(&mut connection, &group_id)
            .await?
            .context("No group found")?;
        let resync_info = old_group.prepare_for_resync(&mut connection).await?;
        // TODO: We should somehow mark the group as "resyncing" in the DB and
        // reflect that in the UI.

        // Phase 2: Load external commit info
        // TODO: Rename that endpoint into ds_external_join_info
        let external_join_info = self
            .api_client()?
            .ds_connection_group_info(group_id, &resync_info.group_state_ear_key)
            .await?;

        let api_clients = self.inner.api_clients.clone();

        // TODO: When we turn this into a process, resync info should be stored.
        let (new_group, commit, group_info) = resync_info
            .clone()
            .resync(
                &mut connection,
                &api_clients,
                external_join_info,
                self.signing_key(),
            )
            .await?;

        let own_leaf_index = new_group.own_index();

        // Phase 3: Send the commit and group info to the DS
        let mut retry_count = 0;
        while let Err(e) = self
            .api_client()?
            .ds_resync(
                commit.clone(),
                group_info.clone(),
                self.signing_key(),
                &resync_info.group_state_ear_key,
                own_leaf_index,
            )
            .await
        {
            warn!(%e, "Resync failed; retrying");
            retry_count += 1;
            if retry_count > 5 {
                bail!("Resync failed after 5 retries: {e}");
            }
        }

        Ok(())
    }
}

async fn handle_message_edit(
    txn: &mut SqliteTransaction<'_>,
    notifier: &mut StoreNotifier,
    group: &Group,
    ds_timestamp: TimeStamp,
    sender: &UserId,
    replaces: MimiId,
    content: MimiContent,
) -> anyhow::Result<ChatMessage> {
    let is_delete = content.nested_part.part == NestedPartContent::NullPart;

    // First try to directly load the original message by mimi id (non-edited message) and fallback
    // to the history of edits otherwise.
    let mut message = match ChatMessage::load_by_mimi_id(txn.as_mut(), &replaces).await? {
        Some(message) => message,
        None => {
            let message_id = MessageEdit::find_message_id(txn.as_mut(), &replaces)
                .await?
                .with_context(|| {
                    format!("Original message id not found for editing; mimi_id = {replaces:?}")
                })?;

            ChatMessage::load(txn.as_mut(), message_id)
                .await?
                .with_context(|| {
                    format!("Original message not found for editing; message_id = {message_id:?}")
                })?
        }
    };

    let original_mimi_id = message
        .message()
        .mimi_id()
        .context("Original message does not have mimi id")?;
    let original_sender = message
        .message()
        .sender()
        .context("Original message does not have sender")?;
    let original_mimi_content = message
        .message()
        .mimi_content()
        .context("Original message does not have mimi content")?;

    // TODO: Use mimi-room-policy for capabilities
    ensure!(
        original_sender == sender,
        "Only edits and deletes from original users are allowed for now"
    );

    if !is_delete {
        // Store message edit
        MessageEdit::new(
            original_mimi_id,
            message.id(),
            ds_timestamp,
            original_mimi_content,
        )
        .store(txn.as_mut())
        .await?;
    }

    // Update the original message
    let is_sent = true;
    message.set_content_message(ContentMessage::new(
        original_sender.clone(),
        is_sent,
        content,
        group.group_id(),
    ));
    message.set_edited_at(ds_timestamp);
    message.set_status(MessageStatus::Unread);

    // Clear the status of the message
    StatusRecord::clear(txn.as_mut(), notifier, message.id()).await?;

    Chat::mark_as_unread(txn, notifier, message.chat_id(), message.id()).await?;

    Ok(message)
}

/// A processor for the streamed QS events.
///
/// This processor is meant to be used in the streaming context where the events are streamed one
/// by one and this process never finishes until the stream is closed. Each event is processed by
/// `[Self::process_event]`.
#[derive(Debug)]
pub struct QsStreamProcessor {
    core_user: CoreUser,
    responder: Option<QsListenResponder>,
    /// Accumulated but not yet processed messages
    ///
    /// Note: It is safe to keep messages in memory here, because they are not yet decrypted.
    /// Decryption increases the locally stored ratchet sequence number, which is used to determine
    /// which messages should be fetched from the server. In case, the app is shut down, the
    /// messages will be received again.
    messages: Vec<QueueMessage>,
}

pub trait QsNotificationProcessor {
    fn show_notifications(
        &mut self,
        messages: ProcessedQsMessages,
    ) -> impl Future<Output = ()> + Send;
}

impl QsStreamProcessor {
    pub fn new(core_user: CoreUser) -> Self {
        Self {
            core_user,
            responder: None,
            messages: Vec::new(),
        }
    }

    pub fn with_responder(core_user: CoreUser, responder: QsListenResponder) -> Self {
        Self {
            core_user,
            responder: Some(responder),
            messages: Vec::new(),
        }
    }

    pub fn replace_responder(&mut self, responder: QsListenResponder) {
        self.responder.replace(responder);
    }

    pub async fn process_event(
        &mut self,
        event: QueueEvent,
        notification_processor: &mut impl QsNotificationProcessor,
    ) -> QsProcessEventResult {
        debug!(?event, "processing QS listen event");

        match event.event {
            None => {
                error!("received an empty event");
                QsProcessEventResult::Ignored
            }
            Some(queue_event::Event::Payload(_)) => {
                // currently, we don't handle payload events
                warn!("ignoring QS listen payload event");
                QsProcessEventResult::Ignored
            }
            Some(queue_event::Event::Message(message)) => match message.try_into() {
                Ok(message) => {
                    // Invariant: after a message there is always an Empty event as sentinel
                    // => accumulated messages will be processed there
                    self.messages.push(message);
                    QsProcessEventResult::Accumulated
                }
                Err(error) => {
                    error!(%error, "failed to convert QS message; dropping");
                    QsProcessEventResult::Ignored
                }
            },
            // Empty event indicates that the queue is empty
            Some(queue_event::Event::Empty(_)) => {
                if self.messages.is_empty() {
                    return QsProcessEventResult::FullyProcessed { processed: 0 }; // no messages to process
                }

                let max_sequence_number = self.messages.last().map(|m| m.sequence_number);

                let messages = std::mem::take(&mut self.messages);
                let num_messages = messages.len();
                let processed_messages = self.core_user.fully_process_qs_messages(messages).await;

                let result = if processed_messages.processed < num_messages {
                    error!(
                        processed_messages.processed,
                        num_messages, "failed to fully process messages"
                    );
                    QsProcessEventResult::PartiallyProcessed {
                        processed: processed_messages.processed,
                        dropped: num_messages - processed_messages.processed,
                    }
                } else {
                    QsProcessEventResult::FullyProcessed {
                        processed: processed_messages.processed,
                    }
                };

                notification_processor
                    .show_notifications(processed_messages)
                    .await;

                if let Some(max_sequence_number) = max_sequence_number {
                    // We received some messages, so we can ack them *after* they were fully
                    // processed. In particular, the queue ratchet sequence number has been already
                    // written back into the database.
                    if let Some(responder) = self.responder.as_ref() {
                        responder
                            .ack(max_sequence_number + 1)
                            .await
                            .inspect_err(|error| {
                                error!(%error, "failed to ack QS messages");
                            })
                            .ok();
                    } else {
                        error!("logic error: no responder to ack QS messages");
                    }
                }

                result
            }
        }
    }
}

pub enum QsProcessEventResult {
    /// Event was accumulated to be processed later
    Accumulated,
    /// Event was ignored
    Ignored,
    /// All accumulated events where fully processed
    FullyProcessed { processed: usize },
    /// Accumulated events were partially processed, some events were dropped
    PartiallyProcessed { processed: usize, dropped: usize },
}

impl QsProcessEventResult {
    pub fn processed(&self) -> usize {
        match self {
            Self::Accumulated => 0,
            Self::Ignored => 0,
            Self::FullyProcessed { processed } => *processed,
            Self::PartiallyProcessed { processed, .. } => *processed,
        }
    }

    pub fn is_partially_processed(&self) -> bool {
        matches!(self, Self::PartiallyProcessed { .. })
    }
}<|MERGE_RESOLUTION|>--- conflicted
+++ resolved
@@ -64,11 +64,8 @@
     pub changed_chats: Vec<ChatId>,
     pub new_messages: Vec<ChatMessage>,
     pub errors: Vec<anyhow::Error>,
-<<<<<<< HEAD
     pub rejoined_chats: Vec<ChatId>,
-=======
     pub processed: usize,
->>>>>>> 375837b6
 }
 
 impl ProcessedQsMessages {
@@ -88,32 +85,6 @@
 }
 
 impl CoreUser {
-<<<<<<< HEAD
-    /// Decrypt a `QueueMessage` received from the QS queue.
-    pub async fn decrypt_qs_queue_message(
-        &self,
-        qs_message_ciphertext: QueueMessage,
-    ) -> Result<ExtractedQsQueueMessage> {
-        self.with_transaction(async |txn| {
-            let mut qs_queue_ratchet = StorableQsQueueRatchet::load(txn.as_mut()).await?;
-            let seq_number = qs_message_ciphertext.sequence_number;
-            let qs_queue_ratchet_seq_number = qs_queue_ratchet.sequence_number();
-            let payload = qs_queue_ratchet
-                .decrypt(qs_message_ciphertext)
-                .with_context(|| {
-                    format!(
-                        "QS message with sequence number {seq_number}, \
-                        ratchet sequence number {qs_queue_ratchet_seq_number}"
-                    )
-                })?;
-            qs_queue_ratchet.update_ratchet(txn.as_mut()).await?;
-            Ok(payload.extract()?)
-        })
-        .await
-    }
-
-=======
->>>>>>> 375837b6
     /// Process a decrypted message received from the QS queue.
     ///
     /// Returns the [`ChatId`] of newly created chats and any
@@ -706,13 +677,6 @@
         let num_messages = qs_messages.len();
 
         // Process each qs message individually
-<<<<<<< HEAD
-        let mut new_chats = vec![];
-        let mut changed_chats = vec![];
-        let mut new_messages = vec![];
-        let mut errors = vec![];
-        let mut rejoined_chats = vec![];
-=======
         for (idx, qs_message) in qs_messages.into_iter().enumerate() {
             let qs_message_payload =
                 match StorableQsQueueRatchet::decrypt_qs_queue_message(self.pool(), qs_message)
@@ -732,7 +696,6 @@
                     continue;
                 }
             };
->>>>>>> 375837b6
 
             let processed = match self.process_qs_message(qs_message_plaintext).await {
                 Ok(processed) => processed,
@@ -760,30 +723,23 @@
                 ProcessQsMessageResult::RejoinRequired(group_id) => {
                     // This should be scheduled to be run after message
                     // processing is done.
-                    let chat_id = ChatId::try_from(&group_id)?;
+                    let Ok(chat_id) = ChatId::try_from(&group_id) else {
+                        error!("Failed to convert group ID to chat ID");
+                        continue;
+                    };
                     if let Err(e) = self.resync_group(group_id).await {
                         error!(%e, "Failed to rejoin group");
-                        errors.push(e);
+                        result.errors.push(e);
                     } else {
-                        rejoined_chats.push(chat_id);
+                        result.rejoined_chats.push(chat_id);
                         info!(%chat_id, "Successfully rejoined group");
                     }
                 }
             }
         }
 
-<<<<<<< HEAD
-        Ok(ProcessedQsMessages {
-            new_chats,
-            changed_chats,
-            new_messages,
-            errors,
-            rejoined_chats,
-        })
-=======
         result.processed = num_messages;
         result
->>>>>>> 375837b6
     }
 
     async fn resync_group(&self, group_id: GroupId) -> anyhow::Result<()> {
