// SPDX-FileCopyrightText: 2023 Phoenix R&D GmbH <hello@phnx.im>
//
// SPDX-License-Identifier: AGPL-3.0-or-later

use std::{
    collections::HashSet,
    ops::Deref,
    sync::{Arc, Mutex},
};

use anyhow::{anyhow, bail, Result};
use exif::{Reader, Tag};
use groups::client_auth_info::StorableClientCredential;
use opaque_ke::{
    ClientRegistration, ClientRegistrationFinishParameters, ClientRegistrationFinishResult,
    ClientRegistrationStartResult, Identifiers, RegistrationUpload,
};
use own_client_info::OwnClientInfo;
use phnxapiclient::{qs_api::ws::QsWebSocket, ApiClient, ApiClientInitError};
use phnxtypes::{
    credentials::{
        keys::{ClientSigningKey, InfraCredentialSigningKey},
        ClientCredential, ClientCredentialCsr, ClientCredentialPayload,
    },
    crypto::{
        ear::{
            keys::{
                AddPackageEarKey, ClientCredentialEarKey, FriendshipPackageEarKey, PushTokenEarKey,
                SignatureEarKey, SignatureEarKeyWrapperKey, WelcomeAttributionInfoEarKey,
            },
            EarEncryptable,
        },
        hpke::HpkeEncryptable,
        kdf::keys::RatchetSecret,
        signatures::{
            keys::{QsClientSigningKey, QsUserSigningKey},
            signable::{Signable, Verifiable},
        },
        ConnectionDecryptionKey, OpaqueCiphersuite, RatchetDecryptionKey,
    },
    identifiers::{
        AsClientId, ClientConfig, QsClientId, QsClientReference, QsUserId, SafeTryInto, UserName,
    },
    messages::{
        client_as::{ConnectionPackageTbs, UserConnectionPackagesParams},
        FriendshipToken, MlsInfraVersion, QueueMessage,
    },
    time::TimeStamp,
};
use rusqlite::Connection;
use serde::{Deserialize, Serialize};
use thiserror::Error;
use utils::set_up_database;
use uuid::Uuid;

use crate::{
    clients::connection_establishment::{ConnectionEstablishmentPackageTbs, FriendshipPackage},
    contacts::{Contact, ContactAddInfos, PartialContact},
    conversations::{messages::ConversationMessage, Conversation, ConversationAttributes},
    groups::store::GroupStore,
    key_stores::{
        as_credentials::AsCredentialStore,
        leaf_keys::LeafKeyStore,
        qs_verifying_keys::QsVerifyingKeyStore,
        queue_ratchets::{QueueRatchetStore, QueueType},
        MemoryUserKeyStore,
    },
    user_profiles::UserProfile,
    utils::persistence::{open_client_db, open_phnx_db, DataType, Persistable, PersistenceError},
};

use self::{
    api_clients::ApiClients,
    conversations::messages::TimestampedMessage,
    create_user::InitialUserState,
    mimi_content::MimiContent,
    openmls_provider::PhnxOpenMlsProvider,
    store::{PersistableUserData, UserCreationState},
};

use super::*;

pub(crate) mod api_clients;
pub(crate) mod connection_establishment;
mod create_user;
pub(crate) mod openmls_provider;
pub(crate) mod own_client_info;
pub mod process;
pub mod store;
#[cfg(test)]
mod tests;

pub(crate) const CIPHERSUITE: Ciphersuite =
    Ciphersuite::MLS_128_DHKEMX25519_AES128GCM_SHA256_Ed25519;

pub(crate) const CONNECTION_PACKAGES: usize = 50;
pub(crate) const ADD_PACKAGES: usize = 50;
pub(crate) const CONNECTION_PACKAGE_EXPIRATION_DAYS: i64 = 30;

pub struct CoreUser {
    sqlite_connection: Connection,
    api_clients: ApiClients,
    pub(crate) _qs_user_id: QsUserId,
    pub(crate) qs_client_id: QsClientId,
    pub(crate) key_store: MemoryUserKeyStore,
}

impl CoreUser {
    /// Create a new user with the given `user_name`. If a user with this name
    /// already exists, this will overwrite that user.
    pub async fn new(
        user_name: impl SafeTryInto<UserName>,
        password: &str,
        server_url: impl ToString,
        db_path: &str,
    ) -> Result<Self> {
        let user_name = user_name.try_into()?;
        let as_client_id = AsClientId::random(user_name)?;
        // Open the phnx db to store the client record
        let phnx_db_connection = open_phnx_db(db_path)?;

        // Open client specific db
        let client_db_connection = open_client_db(&as_client_id, db_path)?;

        Self::new_with_connections(
            as_client_id,
            password,
            server_url,
            phnx_db_connection,
            client_db_connection,
        )
        .await
    }

    async fn new_with_connections(
        as_client_id: AsClientId,
        password: &str,
        server_url: impl ToString,
        phnx_db_connection: Connection,
        mut client_db_connection: Connection,
    ) -> Result<Self> {
        let server_url = server_url.to_string();
        let api_clients = ApiClients::new(as_client_id.user_name().domain(), server_url.clone());

        set_up_database(&mut client_db_connection)?;

        let mut client_db_transaction = client_db_connection.transaction()?;

        let user_creation_state = UserCreationState::new(
            &client_db_transaction,
            &phnx_db_connection,
            as_client_id,
            server_url.clone(),
            password,
        )?;

        let final_state = user_creation_state
            .complete_user_creation(
                &phnx_db_connection,
                &mut client_db_transaction,
                &api_clients,
            )
            .await?;

        OwnClientInfo {
            server_url,
            qs_user_id: final_state.qs_user_id().clone(),
            qs_client_id: final_state.qs_client_id().clone(),
            as_client_id: final_state.client_id().clone(),
        }
        .store(&client_db_transaction)?;

        client_db_transaction.commit()?;

        let self_user = final_state.into_self_user(client_db_connection, api_clients);

        Ok(self_user)
    }

    /// The same as [`Self::new()`], except that databases ephemeral and dropped
    /// together with this instance of CoreUser.
    pub async fn new_ephemeral(
        user_name: impl Into<UserName>,
        password: &str,
        server_url: impl ToString,
    ) -> Result<Self> {
        let user_name = user_name.into();
        let as_client_id = AsClientId::random(user_name)?;
        // Open the phnx db to store the client record
        let phnx_db_connection = Connection::open_in_memory()?;

        // Open client specific db
        let client_db_connection = Connection::open_in_memory()?;

        Self::new_with_connections(
            as_client_id,
            password,
            server_url,
            phnx_db_connection,
            client_db_connection,
        )
        .await
    }

    /// Load a user from the database. If a user creation process with a
    /// matching `AsClientId` was interrupted before, this will resume that
    /// process.
<<<<<<< HEAD
    pub async fn load(as_client_id: AsClientId, client_db_path: &str) -> Result<Option<CoreUser>> {
        let phnx_db_connection = open_phnx_db(client_db_path)?;
=======
    pub async fn load(as_client_id: AsClientId, db_path: &str) -> Result<Option<SelfUser>> {
        let phnx_db_connection = open_phnx_db(db_path)?;

        let mut client_db_connection = open_client_db(&as_client_id, db_path)?;

        set_up_database(&mut client_db_connection)?;
>>>>>>> cb4e7d42

        let mut client_db_transaction = client_db_connection.transaction()?;

        let Some(user_creation_state) =
            PersistableUserData::load_one(&client_db_transaction, Some(&as_client_id), None)?
        else {
            return Ok(None);
        };

        let api_clients = ApiClients::new(
            as_client_id.user_name().domain(),
            user_creation_state.server_url(),
        );

        let final_state = user_creation_state
            .into_payload()
            .complete_user_creation(
                &phnx_db_connection,
                &mut client_db_transaction,
                &api_clients,
            )
            .await?;

        client_db_transaction.commit()?;

        let self_user = final_state.into_self_user(client_db_connection, api_clients);

        Ok(Some(self_user))
    }

    /// Create new conversation.
    ///
    /// Returns the id of the newly created conversation.
    pub async fn create_conversation(
        &mut self,
        title: &str,
        conversation_picture_option: Option<Vec<u8>>,
    ) -> Result<ConversationId> {
        let group_id = self
            .api_clients
            .default_client()?
            .ds_request_group_id()
            .await?;
        let client_reference = self.create_own_client_reference();
        let group_store = self.group_store();
        // Store the conversation attributes in the group's aad
        let conversation_attributes =
            ConversationAttributes::new(title.to_string(), conversation_picture_option);
        let group_data = serde_json::to_vec(&conversation_attributes)?.into();
        let (group, partial_params) = group_store.create_group(
            &self.crypto_backend(),
            &self.key_store.signing_key,
            group_id.clone(),
            group_data,
        )?;
        let encrypted_client_credential = self
            .key_store
            .signing_key
            .credential()
            .encrypt(group.credential_ear_key())?;
        let params = partial_params.into_params(encrypted_client_credential, client_reference);
        self.api_clients
            .default_client()?
            .ds_create_group(
                params,
                group.group_state_ear_key(),
                group.user_auth_key().ok_or(anyhow!("No user auth key"))?,
            )
            .await?;
        let conversation = Conversation::new_group_conversation(group_id, conversation_attributes);
        conversation.store(&self.sqlite_connection)?;
        Ok(conversation.id())
    }

    pub fn set_own_user_profile(&self, mut user_profile: UserProfile) -> Result<()> {
        if user_profile.user_name() != &self.user_name() {
            bail!("Can't set user profile for users other than the current user.",);
        }
        if let Some(profile_picture) = user_profile.profile_picture() {
            let new_image = match profile_picture {
                Asset::Value(image_bytes) => self.resize_image(&image_bytes)?,
            };
            user_profile.set_profile_picture(Some(Asset::Value(new_image)));
        }
        user_profile.update(&self.sqlite_connection)?;
        Ok(())
    }

    /// Get the user profile of the user with the given [`UserName`].
    pub fn user_profile(&self, user_name: &UserName) -> Result<Option<UserProfile>> {
        let user = UserProfile::load(&self.sqlite_connection, user_name)?;
        Ok(user)
    }

    pub fn set_conversation_picture(
        &self,
        conversation_id: ConversationId,
        conversation_picture_option: Option<Vec<u8>>,
    ) -> Result<()> {
        let mut conversation = Conversation::load(&self.sqlite_connection, &conversation_id)?
            .ok_or(anyhow!(
                "Can't find conversation with id {}",
                conversation_id.as_uuid()
            ))?;
        let resized_picture_option = conversation_picture_option
            .map(|conversation_picture| self.resize_image(&conversation_picture).ok())
            .flatten();
        conversation.set_conversation_picture(&self.sqlite_connection, resized_picture_option)?;
        Ok(())
    }

    fn resize_image(&self, mut image_bytes: &[u8]) -> Result<Vec<u8>> {
        let image = image::load_from_memory(&image_bytes)?;

        // Read EXIF data
        let exif_reader = Reader::new();
        let mut image_bytes_cursor = std::io::Cursor::new(&mut image_bytes);
        let exif = exif_reader
            .read_from_container(&mut image_bytes_cursor)
            .ok();

        // Resize the image
        let image = image.resize(256, 256, image::imageops::FilterType::Nearest);

        // Rotate/flip the image according to the orientation if necessary
        let image = if let Some(exif) = exif {
            let orientation = exif
                .get_field(Tag::Orientation, exif::In::PRIMARY)
                .and_then(|field| field.value.get_uint(0))
                .unwrap_or(1);
            match orientation {
                1 => image,
                2 => image.fliph(),
                3 => image.rotate180(),
                4 => image.flipv(),
                5 => image.rotate90().fliph(),
                6 => image.rotate90(),
                7 => image.rotate270().fliph(),
                8 => image.rotate270(),
                _ => image,
            }
        } else {
            image
        };

        // Save the resized image
        let mut buf = Vec::new();
        let mut cursor = std::io::Cursor::new(&mut buf);
        let mut encoder = image::codecs::jpeg::JpegEncoder::new_with_quality(&mut cursor, 90);
        encoder.encode_image(&image)?;
        log::info!(
            "Resized profile picture from {} to {} bytes",
            image_bytes.len(),
            buf.len()
        );
        Ok(buf)
    }

    /// Invite users to an existing conversation.
    ///
    /// Since this function causes the creation of an MLS commit, it can cause
    /// more than one effect on the group. As a result this function returns a
    /// vector of [`ConversationMessage`]s that represents the changes to the
    /// group. Note that these returned message have already been persisted.
    pub async fn invite_users(
        &mut self,
        conversation_id: ConversationId,
        invited_users: &[UserName],
    ) -> Result<Vec<ConversationMessage>> {
        let conversation =
            Conversation::load(&self.sqlite_connection, &conversation_id)?.ok_or(anyhow!(
                "Can't find conversation with id {}",
                conversation_id.as_uuid()
            ))?;
        let group_id = conversation.group_id().clone();
        let owner_domain = conversation.owner_domain();

        // Fetch fresh KeyPackages and a fresh KeyPackageBatch from the QS for
        // each invited user.
        let mut contact_add_infos: Vec<ContactAddInfos> = vec![];
        let mut contact_wai_keys = vec![];
        let mut client_credentials = vec![];
        for invited_user in invited_users {
            // Get the WAI keys and client credentials for the invited users.
            let contact = Contact::load(&self.sqlite_connection, invited_user)?.ok_or(anyhow!(
                "Can't find contact with user name {}",
                invited_user
            ))?;
            contact_wai_keys.push(contact.wai_ear_key().clone());
            let contact_client_credentials = contact
                .clients()
                .iter()
                .filter_map(|client_id| {
                    match StorableClientCredential::load_by_client_id(
                        &self.sqlite_connection,
                        client_id,
                    ) {
                        Ok(Some(client_credential)) => {
                            Some(Ok(ClientCredential::from(client_credential)))
                        }
                        Ok(None) => None,
                        Err(e) => Some(Err(e)),
                    }
                })
                .collect::<Result<Vec<_>, _>>()?;
            client_credentials.push(contact_client_credentials);
            let add_info = contact
                .fetch_add_infos(
                    self.api_clients(),
                    self.qs_verifying_key_store(),
                    self.crypto_backend().crypto(),
                )
                .await?;
            contact_add_infos.push(add_info);
        }
        debug_assert!(contact_add_infos.len() == invited_users.len());

        let group_store = self.group_store();
        let mut group = group_store
            .get(&group_id)?
            .ok_or(anyhow!("Can't find group with id {:?}", group_id))?;
        // Adds new member and staged commit
        let params = group.invite(
            &self.crypto_backend(),
            &self.key_store.signing_key,
            contact_add_infos,
            contact_wai_keys,
            client_credentials,
        )?;
        // The DS responds with the timestamp of the commit.
        let ds_timestamp = self
            .api_clients
            .get(&owner_domain)?
            .ds_add_users(
                params,
                group.group_state_ear_key(),
                group.user_auth_key().ok_or(anyhow!("No user auth key"))?,
            )
            .await?;

        // Now that we know the commit went through, we can merge the commit
        let group_messages =
            group.merge_pending_commit(&self.crypto_backend(), None, ds_timestamp)?;

        let conversation_messages = self.store_group_messages(conversation_id, group_messages)?;
        Ok(conversation_messages)
    }

    /// Remove users from the conversation with the given [`ConversationId`].
    ///
    /// Since this function causes the creation of an MLS commit, it can cause
    /// more than one effect on the group. As a result this function returns a
    /// vector of [`ConversationMessage`]s that represents the changes to the
    /// group. Note that these returned message have already been persisted.
    pub async fn remove_users(
        &mut self,
        conversation_id: ConversationId,
        target_users: &[UserName],
    ) -> Result<Vec<ConversationMessage>> {
        let conversation =
            Conversation::load(&self.sqlite_connection, &conversation_id)?.ok_or(anyhow!(
                "Can't find conversation with id {}",
                conversation_id.as_uuid()
            ))?;
        let group_id = &conversation.group_id();
        let group_store = self.group_store();
        let mut group = group_store
            .get(group_id)?
            .ok_or(anyhow!("Can't find group with id {:?}", group_id))?;
        let clients = target_users
            .iter()
            .flat_map(|user_name| group.user_client_ids(&self.sqlite_connection, user_name))
            .collect::<Vec<_>>();
        let params = group.remove(&self.crypto_backend(), clients)?;
        let ds_timestamp = self
            .api_clients
            .get(&conversation.owner_domain())?
            .ds_remove_users(
                params,
                group.group_state_ear_key(),
                group.user_auth_key().ok_or(anyhow!("No user auth key"))?,
            )
            .await?;
        // Now that we know the commit went through, we can merge the commit
        let group_messages =
            group.merge_pending_commit(&self.crypto_backend(), None, ds_timestamp)?;

        let conversation_messages = self.store_group_messages(conversation_id, group_messages)?;
        Ok(conversation_messages)
    }

    /// Send a message and return it. Note that the message has already been
    /// sent to the DS and has internally been stored in the conversation store.
    pub async fn send_message(
        &mut self,
        conversation_id: ConversationId,
        content: MimiContent,
    ) -> Result<ConversationMessage> {
        let conversation =
            Conversation::load(&self.sqlite_connection, &conversation_id)?.ok_or(anyhow!(
                "Can't find conversation with id {}",
                conversation_id.as_uuid()
            ))?;
        let group_id = &conversation.group_id();
        let group_store = self.group_store();
        // Store the message as unsent so that we don't lose it in case
        // something goes wrong.
        let mut conversation_message = ConversationMessage::new_unsent_message(
            self.user_name().to_string(),
            conversation_id,
            content.clone(),
        );
        conversation_message.store(&self.sqlite_connection)?;
        let mut group = group_store
            .get(&group_id)?
            .ok_or(anyhow!("Can't find group with id {:?}", group_id))?;
        let params = group
            .create_message(&self.crypto_backend(), content)
            .map_err(CorelibError::Group)?;

        // Send message to DS
        let ds_timestamp = self
            .api_clients
            .get(&conversation.owner_domain())?
            .ds_send_message(params, group.leaf_signer(), group.group_state_ear_key())
            .await?;

        // Mark the message as sent.
        conversation_message.mark_as_sent(&self.sqlite_connection, ds_timestamp)?;

        Ok(conversation_message.into())
    }

    /// Re-try sending a message, where sending previously failed.
    pub async fn re_send_message(&mut self, local_message_id: Uuid) -> Result<()> {
        let mut unsent_message =
            ConversationMessage::load(&self.sqlite_connection, &local_message_id)?.ok_or(
                anyhow!("Can't find unsent message with id {}", local_message_id),
            )?;
        let content = match unsent_message.message() {
            Message::Content(content_message) if !content_message.was_sent() => {
                content_message.content().clone()
            }
            _ => bail!("Message with id {} was already sent", local_message_id),
        };
        let conversation_id = unsent_message.conversation_id();
        let conversation =
            Conversation::load(&self.sqlite_connection, &conversation_id)?.ok_or(anyhow!(
                "Can't find conversation with id {}",
                conversation_id.as_uuid()
            ))?;
        let group_id = &conversation.group_id();
        let group_store = self.group_store();
        let mut group = group_store
            .get(&group_id)?
            .ok_or(anyhow!("Can't find group with id {:?}", group_id))?;
        let params = group
            .create_message(&self.crypto_backend(), content)
            .map_err(CorelibError::Group)?;

        // Send message to DS
        let ds_timestamp = self
            .api_clients
            .get(&conversation.owner_domain())?
            .ds_send_message(params, group.leaf_signer(), group.group_state_ear_key())
            .await?;

        // Mark the message as sent.
        unsent_message.mark_as_sent(&self.sqlite_connection, ds_timestamp)?;

        Ok(())
    }

    /// Create a connection with a new user.
    ///
    /// Returns the [`ConversationId`] of the newly created connection
    /// conversation.
    pub async fn add_contact(
        &mut self,
        user_name: impl SafeTryInto<UserName>,
    ) -> Result<ConversationId> {
        let user_name = user_name.try_into()?;
        let params = UserConnectionPackagesParams {
            user_name: user_name.clone(),
        };
        // First we fetch connection key packages from the AS, then we establish
        // a connection group. Finally, we fully add the user as a contact.
        let user_domain = user_name.domain();
        log::info!("Adding contact {}", user_name);
        let user_key_packages = self
            .api_clients
            .get(&user_domain)?
            .as_user_connection_packages(params)
            .await?;

        // The AS should return an error if the user does not exist, but we
        // check here locally just to be sure.
        if user_key_packages.connection_packages.is_empty() {
            return Err(anyhow!("User {} does not exist", user_name));
        }
        // Verify the connection key packages
        log::info!("Verifying connection packages");
        let mut verified_connection_packages = vec![];
        let as_credential_store = self.as_credential_store();
        for connection_package in user_key_packages.connection_packages.into_iter() {
            let as_intermediate_credential = as_credential_store
                .get(
                    &user_domain,
                    connection_package.client_credential_signer_fingerprint(),
                )
                .await?;
            let verifying_key = as_intermediate_credential.verifying_key();
            verified_connection_packages.push(connection_package.verify(verifying_key)?)
        }

        // TODO: Connection Package Validation
        // * Version
        // * Lifetime

        // Get a group id for the connection group
        log::info!("Requesting group id");
        let group_id = self
            .api_clients
            .default_client()?
            .ds_request_group_id()
            .await?;
        // Create the connection group
        log::info!("Creating local connection group");
        let group_store = self.group_store();
        let title = format!("Connection group: {} - {}", self.user_name(), user_name);
        let conversation_attributes = ConversationAttributes::new(title.to_string(), None);
        let group_data = serde_json::to_vec(&conversation_attributes)?.into();
        let (connection_group, partial_params) = group_store.create_group(
            &self.crypto_backend(),
            &self.key_store.signing_key,
            group_id.clone(),
            group_data,
        )?;

        // TODO: Once we allow multi-client, invite all our other clients to the
        // connection group.

        let own_user_profile = self.own_user_profile()?;

        let friendship_package = FriendshipPackage {
            friendship_token: self.key_store.friendship_token.clone(),
            add_package_ear_key: self.key_store.add_package_ear_key.clone(),
            client_credential_ear_key: self.key_store.client_credential_ear_key.clone(),
            signature_ear_key_wrapper_key: self.key_store.signature_ear_key_wrapper_key.clone(),
            wai_ear_key: self.key_store.wai_ear_key.clone(),
            user_profile: own_user_profile,
        };

        let friendship_package_ear_key = FriendshipPackageEarKey::random()?;

        // Create a connection establishment package
        let connection_establishment_package = ConnectionEstablishmentPackageTbs {
            sender_client_credential: self.key_store.signing_key.credential().clone(),
            connection_group_id: group_id.clone(),
            connection_group_ear_key: connection_group.group_state_ear_key().clone(),
            connection_group_credential_key: connection_group.credential_ear_key().clone(),
            connection_group_signature_ear_key_wrapper_key: connection_group
                .signature_ear_key_wrapper_key()
                .clone(),
            friendship_package_ear_key: friendship_package_ear_key.clone(),
            friendship_package,
        }
        .sign(&self.key_store.signing_key)?;

        let client_reference = self.create_own_client_reference();
        let encrypted_client_credential = self
            .key_store
            .signing_key
            .credential()
            .encrypt(connection_group.credential_ear_key())?;
        let params = partial_params.into_params(encrypted_client_credential, client_reference);
        log::info!("Creating connection group on DS");
        self.api_clients
            .default_client()?
            .ds_create_group(
                params,
                connection_group.group_state_ear_key(),
                connection_group
                    .user_auth_key()
                    .ok_or(anyhow!("No user auth key"))?,
            )
            .await?;

        // Create the connection conversation
        let conversation = Conversation::new_connection_conversation(
            group_id,
            user_name.clone(),
            conversation_attributes,
        )?;
        conversation.store(&self.sqlite_connection)?;

        // Create and persist a new partial contact
        PartialContact::new(
            user_name.clone(),
            conversation.id(),
            friendship_package_ear_key,
        )
        .store(&self.sqlite_connection)?;

        // Store the user profile of the partial contact (we don't have a
        // display name or a profile picture yet)
        UserProfile::new(user_name, None, None).store(&self.sqlite_connection)?;

        // Encrypt the connection establishment package for each connection and send it off.
        for connection_package in verified_connection_packages {
            let ciphertext = connection_establishment_package.encrypt(
                connection_package.encryption_key(),
                &[],
                &[],
            );
            let client_id = connection_package.client_credential().identity();

            self.api_clients
                .get(&user_domain)?
                .as_enqueue_message(client_id, ciphertext)
                .await?;
        }

        Ok(conversation.id())
    }

    /// Update the user's user auth key in the conversation with the given
    /// [`ConversationId`].
    ///
    /// Since this function causes the creation of an MLS commit, it can cause
    /// more than one effect on the group. As a result this function returns a
    /// vector of [`ConversationMessage`]s that represents the changes to the
    /// group. Note that these returned message have already been persisted.
    pub async fn update_user_key(
        &mut self,
        conversation_id: ConversationId,
    ) -> Result<Vec<ConversationMessage>> {
        let conversation =
            Conversation::load(&self.sqlite_connection, &conversation_id)?.ok_or(anyhow!(
                "Can't find conversation with id {}",
                conversation_id.as_uuid()
            ))?;
        let group_id = conversation.group_id();
        // Generate ciphertext
        let group_store = self.group_store();
        let mut group = group_store
            .get(&group_id)?
            .ok_or(anyhow!("Can't find group with id {:?}", group_id))?;
        let params = group.update_user_key(&self.crypto_backend())?;
        let owner_domain = conversation.owner_domain();
        let ds_timestamp = self
            .api_clients
            .get(&owner_domain)?
            .ds_update_client(params, group.group_state_ear_key(), group.leaf_signer())
            .await?;
        let group_messages =
            group.merge_pending_commit(&self.crypto_backend(), None, ds_timestamp)?;

        let conversation_messages = self.store_group_messages(conversation_id, group_messages)?;
        Ok(conversation_messages)
    }

    /// Delete the conversation with the given [`ConversationId`].
    ///
    /// Since this function causes the creation of an MLS commit, it can cause
    /// more than one effect on the group. As a result this function returns a
    /// vector of [`ConversationMessage`]s that represents the changes to the
    /// group. Note that these returned message have already been persisted.
    pub async fn delete_group(
        &mut self,
        conversation_id: ConversationId,
    ) -> Result<Vec<ConversationMessage>> {
        let mut conversation = Conversation::load(&self.sqlite_connection, &conversation_id)?
            .ok_or(anyhow!(
                "Can't find conversation with id {}",
                conversation_id.as_uuid()
            ))?;
        let group_id = conversation.group_id();
        // Generate ciphertext
        let group_store = self.group_store();
        let mut group = group_store
            .get(&group_id)?
            .ok_or(anyhow!("Can't find group with id {:?}", group_id))?;
        let past_members = group.members(&self.sqlite_connection);
        // No need to send a message to the server if we are the only member.
        // TODO: Make sure this is what we want.
        let group_messages = if past_members.len() != 1 {
            let params = group.delete(&self.crypto_backend())?;
            let owner_domain = conversation.owner_domain();
            let ds_timestamp = self
                .api_clients
                .get(&owner_domain)?
                .ds_delete_group(
                    params,
                    group.user_auth_key().ok_or(anyhow!("No user auth key"))?,
                    group.group_state_ear_key(),
                )
                .await?;
            group.merge_pending_commit(&self.crypto_backend(), None, ds_timestamp)?
        } else {
            vec![]
        };

        conversation.set_inactive(&self.sqlite_connection, past_members.into_iter().collect())?;
        let conversation_messages = self.store_group_messages(conversation_id, group_messages)?;
        Ok(conversation_messages)
    }

    async fn fetch_messages_from_queue(
        &mut self,
        queue_type: QueueType,
    ) -> Result<Vec<QueueMessage>> {
        let mut remaining_messages = 1;
        let mut messages: Vec<QueueMessage> = Vec::new();
        let queue_ratchet_store = self.queue_ratchet_store();
        let mut sequence_number = queue_ratchet_store.get_sequence_number(queue_type)?;
        while remaining_messages > 0 {
            let api_client = self.api_clients.default_client()?;
            let mut response = match &queue_type {
                QueueType::As => {
                    api_client
                        .as_dequeue_messages(
                            **sequence_number,
                            1_000_000,
                            &self.key_store.signing_key,
                        )
                        .await?
                }
                QueueType::Qs => {
                    api_client
                        .qs_dequeue_messages(
                            &self.qs_client_id,
                            **sequence_number,
                            1_000_000,
                            &self.key_store.qs_client_signing_key,
                        )
                        .await?
                }
            };

            if let Some(message) = messages.last() {
                sequence_number.set(message.sequence_number)?;
            }

            remaining_messages = response.remaining_messages_number;
            messages.append(&mut response.messages);

            if let Some(message) = messages.last() {
                sequence_number.set(message.sequence_number + 1)?;
            }
        }
        Ok(messages)
    }

    pub async fn as_fetch_messages(&mut self) -> Result<Vec<QueueMessage>> {
        self.fetch_messages_from_queue(QueueType::As).await
    }

    pub async fn qs_fetch_messages(&mut self) -> Result<Vec<QueueMessage>> {
        self.fetch_messages_from_queue(QueueType::Qs).await
    }

    pub async fn leave_group(&mut self, conversation_id: ConversationId) -> Result<()> {
        let conversation =
            Conversation::load(&self.sqlite_connection, &conversation_id)?.ok_or(anyhow!(
                "Can't find conversation with id {}",
                conversation_id.as_uuid()
            ))?;
        let group_id = conversation.group_id();
        let group_store = self.group_store();
        let mut group = group_store
            .get(&group_id)?
            .ok_or(anyhow!("Can't find group with id {:?}", group_id))?;
        let params = group.leave_group(&self.crypto_backend())?;
        let owner_domain = conversation.owner_domain();
        self.api_clients
            .get(&owner_domain)?
            .ds_self_remove_client(
                params,
                group.user_auth_key().ok_or(anyhow!("No user auth key"))?,
                group.group_state_ear_key(),
            )
            .await?;
        Ok(())
    }

    /// Update the user's key material in the conversation with the given
    /// [`ConversationId`].
    ///
    /// Since this function causes the creation of an MLS commit, it can cause
    /// more than one effect on the group. As a result this function returns a
    /// vector of [`ConversationMessage`]s that represents the changes to the
    /// group. Note that these returned message have already been persisted.
    pub async fn update(
        &mut self,
        conversation_id: ConversationId,
    ) -> Result<Vec<ConversationMessage>> {
        let conversation =
            Conversation::load(&self.sqlite_connection, &conversation_id)?.ok_or(anyhow!(
                "Can't find conversation with id {}",
                conversation_id.as_uuid()
            ))?;
        let group_id = conversation.group_id();
        let group_store = self.group_store();
        let mut group = group_store
            .get(&group_id)?
            .ok_or(anyhow!("Can't find group with id {:?}", group_id))?;
        let params = group.update(&self.crypto_backend())?;
        let owner_domain = conversation.owner_domain();
        let ds_timestamp = self
            .api_clients
            .get(&owner_domain)?
            .ds_update_client(params, group.group_state_ear_key(), group.leaf_signer())
            .await?;
        let group_messages =
            group.merge_pending_commit(&self.crypto_backend(), None, ds_timestamp)?;

        let conversation_messages = self.store_group_messages(conversation_id, group_messages)?;
        Ok(conversation_messages)
    }

    pub fn contacts(&self) -> Result<Vec<Contact>, PersistenceError> {
        let contacts = Contact::load_all(&self.sqlite_connection)?;
        Ok(contacts)
    }

    pub fn contact(&self, user_name: &UserName) -> Option<Contact> {
        Contact::load(&self.sqlite_connection, user_name)
            .ok()
            .flatten()
    }

    pub fn partial_contacts(&self) -> Result<Vec<PartialContact>, PersistenceError> {
        let partial_contact = PartialContact::load_all(&self.sqlite_connection)?;
        Ok(partial_contact)
    }

    fn create_own_client_reference(&self) -> QsClientReference {
        let sealed_reference = ClientConfig {
            client_id: self.qs_client_id.clone(),
            push_token_ear_key: Some(self.key_store.push_token_ear_key.clone()),
        }
        .encrypt(&self.key_store.qs_client_id_encryption_key, &[], &[]);
        QsClientReference {
            client_homeserver_domain: self.user_name().domain(),
            sealed_reference,
        }
    }

    pub fn user_name(&self) -> UserName {
        self.key_store
            .signing_key
            .credential()
            .identity()
            .user_name()
    }

    /// Returns None if there is no conversation with the given id.
    pub fn group_members(&self, conversation_id: ConversationId) -> Option<HashSet<UserName>> {
        let conversation = Conversation::load(&self.sqlite_connection, &conversation_id).ok()??;

        let group_store = self.group_store();
        group_store
            .get(&conversation.group_id())
            .ok()?
            .map(|g| g.members(&self.sqlite_connection))
    }

    pub fn pending_removes(&self, conversation_id: ConversationId) -> Option<Vec<UserName>> {
        let conversation = Conversation::load(&self.sqlite_connection, &conversation_id).ok()??;

        let group_store = self.group_store();
        group_store
            .get(&conversation.group_id())
            .ok()?
            .map(|group| group.pending_removes(&self.sqlite_connection))
    }

    pub fn conversations(&self) -> Result<Vec<Conversation>, PersistenceError> {
        let conversations = Conversation::load_all(&self.sqlite_connection)?;
        Ok(conversations)
    }

    pub async fn websocket(&mut self, timeout: u64, retry_interval: u64) -> Result<QsWebSocket> {
        let api_client = self.api_clients.default_client();
        Ok(api_client?
            .spawn_websocket(self.qs_client_id.clone(), timeout, retry_interval)
            .await?)
    }

    /// Mark all messages in the conversation with the given conversation id and
    /// with a timestamp older than the given timestamp as read.
    pub fn mark_as_read<'b, T: 'b + IntoIterator<Item = (&'b ConversationId, &'b TimeStamp)>>(
        &self,
        mark_as_read_data: T,
    ) -> Result<(), PersistenceError> {
        Conversation::mark_as_read(&self.sqlite_connection, mark_as_read_data)?;
        Ok(())
    }

    /// Returns how many messages in the conversation with the given ID are
    /// marked as unread.
    pub fn unread_message_count(
        &self,
        conversation_id: ConversationId,
    ) -> Result<u32, PersistenceError> {
        let count = Conversation::unread_message_count(&self.sqlite_connection, conversation_id)?;
        Ok(count)
    }

    pub fn as_client_id(&self) -> AsClientId {
        self.key_store.signing_key.credential().identity().clone()
    }

    fn store_group_messages(
        &self,
        conversation_id: ConversationId,
        group_messages: Vec<TimestampedMessage>,
    ) -> Result<Vec<ConversationMessage>> {
        let mut stored_messages = vec![];
        // TODO: This should be done as part of a transaction
        for timestamped_message in group_messages.into_iter() {
            let message =
                ConversationMessage::from_timestamped_message(conversation_id, timestamped_message);
            message.store(&self.sqlite_connection)?;
            stored_messages.push(message);
        }
        Ok(stored_messages)
    }

    fn api_clients(&self) -> ApiClients {
        self.api_clients.clone()
    }

    /// Returns the user profile of this [`CoreUser`].
    pub fn own_user_profile(&self) -> Result<UserProfile, rusqlite::Error> {
        UserProfile::load(&self.sqlite_connection, &self.user_name())
            // We unwrap here, because we know that the user exists.
            .map(|user_option| user_option.unwrap())
    }

    fn qs_verifying_key_store(&self) -> QsVerifyingKeyStore<'_> {
        QsVerifyingKeyStore::new(&self.sqlite_connection, self.api_clients())
    }

    fn as_credential_store(&self) -> AsCredentialStore<'_> {
        AsCredentialStore::new(&self.sqlite_connection, self.api_clients())
    }

    fn group_store(&self) -> GroupStore<'_> {
        (&self.sqlite_connection).into()
    }

    fn queue_ratchet_store(&self) -> QueueRatchetStore<'_> {
        (&self.sqlite_connection).into()
    }

    fn leaf_key_store(&self) -> LeafKeyStore<'_> {
        (&self.sqlite_connection).into()
    }

    fn crypto_backend(&self) -> PhnxOpenMlsProvider<'_> {
        PhnxOpenMlsProvider::new(&self.sqlite_connection)
    }
}<|MERGE_RESOLUTION|>--- conflicted
+++ resolved
@@ -205,17 +205,12 @@
     /// Load a user from the database. If a user creation process with a
     /// matching `AsClientId` was interrupted before, this will resume that
     /// process.
-<<<<<<< HEAD
-    pub async fn load(as_client_id: AsClientId, client_db_path: &str) -> Result<Option<CoreUser>> {
-        let phnx_db_connection = open_phnx_db(client_db_path)?;
-=======
-    pub async fn load(as_client_id: AsClientId, db_path: &str) -> Result<Option<SelfUser>> {
+    pub async fn load(as_client_id: AsClientId, db_path: &str) -> Result<Option<CoreUser>> {
         let phnx_db_connection = open_phnx_db(db_path)?;
 
         let mut client_db_connection = open_client_db(&as_client_id, db_path)?;
 
         set_up_database(&mut client_db_connection)?;
->>>>>>> cb4e7d42
 
         let mut client_db_transaction = client_db_connection.transaction()?;
 
