// SPDX-FileCopyrightText: 2023 Phoenix R&D GmbH <hello@phnx.im>
//
// SPDX-License-Identifier: AGPL-3.0-or-later

use std::{collections::HashSet, sync::Arc};

use anyhow::{anyhow, bail, Result};
use chrono::Duration;
use exif::{Reader, Tag};
use opaque_ke::{
    ClientRegistration, ClientRegistrationFinishParameters, ClientRegistrationFinishResult,
    ClientRegistrationStartResult, Identifiers, RegistrationUpload,
};
use openmls::prelude::Ciphersuite;
use own_client_info::OwnClientInfo;
use phnxapiclient::{qs_api::ws::QsWebSocket, ApiClient, ApiClientInitError};
use phnxtypes::{
    credentials::{
        keys::{ClientSigningKey, InfraCredentialSigningKey},
        ClientCredential, ClientCredentialCsr, ClientCredentialPayload,
    },
    crypto::{
        ear::{
            keys::{
                AddPackageEarKey, ClientCredentialEarKey, FriendshipPackageEarKey, PushTokenEarKey,
                SignatureEarKey, SignatureEarKeyWrapperKey, WelcomeAttributionInfoEarKey,
            },
            EarEncryptable, EarKey, GenericSerializable,
        },
        hpke::HpkeEncryptable,
        kdf::keys::RatchetSecret,
        signatures::{
            keys::{QsClientSigningKey, QsUserSigningKey},
            signable::{Signable, Verifiable},
        },
        ConnectionDecryptionKey, OpaqueCiphersuite, RatchetDecryptionKey,
    },
    identifiers::{
        AsClientId, ClientConfig, QsClientId, QsClientReference, QsUserId, SafeTryInto, UserName,
    },
    messages::{
        client_as::{ConnectionPackageTbs, UserConnectionPackagesParams},
        push_token::{EncryptedPushToken, PushToken},
        FriendshipToken, MlsInfraVersion, QueueMessage,
    },
};
use rusqlite::{Connection, Transaction};
use serde::{Deserialize, Serialize};
use store::ClientRecord;
use thiserror::Error;
use uuid::Uuid;

use crate::{
    clients::connection_establishment::{ConnectionEstablishmentPackageTbs, FriendshipPackage},
    contacts::{Contact, ContactAddInfos, PartialContact},
    conversations::{
        messages::{ConversationMessage, ConversationMessageId, TimestampedMessage},
        Conversation, ConversationAttributes,
    },
    key_stores::{queue_ratchets::QueueType, MemoryUserKeyStore},
    user_profiles::UserProfile,
    utils::persistence::{open_client_db, open_phnx_db},
};
use crate::{
    groups::{client_auth_info::StorableClientCredential, Group},
    Asset,
};
use crate::{key_stores::as_credentials::AsCredentials, ConversationId};
use crate::{mimi_content::MimiContent, CorelibError};
use crate::{
    utils::{
        persistence::{SqliteConnection, Storable},
        set_up_database,
    },
    Message,
};

use self::{api_clients::ApiClients, create_user::InitialUserState, store::UserCreationState};

pub(crate) mod api_clients;
pub(crate) mod connection_establishment;
pub mod conversations;
mod create_user;
pub(crate) mod own_client_info;
mod persistence;
pub mod process;
pub mod store;
#[cfg(test)]
mod tests;

pub(crate) const CIPHERSUITE: Ciphersuite =
    Ciphersuite::MLS_128_DHKEMX25519_AES128GCM_SHA256_Ed25519;

pub(crate) const CONNECTION_PACKAGES: usize = 50;
pub(crate) const ADD_PACKAGES: usize = 50;
pub(crate) const CONNECTION_PACKAGE_EXPIRATION: Duration = Duration::days(30);

#[derive(Clone)]
pub struct CoreUser {
    connection: SqliteConnection,
    api_clients: ApiClients,
    pub(crate) _qs_user_id: QsUserId,
    pub(crate) qs_client_id: QsClientId,
    pub(crate) key_store: MemoryUserKeyStore,
}

impl CoreUser {
    /// Create a new user with the given `user_name`. If a user with this name
    /// already exists, this will overwrite that user.
    pub async fn new(
        user_name: impl SafeTryInto<UserName>,
        password: &str,
        server_url: impl ToString,
        db_path: &str,
        push_token: Option<PushToken>,
    ) -> Result<Self> {
        let user_name = user_name.try_into()?;
        let as_client_id = AsClientId::random(user_name)?;
        // Open the phnx db to store the client record
        let phnx_db_connection = open_phnx_db(db_path)?;

        // Open client specific db
        let client_db_connection = open_client_db(&as_client_id, db_path)?;

        Self::new_with_connections(
            as_client_id,
            password,
            server_url,
            push_token,
            SqliteConnection::new(phnx_db_connection),
            SqliteConnection::new(client_db_connection),
        )
        .await
    }

    async fn new_with_connections(
        as_client_id: AsClientId,
        password: &str,
        server_url: impl ToString,
        push_token: Option<PushToken>,
        phnx_db_connection_mutex: SqliteConnection,
        client_db_connection_mutex: SqliteConnection,
    ) -> Result<Self> {
        let server_url = server_url.to_string();
        let api_clients = ApiClients::new(as_client_id.user_name().domain(), server_url.clone());

        let mut client_db_connection = client_db_connection_mutex.lock().await;
        let phnx_db_connection = phnx_db_connection_mutex.lock().await;

        set_up_database(&mut client_db_connection)?;

        let user_creation_state = UserCreationState::new(
            &client_db_connection,
            &phnx_db_connection,
            as_client_id,
            server_url.clone(),
            password,
            push_token,
        )?;

        drop(client_db_connection);
        drop(phnx_db_connection);

        let final_state = user_creation_state
            .complete_user_creation(
                phnx_db_connection_mutex,
                client_db_connection_mutex.clone(),
                &api_clients,
            )
            .await?;

        let client_db_connection = client_db_connection_mutex.lock().await;
        OwnClientInfo {
            server_url,
            qs_user_id: final_state.qs_user_id().clone(),
            qs_client_id: final_state.qs_client_id().clone(),
            as_client_id: final_state.client_id().clone(),
        }
        .store(&client_db_connection)?;
        drop(client_db_connection);

        let self_user = final_state.into_self_user(client_db_connection_mutex, api_clients);

        Ok(self_user)
    }

    /// The same as [`Self::new()`], except that databases are ephemeral and are
    /// dropped together with this instance of CoreUser.
    pub async fn new_ephemeral(
        user_name: impl Into<UserName>,
        password: &str,
        server_url: impl ToString,
        push_token: Option<PushToken>,
    ) -> Result<Self> {
        let user_name = user_name.into();
        let as_client_id = AsClientId::random(user_name)?;
        // Open the phnx db to store the client record
        let phnx_db_connection = Connection::open_in_memory()?;

        ClientRecord::create_table(&phnx_db_connection)?;

        // Open client specific db
        let client_db_connection = Connection::open_in_memory()?;

        Self::new_with_connections(
            as_client_id,
            password,
            server_url,
            push_token,
            SqliteConnection::new(phnx_db_connection),
            SqliteConnection::new(client_db_connection),
        )
        .await
    }

    /// Load a user from the database. If a user creation process with a
    /// matching `AsClientId` was interrupted before, this will resume that
    /// process.
    pub async fn load(as_client_id: AsClientId, db_path: &str) -> Result<Option<CoreUser>> {
        let phnx_db_connection = open_phnx_db(db_path)?;

        let mut client_db_connection = open_client_db(&as_client_id, db_path)?;

        set_up_database(&mut client_db_connection)?;

        let Some(user_creation_state) =
            UserCreationState::load(&client_db_connection, &as_client_id)?
        else {
            return Ok(None);
        };

        let api_clients = ApiClients::new(
            as_client_id.user_name().domain(),
            user_creation_state.server_url(),
        );

        let client_db_connection_mutex = SqliteConnection::new(client_db_connection);
        let phnx_db_connection_mutex = SqliteConnection::new(phnx_db_connection);

        let final_state = user_creation_state
            .complete_user_creation(
                phnx_db_connection_mutex,
                client_db_connection_mutex.clone(),
                &api_clients,
            )
            .await?;

        let self_user = final_state.into_self_user(client_db_connection_mutex, api_clients);

        Ok(Some(self_user))
    }

<<<<<<< HEAD
    /// Create new conversation.
    ///
    /// Returns the id of the newly created conversation.
    pub async fn create_conversation(
        &self,
        title: &str,
        conversation_picture_option: Option<Vec<u8>>,
    ) -> Result<ConversationId> {
        let group_id = self
            .api_clients
            .default_client()?
            .ds_request_group_id()
            .await?;
        let client_reference = self.create_own_client_reference();
        // Store the conversation attributes in the group's aad
        let conversation_attributes =
            ConversationAttributes::new(title.to_string(), conversation_picture_option);
        let group_data = phnxtypes::codec::to_vec(&conversation_attributes)?.into();

        // Phase 1: Create and store the group in the OpenMLS provider
        let mut connection = self.connection.lock().await;
        let (group, partial_params) = Group::create_group(
            &mut connection,
            &self.key_store.signing_key,
            group_id.clone(),
            group_data,
        )?;
        group.store(&connection)?;
        let conversation = Conversation::new_group_conversation(group_id, conversation_attributes);
        conversation.store(&connection)?;

        drop(connection);

        // Phase 2: Create the group on the DS
        let encrypted_client_credential = self
            .key_store
            .signing_key
            .credential()
            .encrypt(group.credential_ear_key())?;
        let params = partial_params.into_params(encrypted_client_credential, client_reference);
        self.api_clients
            .default_client()?
            .ds_create_group(
                params,
                group.group_state_ear_key(),
                group.user_auth_key().ok_or(anyhow!("No user auth key"))?,
            )
            .await?;

        Ok(conversation.id())
    }

=======
>>>>>>> a33e90ea
    pub async fn set_own_user_profile(&self, mut user_profile: UserProfile) -> Result<()> {
        if user_profile.user_name() != &self.user_name() {
            bail!("Can't set user profile for users other than the current user.",);
        }
        if let Some(profile_picture) = user_profile.profile_picture() {
            let new_image = match profile_picture {
                Asset::Value(image_bytes) => self.resize_image(image_bytes)?,
            };
            user_profile.set_profile_picture(Some(Asset::Value(new_image)));
        }
        let connection = &self.connection.lock().await;
        user_profile.update(connection)?;
        Ok(())
    }

    fn resize_image(&self, mut image_bytes: &[u8]) -> Result<Vec<u8>> {
        let image = image::load_from_memory(image_bytes)?;

        // Read EXIF data
        let exif_reader = Reader::new();
        let mut image_bytes_cursor = std::io::Cursor::new(&mut image_bytes);
        let exif = exif_reader
            .read_from_container(&mut image_bytes_cursor)
            .ok();

        // Resize the image
        let image = image.resize(256, 256, image::imageops::FilterType::Nearest);

        // Rotate/flip the image according to the orientation if necessary
        let image = if let Some(exif) = exif {
            let orientation = exif
                .get_field(Tag::Orientation, exif::In::PRIMARY)
                .and_then(|field| field.value.get_uint(0))
                .unwrap_or(1);
            match orientation {
                1 => image,
                2 => image.fliph(),
                3 => image.rotate180(),
                4 => image.flipv(),
                5 => image.rotate90().fliph(),
                6 => image.rotate90(),
                7 => image.rotate270().fliph(),
                8 => image.rotate270(),
                _ => image,
            }
        } else {
            image
        };

        // Save the resized image
        let mut buf = Vec::new();
        let mut cursor = std::io::Cursor::new(&mut buf);
        let mut encoder = image::codecs::jpeg::JpegEncoder::new_with_quality(&mut cursor, 90);
        encoder.encode_image(&image)?;
        log::info!(
            "Resized profile picture from {} to {} bytes",
            image_bytes.len(),
            buf.len()
        );
        Ok(buf)
    }

    /// Get the user profile of the user with the given [`UserName`].
    pub async fn user_profile(&self, user_name: &UserName) -> Result<Option<UserProfile>> {
        let connection = &self.connection.lock().await;
        let user = UserProfile::load(connection, user_name)?;
        Ok(user)
    }

    /// Invite users to an existing conversation.
    ///
    /// Since this function causes the creation of an MLS commit, it can cause
    /// more than one effect on the group. As a result this function returns a
    /// vector of [`ConversationMessage`]s that represents the changes to the
    /// group. Note that these returned message have already been persisted.
    pub async fn invite_users(
        &self,
        conversation_id: ConversationId,
        invited_users: &[UserName],
    ) -> Result<Vec<ConversationMessage>> {
        // Phase 1: Load all the relevant conversation and all the contacts we
        // want to add.
        let connection = self.connection.lock().await;
        let conversation = Conversation::load(&connection, &conversation_id)?.ok_or(anyhow!(
            "Can't find conversation with id {}",
            conversation_id.as_uuid()
        ))?;
        let group_id = conversation.group_id().clone();
        let owner_domain = conversation.owner_domain();

        let mut contact_wai_keys = vec![];
        let mut client_credentials = vec![];
        let mut contacts = vec![];
        for invited_user in invited_users {
            // Get the WAI keys and client credentials for the invited users.
            let contact = Contact::load(&connection, invited_user)?.ok_or(anyhow!(
                "Can't find contact with user name {}",
                invited_user
            ))?;
            contact_wai_keys.push(contact.wai_ear_key().clone());
            let contact_client_credentials = contact
                .clients()
                .iter()
                .filter_map(|client_id| {
                    match StorableClientCredential::load_by_client_id(&connection, client_id) {
                        Ok(Some(client_credential)) => {
                            Some(Ok(ClientCredential::from(client_credential)))
                        }
                        Ok(None) => None,
                        Err(e) => Some(Err(e)),
                    }
                })
                .collect::<Result<Vec<_>, _>>()?;
            client_credentials.push(contact_client_credentials);
            contacts.push(contact);
        }
        drop(connection);

        // Phase 2: Load add infos for each contact
        // This needs the connection load (and potentially fetch and store).
        let mut contact_add_infos: Vec<ContactAddInfos> = vec![];
        for contact in contacts {
            let add_info = contact
                .fetch_add_infos(self.connection.clone(), self.api_clients())
                .await?;
            contact_add_infos.push(add_info);
        }

        debug_assert!(contact_add_infos.len() == invited_users.len());

        // Phase 3: Load the group and create the commit to add the new members
        let connection = self.connection.lock().await;
        let mut group = Group::load(&connection, &group_id)?
            .ok_or(anyhow!("Can't find group with id {:?}", group_id))?;
        // Adds new member and staged commit
        let params = group.invite(
            &connection,
            &self.key_store.signing_key,
            contact_add_infos,
            contact_wai_keys,
            client_credentials,
        )?;
        drop(connection);

        // Phase 4: Send the commit to the DS
        // The DS responds with the timestamp of the commit.
        let ds_timestamp = self
            .api_clients
            .get(&owner_domain)?
            .ds_add_users(
                params,
                group.group_state_ear_key(),
                group.user_auth_key().ok_or(anyhow!("No user auth key"))?,
            )
            .await?;

        // Phase 5: Merge the commit into the group
        let mut connection = self.connection.lock().await;
        let mut transaction = connection.transaction()?;
        // Now that we know the commit went through, we can merge the commit
        let group_messages = group.merge_pending_commit(&transaction, None, ds_timestamp)?;
        group.store_update(&transaction)?;

        let conversation_messages =
            Self::store_messages(&mut transaction, conversation_id, group_messages)?;
        transaction.commit()?;
        Ok(conversation_messages)
    }

    /// Remove users from the conversation with the given [`ConversationId`].
    ///
    /// Since this function causes the creation of an MLS commit, it can cause
    /// more than one effect on the group. As a result this function returns a
    /// vector of [`ConversationMessage`]s that represents the changes to the
    /// group. Note that these returned message have already been persisted.
    pub async fn remove_users(
        &self,
        conversation_id: ConversationId,
        target_users: &[UserName],
    ) -> Result<Vec<ConversationMessage>> {
        // Phase 1: Load the group and conversation and prepare the commit.
        let connection = self.connection.lock().await;
        let conversation = Conversation::load(&connection, &conversation_id)?.ok_or(anyhow!(
            "Can't find conversation with id {}",
            conversation_id.as_uuid()
        ))?;
        let group_id = conversation.group_id();
        let mut group = Group::load(&connection, group_id)?
            .ok_or(anyhow!("Can't find group with id {:?}", group_id))?;
        let clients = target_users
            .iter()
            .flat_map(|user_name| group.user_client_ids(&connection, user_name))
            .collect::<Vec<_>>();
        let params = group.remove(&connection, clients)?;
        drop(connection);

        // Phase 2: Send the commit to the DS
        let ds_timestamp = self
            .api_clients
            .get(&conversation.owner_domain())?
            .ds_remove_users(
                params,
                group.group_state_ear_key(),
                group.user_auth_key().ok_or(anyhow!("No user auth key"))?,
            )
            .await?;

        // Phase 3: Merge the commit into the group
        let mut connection = self.connection.lock().await;
        let mut transaction = connection.transaction()?;
        let group_messages = group.merge_pending_commit(&transaction, None, ds_timestamp)?;
        group.store_update(&transaction)?;

        let conversation_messages =
            Self::store_messages(&mut transaction, conversation_id, group_messages)?;
        transaction.commit()?;
        drop(connection);

        Ok(conversation_messages)
    }

    /// Send a message and return it. Note that the message has already been
    /// sent to the DS and has internally been stored in the conversation store.
    pub async fn send_message(
        &self,
        conversation_id: ConversationId,
        content: MimiContent,
    ) -> Result<ConversationMessage> {
        // Phase 1: Load the conversation and group
        let (group, params, conversation, mut conversation_message) = {
            let mut connection = self.connection.lock().await;
            let mut transaction = connection.transaction()?;
            let conversation =
                Conversation::load(&transaction, &conversation_id)?.ok_or(anyhow!(
                    "Can't find conversation with id {}",
                    conversation_id.as_uuid()
                ))?;
            let group_id = conversation.group_id();
            // Store the message as unsent so that we don't lose it in case
            // something goes wrong.
            let conversation_message = ConversationMessage::new_unsent_message(
                self.user_name().to_string(),
                conversation_id,
                content.clone(),
            );
            conversation_message.store(&transaction)?;
            let mut group = Group::load(&transaction, group_id)?
                .ok_or(anyhow!("Can't find group with id {:?}", group_id))?;
            let params = group
                .create_message(&transaction, content)
                .map_err(CorelibError::Group)?;
            // Immediately write the group back. No need to wait for the DS to
            // confirm as this is just an application message.
            group.store_update(&transaction)?;
            // Also, mark the message (and all messages preceeding it) as read.
            Conversation::mark_as_read(
                &mut transaction,
                vec![(conversation.id(), conversation_message.id())].into_iter(),
            )?;
            transaction.commit()?;
            drop(connection);
            (group, params, conversation, conversation_message)
        };

        // Phase 2: Send message to DS
        let ds_timestamp = self
            .api_clients
            .get(&conversation.owner_domain())?
            .ds_send_message(params, group.leaf_signer(), group.group_state_ear_key())
            .await?;

        // Phase 3: Mark the message as sent and read (again).
        let mut connection = self.connection.lock().await;
        conversation_message.mark_as_sent(&connection, ds_timestamp)?;
        let mut transaction = connection.transaction()?;
        Conversation::mark_as_read(
            &mut transaction,
            vec![(conversation.id(), conversation_message.id())].into_iter(),
        )?;
        transaction.commit()?;

        Ok(conversation_message)
    }

    /// Re-try sending a message, where sending previously failed.
    pub async fn re_send_message(&mut self, local_message_id: Uuid) -> Result<()> {
        // Phase 1: Load the unsent message
        let connection = self.connection.lock().await;
        let mut unsent_message = ConversationMessage::load(&connection, &local_message_id)?.ok_or(
            anyhow!("Can't find unsent message with id {}", local_message_id),
        )?;
        let content = match unsent_message.message() {
            Message::Content(content_message) if !content_message.was_sent() => {
                content_message.content().clone()
            }
            _ => bail!("Message with id {} was already sent", local_message_id),
        };
        let conversation_id = unsent_message.conversation_id();
        let conversation = Conversation::load(&connection, &conversation_id)?.ok_or(anyhow!(
            "Can't find conversation with id {}",
            conversation_id.as_uuid()
        ))?;
        let group_id = conversation.group_id();
        let mut group = Group::load(&connection, group_id)?
            .ok_or(anyhow!("Can't find group with id {:?}", group_id))?;
        let params = group
            .create_message(&connection, content)
            .map_err(CorelibError::Group)?;
        drop(connection);

        // Phase 2: Send message to DS
        let ds_timestamp = self
            .api_clients
            .get(&conversation.owner_domain())?
            .ds_send_message(params, group.leaf_signer(), group.group_state_ear_key())
            .await?;

        // Phase 3: Merge the commit into the group & update conversation
        let mut connection = self.connection.lock().await;
        group.store_update(&connection)?;
        let mut transaction = connection.transaction()?;
        Conversation::mark_as_read(
            &mut transaction,
            vec![(conversation.id(), unsent_message.id())].into_iter(),
        )?;
        transaction.commit()?;

        // Mark the message as sent.
        unsent_message.mark_as_sent(&connection, ds_timestamp)?;

        Ok(())
    }

    /// Create a connection with a new user.
    ///
    /// Returns the [`ConversationId`] of the newly created connection
    /// conversation.
    pub async fn add_contact(
        &self,
        user_name: impl SafeTryInto<UserName>,
    ) -> Result<ConversationId> {
        let user_name = user_name.try_into()?;
        let params = UserConnectionPackagesParams {
            user_name: user_name.clone(),
        };
        // Phase 1: Fetch connection key packages from the AS
        let user_domain = user_name.domain();
        log::info!("Adding contact {}", user_name);
        let user_key_packages = self
            .api_clients
            .get(&user_domain)?
            .as_user_connection_packages(params)
            .await?;

        // The AS should return an error if the user does not exist, but we
        // check here locally just to be sure.
        if user_key_packages.connection_packages.is_empty() {
            return Err(anyhow!("User {} does not exist", user_name));
        }
        // Phase 2: Verify the connection key packages
        log::info!("Verifying connection packages");
        let mut verified_connection_packages = vec![];
        for connection_package in user_key_packages.connection_packages.into_iter() {
            let as_intermediate_credential = AsCredentials::get(
                self.connection.clone(),
                &self.api_clients,
                &user_domain,
                connection_package.client_credential_signer_fingerprint(),
            )
            .await?;
            let verifying_key = as_intermediate_credential.verifying_key();
            verified_connection_packages.push(connection_package.verify(verifying_key)?)
        }

        // TODO: Connection Package Validation
        // * Version
        // * Lifetime

        // Phase 3: Request a group id from the DS
        log::info!("Requesting group id");
        let group_id = self
            .api_clients
            .default_client()?
            .ds_request_group_id()
            .await?;

        // Phase 4: Prepare the connection locally
        log::info!("Creating local connection group");
        let title = format!("Connection group: {} - {}", self.user_name(), user_name);
        let conversation_attributes = ConversationAttributes::new(title.to_string(), None);
        let group_data = phnxtypes::codec::to_vec(&conversation_attributes)?.into();
        let mut connection = self.connection.lock().await;
        let (connection_group, partial_params) = Group::create_group(
            &mut connection,
            &self.key_store.signing_key,
            group_id.clone(),
            group_data,
        )?;
        connection_group.store(&connection)?;

        // TODO: Once we allow multi-client, invite all our other clients to the
        // connection group.

        let own_user_profile = UserProfile::load(&connection, &self.user_name())
            // We unwrap here, because we know that the user exists.
            .map(|user_option| user_option.unwrap())?;

        // Create the connection conversation
        let conversation = Conversation::new_connection_conversation(
            group_id.clone(),
            user_name.clone(),
            conversation_attributes,
        )?;
        conversation.store(&connection)?;

        let friendship_package = FriendshipPackage {
            friendship_token: self.key_store.friendship_token.clone(),
            add_package_ear_key: self.key_store.add_package_ear_key.clone(),
            client_credential_ear_key: self.key_store.client_credential_ear_key.clone(),
            signature_ear_key_wrapper_key: self.key_store.signature_ear_key_wrapper_key.clone(),
            wai_ear_key: self.key_store.wai_ear_key.clone(),
            user_profile: own_user_profile,
        };

        let friendship_package_ear_key = FriendshipPackageEarKey::random()?;

        // Create and persist a new partial contact
        PartialContact::new(
            user_name.clone(),
            conversation.id(),
            friendship_package_ear_key.clone(),
        )
        .store(&connection)?;

        // Store the user profile of the partial contact (we don't have a
        // display name or a profile picture yet)
        UserProfile::new(user_name, None, None).store(&connection)?;

        drop(connection);

        // Create a connection establishment package
        let connection_establishment_package = ConnectionEstablishmentPackageTbs {
            sender_client_credential: self.key_store.signing_key.credential().clone(),
            connection_group_id: group_id,
            connection_group_ear_key: connection_group.group_state_ear_key().clone(),
            connection_group_credential_key: connection_group.credential_ear_key().clone(),
            connection_group_signature_ear_key_wrapper_key: connection_group
                .signature_ear_key_wrapper_key()
                .clone(),
            friendship_package_ear_key,
            friendship_package,
        }
        .sign(&self.key_store.signing_key)?;

        let client_reference = self.create_own_client_reference();
        let encrypted_client_credential = self
            .key_store
            .signing_key
            .credential()
            .encrypt(connection_group.credential_ear_key())?;
        let params = partial_params.into_params(encrypted_client_credential, client_reference);

        // Phase 5: Create the connection group on the DS and send off the
        // connection establishment packages
        log::info!("Creating connection group on DS");
        self.api_clients
            .default_client()?
            .ds_create_group(
                params,
                connection_group.group_state_ear_key(),
                connection_group
                    .user_auth_key()
                    .ok_or(anyhow!("No user auth key"))?,
            )
            .await?;

        // Encrypt the connection establishment package for each connection and send it off.
        for connection_package in verified_connection_packages {
            let ciphertext = connection_establishment_package.encrypt(
                connection_package.encryption_key(),
                &[],
                &[],
            );
            let client_id = connection_package.client_credential().identity();

            self.api_clients
                .get(&user_domain)?
                .as_enqueue_message(client_id, ciphertext)
                .await?;
        }

        Ok(conversation.id())
    }

    /// Update the user's user auth key in the conversation with the given
    /// [`ConversationId`].
    ///
    /// Since this function causes the creation of an MLS commit, it can cause
    /// more than one effect on the group. As a result this function returns a
    /// vector of [`ConversationMessage`]s that represents the changes to the
    /// group. Note that these returned message have already been persisted.
    pub async fn update_user_key(
        &self,
        conversation_id: &ConversationId,
    ) -> Result<Vec<ConversationMessage>> {
        // Phase 1: Load the conversation and the group
        let connection = self.connection.lock().await;
        let conversation = Conversation::load(&connection, &conversation_id)?.ok_or(anyhow!(
            "Can't find conversation with id {}",
            conversation_id.as_uuid()
        ))?;
        let group_id = conversation.group_id();
        // Generate ciphertext
        let mut group = Group::load(&connection, group_id)?
            .ok_or(anyhow!("Can't find group with id {:?}", group_id))?;
        let params = group.update_user_key(&connection)?;
        drop(connection);

        let owner_domain = conversation.owner_domain();

        // Phase 2: Send the update to the DS
        let ds_timestamp = self
            .api_clients
            .get(&owner_domain)?
            .ds_update_client(params, group.group_state_ear_key(), group.leaf_signer())
            .await?;

        // Phase 3: Store the updated group
        let mut connection = self.connection.lock().await;
        let mut transaction = connection.transaction()?;

        let group_messages = group.merge_pending_commit(&transaction, None, ds_timestamp)?;

        group.store_update(&transaction)?;

        let conversation_messages =
            Self::store_messages(&mut transaction, conversation_id.clone(), group_messages)?;
        transaction.commit()?;
        drop(connection);

        Ok(conversation_messages)
    }

    /// Delete the conversation with the given [`ConversationId`].
    ///
    /// Since this function causes the creation of an MLS commit, it can cause
    /// more than one effect on the group. As a result this function returns a
    /// vector of [`ConversationMessage`]s that represents the changes to the
    /// group. Note that these returned message have already been persisted.
    pub async fn delete_conversation(
        &mut self,
        conversation_id: ConversationId,
    ) -> Result<Vec<ConversationMessage>> {
        // Phase 1: Load the conversation and the group
        let connection = self.connection.lock().await;
        let mut conversation =
            Conversation::load(&connection, &conversation_id)?.ok_or(anyhow!(
                "Can't find conversation with id {}",
                conversation_id.as_uuid()
            ))?;
        let group_id = conversation.group_id();
        // Generate ciphertext
        let mut group = Group::load(&connection, group_id)?
            .ok_or(anyhow!("Can't find group with id {:?}", group_id))?;
        let past_members = group.members(&connection);
        drop(connection);

        // No need to send a message to the server if we are the only member.
        // TODO: Make sure this is what we want.
        let messages = if past_members.len() != 1 {
            // Phase 2: Create the delete commit
            let connection = self.connection.lock().await;
            let params = group.delete(&connection)?;
            drop(connection);

            let owner_domain = conversation.owner_domain();
            // Phase 3: Send the delete to the DS
            let ds_timestamp = self
                .api_clients
                .get(&owner_domain)?
                .ds_delete_group(
                    params,
                    group.user_auth_key().ok_or(anyhow!("No user auth key"))?,
                    group.group_state_ear_key(),
                )
                .await?;

            // Phase 4: Merge the commit into the group
            let connection = self.connection.lock().await;
            let messages = group.merge_pending_commit(&connection, None, ds_timestamp)?;
            group.store_update(&connection)?;
            drop(connection);
            messages
        } else {
            vec![]
        };

        // Phase 4: Set the conversation to inactive
        let mut connection = self.connection.lock().await;
        let mut transaction = connection.transaction()?;
        conversation.set_inactive(&transaction, past_members.into_iter().collect())?;
        let conversation_messages =
            Self::store_messages(&mut transaction, conversation_id, messages)?;
        transaction.commit()?;
        drop(connection);

        Ok(conversation_messages)
    }

    async fn fetch_messages_from_queue(&self, queue_type: QueueType) -> Result<Vec<QueueMessage>> {
        let connection = self.connection.lock().await;
        let mut remaining_messages = 1;
        let mut messages: Vec<QueueMessage> = Vec::new();
        let mut sequence_number = queue_type.load_sequence_number(&connection)?;
        drop(connection);

        while remaining_messages > 0 {
            let api_client = self.api_clients.default_client()?;
            let mut response = match &queue_type {
                QueueType::As => {
                    api_client
                        .as_dequeue_messages(
                            sequence_number,
                            1_000_000,
                            &self.key_store.signing_key,
                        )
                        .await?
                }
                QueueType::Qs => {
                    api_client
                        .qs_dequeue_messages(
                            &self.qs_client_id,
                            sequence_number,
                            1_000_000,
                            &self.key_store.qs_client_signing_key,
                        )
                        .await?
                }
            };

            remaining_messages = response.remaining_messages_number;
            messages.append(&mut response.messages);

            let connection = self.connection.lock().await;
            if let Some(message) = messages.last() {
                sequence_number = message.sequence_number + 1;
                queue_type.update_sequence_number(&connection, sequence_number)?;
            }
            drop(connection);
        }
        Ok(messages)
    }

    pub async fn as_fetch_messages(&self) -> Result<Vec<QueueMessage>> {
        self.fetch_messages_from_queue(QueueType::As).await
    }

    pub async fn qs_fetch_messages(&self) -> Result<Vec<QueueMessage>> {
        self.fetch_messages_from_queue(QueueType::Qs).await
    }

    pub async fn leave_conversation(&self, conversation_id: ConversationId) -> Result<()> {
        // Phase 1: Load the conversation and the group
        let connection = self.connection.lock().await;
        let conversation = Conversation::load(&connection, &conversation_id)?.ok_or(anyhow!(
            "Can't find conversation with id {}",
            conversation_id.as_uuid()
        ))?;
        let group_id = conversation.group_id();
        let mut group = Group::load(&connection, group_id)?
            .ok_or(anyhow!("Can't find group with id {:?}", group_id))?;

        let params = group.leave_group(&connection)?;
        drop(connection);

        let owner_domain = conversation.owner_domain();

        // Phase 2: Send the leave to the DS
        self.api_clients
            .get(&owner_domain)?
            .ds_self_remove_client(
                params,
                group.user_auth_key().ok_or(anyhow!("No user auth key"))?,
                group.group_state_ear_key(),
            )
            .await?;

        // Phase 3: Merge the commit into the group
        let connection = self.connection.lock().await;
        group.store_update(&connection)?;
        drop(connection);

        Ok(())
    }

    /// Update the user's key material in the conversation with the given
    /// [`ConversationId`].
    ///
    /// Since this function causes the creation of an MLS commit, it can cause
    /// more than one effect on the group. As a result this function returns a
    /// vector of [`ConversationMessage`]s that represents the changes to the
    /// group. Note that these returned message have already been persisted.
    pub async fn update(
        &mut self,
        conversation_id: ConversationId,
    ) -> Result<Vec<ConversationMessage>> {
        // Phase 1: Load the conversation and the group
        let connection = self.connection.lock().await;
        let conversation = Conversation::load(&connection, &conversation_id)?.ok_or(anyhow!(
            "Can't find conversation with id {}",
            conversation_id.as_uuid()
        ))?;
        let group_id = conversation.group_id();
        let mut group = Group::load(&connection, group_id)?
            .ok_or(anyhow!("Can't find group with id {:?}", group_id))?;
        let params = group.update(&connection)?;
        drop(connection);

        let owner_domain = conversation.owner_domain();

        // Phase 2: Send the update to the DS
        let ds_timestamp = self
            .api_clients
            .get(&owner_domain)?
            .ds_update_client(params, group.group_state_ear_key(), group.leaf_signer())
            .await?;

        // Phase 3: Merge the commit into the group
        let mut connection = self.connection.lock().await;
        let mut transaction = connection.transaction()?;

        let group_messages = group.merge_pending_commit(&transaction, None, ds_timestamp)?;

        group.store_update(&transaction)?;

        let conversation_messages =
            Self::store_messages(&mut transaction, conversation_id, group_messages)?;
        transaction.commit()?;
        drop(connection);

        Ok(conversation_messages)
    }

    pub async fn contacts(&self) -> Result<Vec<Contact>, rusqlite::Error> {
        let connection = &self.connection.lock().await;
        let contacts = Contact::load_all(connection)?;
        Ok(contacts)
    }

    pub async fn contact(&self, user_name: &UserName) -> Option<Contact> {
        let connection = &self.connection.lock().await;
        Contact::load(connection, user_name).ok().flatten()
    }

    pub async fn partial_contacts(&self) -> Result<Vec<PartialContact>, rusqlite::Error> {
        let connection = &self.connection.lock().await;
        let partial_contact = PartialContact::load_all(connection)?;
        Ok(partial_contact)
    }

    fn create_own_client_reference(&self) -> QsClientReference {
        let sealed_reference = ClientConfig {
            client_id: self.qs_client_id.clone(),
            push_token_ear_key: Some(self.key_store.push_token_ear_key.clone()),
        }
        .encrypt(&self.key_store.qs_client_id_encryption_key, &[], &[]);
        QsClientReference {
            client_homeserver_domain: self.user_name().domain(),
            sealed_reference,
        }
    }

    pub fn user_name(&self) -> UserName {
        self.key_store
            .signing_key
            .credential()
            .identity()
            .user_name()
    }

    /// Returns None if there is no conversation with the given id.
    pub async fn conversation_participants(
        &self,
        conversation_id: ConversationId,
    ) -> Option<HashSet<UserName>> {
        let connection = &self.connection.lock().await;
        let conversation = Conversation::load(connection, &conversation_id).ok()??;

        Group::load(connection, conversation.group_id())
            .ok()?
            .map(|g| g.members(connection))
    }

    pub async fn pending_removes(&self, conversation_id: ConversationId) -> Option<Vec<UserName>> {
        let connection = &self.connection.lock().await;
        let conversation = Conversation::load(connection, &conversation_id).ok()??;

        Group::load(connection, conversation.group_id())
            .ok()?
            .map(|group| group.pending_removes(connection))
    }

    pub async fn websocket(&self, timeout: u64, retry_interval: u64) -> Result<QsWebSocket> {
        let api_client = self.api_clients.default_client();
        Ok(api_client?
            .spawn_websocket(self.qs_client_id.clone(), timeout, retry_interval)
            .await?)
    }

    /// Mark all messages in the conversation with the given conversation id and
    /// with a timestamp older than the given timestamp as read.
    pub async fn mark_as_read<T: IntoIterator<Item = (ConversationId, ConversationMessageId)>>(
        &self,
        mark_as_read_data: T,
    ) -> Result<(), rusqlite::Error> {
        let mut connection = self.connection.lock().await;
        let mut transaction = connection.transaction()?;
        Conversation::mark_as_read(&mut transaction, mark_as_read_data)?;
        transaction.commit()?;
        Ok(())
    }

    /// Returns how many messages are marked as unread across all conversations.
    pub async fn global_unread_messages_count(&self) -> Result<u32, rusqlite::Error> {
        let connection = &self.connection.lock().await;
        let count = Conversation::global_unread_message_count(connection)?;
        Ok(count)
    }

    /// Returns how many messages in the conversation with the given ID are
    /// marked as unread.
    pub async fn unread_messages_count(&self, conversation_id: ConversationId) -> u32 {
        let connection = &self.connection.lock().await;
        Conversation::unread_messages_count(connection, conversation_id).unwrap_or_else(|e| {
            log::error!("Error while fetching unread messages count: {:?}", e);
            0
        })
    }

    /// Updates the client's push token on the QS.
    pub async fn update_push_token(&self, push_token: Option<PushToken>) -> Result<()> {
        let client_id = self.qs_client_id.clone();
        // Ratchet encryption key
        let queue_encryption_key = self.key_store.qs_queue_decryption_key.encryption_key();
        // Signung key
        let signing_key = self.key_store.qs_client_signing_key.clone();

        // Encrypt the push token, if there is one.
        let encrypted_push_token = match push_token {
            Some(push_token) => {
                let encrypted_push_token = EncryptedPushToken::from(
                    self.key_store
                        .push_token_ear_key
                        .encrypt(&GenericSerializable::serialize(&push_token)?)?,
                );
                Some(encrypted_push_token)
            }
            None => None,
        };

        self.api_clients
            .default_client()?
            .qs_update_client(
                client_id,
                queue_encryption_key,
                encrypted_push_token,
                &signing_key,
            )
            .await?;
        Ok(())
    }

    pub fn as_client_id(&self) -> AsClientId {
        self.key_store.signing_key.credential().identity().clone()
    }

    fn store_messages(
        transaction: &mut Transaction,
        conversation_id: ConversationId,
        group_messages: Vec<TimestampedMessage>,
    ) -> Result<Vec<ConversationMessage>> {
        let savepoint = transaction.savepoint()?;
        let mut stored_messages = vec![];
        for timestamped_message in group_messages.into_iter() {
            let message =
                ConversationMessage::from_timestamped_message(conversation_id, timestamped_message);
            message.store(&savepoint)?;
            stored_messages.push(message);
        }
        savepoint.commit()?;
        Ok(stored_messages)
    }

    fn api_clients(&self) -> ApiClients {
        self.api_clients.clone()
    }

    /// Returns the user profile of this [`CoreUser`].
    pub async fn own_user_profile(&self) -> Result<UserProfile, rusqlite::Error> {
        let connection = &self.connection.lock().await;
        UserProfile::load(connection, &self.user_name())
            // We unwrap here, because we know that the user exists.
            .map(|user_option| user_option.unwrap())
    }
}<|MERGE_RESOLUTION|>--- conflicted
+++ resolved
@@ -250,61 +250,6 @@
         Ok(Some(self_user))
     }
 
-<<<<<<< HEAD
-    /// Create new conversation.
-    ///
-    /// Returns the id of the newly created conversation.
-    pub async fn create_conversation(
-        &self,
-        title: &str,
-        conversation_picture_option: Option<Vec<u8>>,
-    ) -> Result<ConversationId> {
-        let group_id = self
-            .api_clients
-            .default_client()?
-            .ds_request_group_id()
-            .await?;
-        let client_reference = self.create_own_client_reference();
-        // Store the conversation attributes in the group's aad
-        let conversation_attributes =
-            ConversationAttributes::new(title.to_string(), conversation_picture_option);
-        let group_data = phnxtypes::codec::to_vec(&conversation_attributes)?.into();
-
-        // Phase 1: Create and store the group in the OpenMLS provider
-        let mut connection = self.connection.lock().await;
-        let (group, partial_params) = Group::create_group(
-            &mut connection,
-            &self.key_store.signing_key,
-            group_id.clone(),
-            group_data,
-        )?;
-        group.store(&connection)?;
-        let conversation = Conversation::new_group_conversation(group_id, conversation_attributes);
-        conversation.store(&connection)?;
-
-        drop(connection);
-
-        // Phase 2: Create the group on the DS
-        let encrypted_client_credential = self
-            .key_store
-            .signing_key
-            .credential()
-            .encrypt(group.credential_ear_key())?;
-        let params = partial_params.into_params(encrypted_client_credential, client_reference);
-        self.api_clients
-            .default_client()?
-            .ds_create_group(
-                params,
-                group.group_state_ear_key(),
-                group.user_auth_key().ok_or(anyhow!("No user auth key"))?,
-            )
-            .await?;
-
-        Ok(conversation.id())
-    }
-
-=======
->>>>>>> a33e90ea
     pub async fn set_own_user_profile(&self, mut user_profile: UserProfile) -> Result<()> {
         if user_profile.user_name() != &self.user_name() {
             bail!("Can't set user profile for users other than the current user.",);
