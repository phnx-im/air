--- conflicted
+++ resolved
@@ -622,15 +622,10 @@
     ) -> Result<Vec<ConversationMessage>> {
         let mut stored_messages = Vec::with_capacity(group_messages.len());
         for timestamped_message in group_messages.into_iter() {
-<<<<<<< HEAD
+            let message_id = ConversationMessageId::random();
             let mut message =
-                ConversationMessage::from_timestamped_message(conversation_id, timestamped_message);
+                ConversationMessage::new(conversation_id, message_id, timestamped_message);
             let attachment_records = Self::extract_attachments(&mut message);
-=======
-            let message_id = ConversationMessageId::random();
-            let message =
-                ConversationMessage::new(conversation_id, message_id, timestamped_message);
->>>>>>> 2727fece
             message.store(&mut *connection, notifier).await?;
             for (record, pending_record) in attachment_records {
                 if let Err(error) = record.store(&mut *connection, notifier, None).await {
