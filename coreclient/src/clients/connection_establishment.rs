--- conflicted
+++ resolved
@@ -114,14 +114,10 @@
 
 mod tbs {
     use super::*;
-<<<<<<< HEAD
-    use phnxcommon::identifiers::UserId;
-=======
-    use phnxtypes::{
+    use phnxcommon::{
         credentials::keys::{ClientKeyType, ClientSignature},
         identifiers::UserId,
     };
->>>>>>> 68b82df0
 
     use super::payload::ConnectionEstablishmentPackagePayload;
 
