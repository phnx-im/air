// SPDX-FileCopyrightText: 2023 Phoenix R&D GmbH <hello@phnx.im>
//
// SPDX-License-Identifier: AGPL-3.0-or-later

use phnxtypes::{
    crypto::{
        ear::keys::{KeyPackageEarKey, WelcomeAttributionInfoEarKey},
        indexed_aead::keys::{UserProfileKey, UserProfileKeyIndex},
        kdf::keys::ConnectionKey,
    },
    identifiers::{AsClientId, QualifiedUserName},
    messages::FriendshipToken,
};
use sqlx::{
    Database, Decode, Sqlite, SqliteExecutor, SqlitePool, error::BoxDynError, prelude::Type, query,
    query_as,
};
use tokio_stream::StreamExt;

use crate::{
<<<<<<< HEAD
    Contact, ConversationId, PartialContact, UserProfile,
    clients::connection_establishment::FriendshipPackage,
    key_stores::indexed_keys::StorableIndexedKey, store::StoreNotifier,
=======
    Contact, ConversationId, PartialContact, clients::connection_establishment::FriendshipPackage,
    key_stores::indexed_keys::UserProfileKeyIndex, store::StoreNotifier,
>>>>>>> 44e4944d
};

/// Comma-separated list of [`AsClientId`]'s
struct SqlAsClientIds(Vec<AsClientId>);

impl Type<Sqlite> for SqlAsClientIds {
    fn type_info() -> <Sqlite as Database>::TypeInfo {
        <&str as Type<Sqlite>>::type_info()
    }
}

impl<'r> Decode<'r, Sqlite> for SqlAsClientIds {
    fn decode(value: <Sqlite as Database>::ValueRef<'r>) -> Result<Self, BoxDynError> {
        let clients_str: &str = Decode::<Sqlite>::decode(value)?;
        let clients = clients_str
            .split(',')
            .map(|s| s.parse())
            .collect::<Result<Vec<_>, _>>()?;
        Ok(Self(clients))
    }
}

struct SqlContact {
    user_name: QualifiedUserName,
    conversation_id: ConversationId,
    clients: SqlAsClientIds,
    wai_ear_key: WelcomeAttributionInfoEarKey,
    friendship_token: FriendshipToken,
    key_package_ear_key: KeyPackageEarKey,
    connection_key: ConnectionKey,
    user_profile_key_index: UserProfileKeyIndex,
}

impl From<SqlContact> for Contact {
    fn from(
        SqlContact {
            user_name,
            clients: SqlAsClientIds(clients),
            wai_ear_key,
            friendship_token,
            conversation_id,
            key_package_ear_key,
            connection_key,
            user_profile_key_index,
        }: SqlContact,
    ) -> Self {
        Self {
            user_name,
            clients,
            wai_ear_key,
            friendship_token,
            key_package_ear_key,
            connection_key,
            conversation_id,
            user_profile_key_index,
        }
    }
}

impl Contact {
    pub(crate) async fn load(
        executor: impl SqliteExecutor<'_>,
        user_name: &QualifiedUserName,
    ) -> sqlx::Result<Option<Self>> {
        query_as!(
            SqlContact,
            r#"SELECT
                user_name AS "user_name: _",
                conversation_id AS "conversation_id: _",
                clients AS "clients: _",
                wai_ear_key AS "wai_ear_key: _",
                friendship_token AS "friendship_token: _",
                key_package_ear_key AS "key_package_ear_key: _",
                connection_key AS "connection_key: _",
                user_profile_key_index AS "user_profile_key_index: _"
            FROM contacts WHERE user_name = ?"#,
            user_name
        )
        .fetch_optional(executor)
        .await
        .map(|res| res.map(From::from))
    }

    pub(crate) async fn load_all(executor: impl SqliteExecutor<'_>) -> sqlx::Result<Vec<Self>> {
        query_as!(
            SqlContact,
            r#"SELECT
                user_name AS "user_name: _",
                conversation_id AS "conversation_id: _",
                clients AS "clients: _",
                wai_ear_key AS "wai_ear_key: _",
                friendship_token AS "friendship_token: _",
                key_package_ear_key AS "key_package_ear_key: _",
                connection_key AS "connection_key: _",
                user_profile_key_index AS "user_profile_key_index: _"
            FROM contacts"#
        )
        .fetch(executor)
        .map(|res| res.map(From::from))
        .collect()
        .await
    }

    pub(crate) async fn store(
        &self,
        executor: impl SqliteExecutor<'_>,
        notifier: &mut StoreNotifier,
    ) -> sqlx::Result<()> {
        // TODO: Avoid creating Strings and collecting into a Vec.
        let clients_str = self
            .clients
            .iter()
            .map(|c| c.to_string())
            .collect::<Vec<_>>()
            .join(",");
        query!(
            "INSERT INTO contacts
                (user_name, conversation_id, clients, wai_ear_key, friendship_token,
                key_package_ear_key, connection_key, user_profile_key_index)
                VALUES (?, ?, ?, ?, ?, ?, ?, ?)",
            self.user_name,
            self.conversation_id,
            clients_str,
            self.wai_ear_key,
            self.friendship_token,
            self.key_package_ear_key,
            self.connection_key,
            self.user_profile_key_index,
        )
        .execute(executor)
        .await?;
        notifier
            .add(self.user_name.clone())
            .update(self.conversation_id);
        Ok(())
    }
}

impl PartialContact {
    pub(crate) async fn load(
        executor: impl SqliteExecutor<'_>,
        user_name: &QualifiedUserName,
    ) -> sqlx::Result<Option<Self>> {
        query_as!(
            PartialContact,
            r#"SELECT
                user_name AS "user_name: _",
                conversation_id AS "conversation_id: _",
                friendship_package_ear_key AS "friendship_package_ear_key: _"
            FROM partial_contacts WHERE user_name = ?"#,
            user_name
        )
        .fetch_optional(executor)
        .await
    }

    pub(crate) async fn load_all(executor: impl SqliteExecutor<'_>) -> sqlx::Result<Vec<Self>> {
        query_as!(
            PartialContact,
            r#"SELECT
                user_name AS "user_name: _",
                conversation_id AS "conversation_id: _",
                friendship_package_ear_key AS "friendship_package_ear_key: _"
            FROM partial_contacts"#
        )
        .fetch_all(executor)
        .await
    }

    pub(crate) async fn store(
        &self,
        executor: impl SqliteExecutor<'_>,
        notifier: &mut StoreNotifier,
    ) -> sqlx::Result<()> {
        query!(
            "INSERT INTO partial_contacts
                (user_name, conversation_id, friendship_package_ear_key)
                VALUES (?, ?, ?)",
            self.user_name,
            self.conversation_id,
            self.friendship_package_ear_key,
        )
        .execute(executor)
        .await?;
        notifier
            .add(self.user_name.clone())
            .update(self.conversation_id);
        Ok(())
    }

    pub(crate) async fn delete(
        self,
        executor: impl SqliteExecutor<'_>,
        notifier: &mut StoreNotifier,
    ) -> sqlx::Result<()> {
        query!(
            "DELETE FROM partial_contacts WHERE user_name = ?",
            self.user_name
        )
        .execute(executor)
        .await?;
        notifier.remove(self.user_name.clone());
        Ok(())
    }

    /// Creates a Contact from this PartialContact and the additional data. Then
    /// persists the resulting contact.
    pub(crate) async fn mark_as_complete(
        self,
        pool: &SqlitePool,
        notifier: &mut StoreNotifier,
        friendship_package: FriendshipPackage,
        client: AsClientId,
        user_profile_key_index: UserProfileKeyIndex,
    ) -> anyhow::Result<Contact> {
        let user_name = self.user_name.clone();
        let conversation_id = self.conversation_id;

        let contact = Contact {
            user_name,
            conversation_id,
            clients: vec![client],
            wai_ear_key: friendship_package.wai_ear_key,
            friendship_token: friendship_package.friendship_token,
            key_package_ear_key: friendship_package.key_package_ear_key,
            connection_key: friendship_package.connection_key,
            user_profile_key_index,
        };

        let mut transaction = pool.begin().await?;

        self.delete(&mut *transaction, notifier).await?;
        contact.store(&mut *transaction, notifier).await?;

        transaction.commit().await?;
        Ok(contact)
    }
}

#[cfg(test)]
mod tests {
    use phnxtypes::{
        crypto::{
            ear::keys::{FriendshipPackageEarKey, KeyPackageEarKey, WelcomeAttributionInfoEarKey},
            kdf::keys::ConnectionKey,
        },
        messages::FriendshipToken,
    };
    use sqlx::SqlitePool;
    use uuid::Uuid;

    use crate::{
        ConversationId, conversations::persistence::tests::test_conversation,
        key_stores::indexed_keys::UserProfileKey,
    };

    use super::*;

    fn test_contact(conversation_id: ConversationId) -> (Contact, UserProfileKey) {
        let user_id = Uuid::new_v4();
        let user_name: QualifiedUserName = format!("{user_id}@localhost").parse().unwrap();
        let user_profile_key = UserProfileKey::random(&user_name).unwrap();
        let contact = Contact {
            user_name: user_name.clone(),
            clients: vec![AsClientId::new(user_name, user_id)],
            wai_ear_key: WelcomeAttributionInfoEarKey::random().unwrap(),
            friendship_token: FriendshipToken::random().unwrap(),
            key_package_ear_key: KeyPackageEarKey::random().unwrap(),
            connection_key: ConnectionKey::random().unwrap(),
            conversation_id,
            user_profile_key_index: user_profile_key.index().clone(),
        };
        (contact, user_profile_key)
    }

    fn test_partial_contact(conversation_id: ConversationId) -> PartialContact {
        let user_id = Uuid::new_v4();
        let user_name: QualifiedUserName = format!("{user_id}@localhost").parse().unwrap();
        PartialContact {
            user_name,
            conversation_id,
            friendship_package_ear_key: FriendshipPackageEarKey::random().unwrap(),
        }
    }

    #[sqlx::test]
    async fn contact_store_load(pool: SqlitePool) -> anyhow::Result<()> {
        let mut store_notifier = StoreNotifier::noop();

        let conversation = test_conversation();
        conversation.store(&pool, &mut store_notifier).await?;

        let (contact, user_profile_key) = test_contact(conversation.id());
        user_profile_key.store(&pool).await?;
        contact.store(&pool, &mut store_notifier).await?;

        let loaded = Contact::load(&pool, &contact.user_name).await?.unwrap();
        assert_eq!(loaded, contact);

        Ok(())
    }

    #[sqlx::test]
    async fn partial_contact_store_load(pool: SqlitePool) -> anyhow::Result<()> {
        let mut store_notifier = StoreNotifier::noop();

        let conversation = test_conversation();
        conversation.store(&pool, &mut store_notifier).await?;

        let contact = test_partial_contact(conversation.id());
        contact.store(&pool, &mut store_notifier).await?;

        let loaded = PartialContact::load(&pool, &contact.user_name)
            .await?
            .unwrap();
        assert_eq!(loaded, contact);

        Ok(())
    }

    #[sqlx::test]
    async fn partial_contact_store_load_all(pool: SqlitePool) -> anyhow::Result<()> {
        let mut store_notifier = StoreNotifier::noop();

        let conversation = test_conversation();
        conversation.store(&pool, &mut store_notifier).await?;

        let alice = test_partial_contact(conversation.id());
        let bob = test_partial_contact(conversation.id());

        alice.store(&pool, &mut store_notifier).await?;
        bob.store(&pool, &mut store_notifier).await?;

        let loaded = PartialContact::load_all(&pool).await?;
        assert_eq!(loaded, [alice, bob]);

        Ok(())
    }

    #[sqlx::test]
    async fn partial_contact_mark_as_complete(pool: SqlitePool) -> anyhow::Result<()> {
        let mut store_notifier = StoreNotifier::noop();

        let conversation = test_conversation();
        conversation.store(&pool, &mut store_notifier).await?;

        let partial = test_partial_contact(conversation.id());
        let user_name = partial.user_name.clone();

        let user_profile_key = UserProfileKey::random(&user_name).unwrap();
        user_profile_key.store(&pool).await?;

        partial.store(&pool, &mut store_notifier).await?;

        let friendship_package = FriendshipPackage {
            friendship_token: FriendshipToken::random().unwrap(),
            key_package_ear_key: KeyPackageEarKey::random().unwrap(),
            connection_key: ConnectionKey::random().unwrap(),
            wai_ear_key: WelcomeAttributionInfoEarKey::random().unwrap(),
            user_profile_base_secret: user_profile_key.base_secret().clone(),
        };
        let contact = partial
            .mark_as_complete(
                &pool,
                &mut store_notifier,
                friendship_package,
                AsClientId::new(user_name.clone(), Uuid::new_v4()),
                user_profile_key.index().clone(),
            )
            .await?;

        let loaded = PartialContact::load(&pool, &user_name).await?;
        assert!(loaded.is_none());

        let loaded = Contact::load(&pool, &user_name).await?.unwrap();
        assert_eq!(loaded, contact);

        Ok(())
    }
}<|MERGE_RESOLUTION|>--- conflicted
+++ resolved
@@ -5,7 +5,7 @@
 use phnxtypes::{
     crypto::{
         ear::keys::{KeyPackageEarKey, WelcomeAttributionInfoEarKey},
-        indexed_aead::keys::{UserProfileKey, UserProfileKeyIndex},
+        indexed_aead::keys::UserProfileKeyIndex,
         kdf::keys::ConnectionKey,
     },
     identifiers::{AsClientId, QualifiedUserName},
@@ -18,14 +18,8 @@
 use tokio_stream::StreamExt;
 
 use crate::{
-<<<<<<< HEAD
-    Contact, ConversationId, PartialContact, UserProfile,
-    clients::connection_establishment::FriendshipPackage,
-    key_stores::indexed_keys::StorableIndexedKey, store::StoreNotifier,
-=======
     Contact, ConversationId, PartialContact, clients::connection_establishment::FriendshipPackage,
-    key_stores::indexed_keys::UserProfileKeyIndex, store::StoreNotifier,
->>>>>>> 44e4944d
+    store::StoreNotifier,
 };
 
 /// Comma-separated list of [`AsClientId`]'s
@@ -270,6 +264,7 @@
     use phnxtypes::{
         crypto::{
             ear::keys::{FriendshipPackageEarKey, KeyPackageEarKey, WelcomeAttributionInfoEarKey},
+            indexed_aead::keys::UserProfileKey,
             kdf::keys::ConnectionKey,
         },
         messages::FriendshipToken,
@@ -279,7 +274,7 @@
 
     use crate::{
         ConversationId, conversations::persistence::tests::test_conversation,
-        key_stores::indexed_keys::UserProfileKey,
+        key_stores::indexed_keys::StorableIndexedKey,
     };
 
     use super::*;
