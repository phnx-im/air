// SPDX-FileCopyrightText: 2023 Phoenix R&D GmbH <hello@phnx.im>
//
// SPDX-License-Identifier: AGPL-3.0-or-later

use aircommon::{
    crypto::ear::keys::{FriendshipPackageEarKey, WelcomeAttributionInfoEarKey},
    identifiers::{Fqdn, UserHandle, UserId},
    messages::FriendshipToken,
};
use chrono::Utc;
use sqlx::{SqliteExecutor, SqliteTransaction, query, query_as};
use tokio_stream::StreamExt;
use uuid::Uuid;

use crate::{
    ChatId, Contact,
    clients::connection_offer::FriendshipPackage,
    contacts::{PartialContact, PartialContactType, TargetedMessageContact},
    store::StoreNotifier,
};

use super::HandleContact;

struct SqlContact {
    user_uuid: Uuid,
    user_domain: Fqdn,
    chat_id: ChatId,
    wai_ear_key: WelcomeAttributionInfoEarKey,
    friendship_token: FriendshipToken,
}

impl From<SqlContact> for Contact {
    fn from(
        SqlContact {
            user_uuid,
            user_domain,
            wai_ear_key,
            friendship_token,
            chat_id,
        }: SqlContact,
    ) -> Self {
        Self {
            user_id: UserId::new(user_uuid, user_domain),
            wai_ear_key,
            friendship_token,
            chat_id,
        }
    }
}

impl Contact {
    pub(crate) async fn load(
        executor: impl SqliteExecutor<'_>,
        user_id: &UserId,
    ) -> sqlx::Result<Option<Self>> {
        let uuid = user_id.uuid();
        let domain = user_id.domain();
        query_as!(
            SqlContact,
            r#"SELECT
                user_uuid AS "user_uuid: _",
                user_domain AS "user_domain: _",
                chat_id AS "chat_id: _",
                wai_ear_key AS "wai_ear_key: _",
                friendship_token AS "friendship_token: _"
            FROM contact
            WHERE user_uuid = ? AND user_domain = ?"#,
            uuid,
            domain
        )
        .fetch_optional(executor)
        .await
        .map(|res| res.map(From::from))
    }

    pub(crate) async fn load_all(executor: impl SqliteExecutor<'_>) -> sqlx::Result<Vec<Self>> {
        query_as!(
            SqlContact,
            r#"SELECT
                user_uuid AS "user_uuid: _",
                user_domain AS "user_domain: _",
                chat_id AS "chat_id: _",
                wai_ear_key AS "wai_ear_key: _",
                friendship_token AS "friendship_token: _"
            FROM contact"#
        )
        .fetch(executor)
        .map(|res| res.map(From::from))
        .collect()
        .await
    }

    pub(crate) async fn upsert(
        &self,
        executor: impl SqliteExecutor<'_>,
        notifier: &mut StoreNotifier,
    ) -> sqlx::Result<()> {
        let uuid = self.user_id.uuid();
        let domain = self.user_id.domain();
        query!(
            "INSERT OR REPLACE INTO contact (
                user_uuid,
                user_domain,
                chat_id,
                wai_ear_key,
                friendship_token
            ) VALUES (?, ?, ?, ?, ?)",
            uuid,
            domain,
            self.chat_id,
            self.wai_ear_key,
            self.friendship_token,
        )
        .execute(executor)
        .await?;
        notifier.add(self.user_id.clone()).update(self.chat_id);
        Ok(())
    }
}

impl HandleContact {
    pub(crate) async fn upsert(
        &self,
        executor: impl SqliteExecutor<'_>,
        notifier: &mut StoreNotifier,
    ) -> sqlx::Result<()> {
        let created_at = Utc::now();
        query!(
            "INSERT OR REPLACE INTO user_handle_contact (
                user_handle,
                chat_id,
                friendship_package_ear_key,
                created_at,
                connection_offer_hash
            ) VALUES (?, ?, ?, ?, ?)",
            self.handle,
            self.chat_id,
            self.friendship_package_ear_key,
            created_at,
            self.connection_offer_hash
        )
        .execute(executor)
        .await?;
        notifier.update(self.chat_id);
        Ok(())
    }

    pub(crate) async fn load(
        executor: impl SqliteExecutor<'_>,
        handle: &UserHandle,
    ) -> sqlx::Result<Option<Self>> {
        query_as!(
            Self,
            r#"SELECT
                user_handle AS "handle: _",
                chat_id AS "chat_id: _",
                friendship_package_ear_key AS "friendship_package_ear_key: _",
                connection_offer_hash AS "connection_offer_hash: _"
            FROM user_handle_contact
            WHERE user_handle = ?"#,
            handle,
        )
        .fetch_optional(executor)
        .await
    }

    pub(crate) async fn load_all(executor: impl SqliteExecutor<'_>) -> sqlx::Result<Vec<Self>> {
        query_as!(
            Self,
            r#"SELECT
                user_handle AS "handle: _",
                chat_id AS "chat_id: _",
                friendship_package_ear_key AS "friendship_package_ear_key: _",
                connection_offer_hash AS "connection_offer_hash: _"
            FROM user_handle_contact"#,
        )
        .fetch_all(executor)
        .await
    }

    async fn delete(&self, executor: impl SqliteExecutor<'_>) -> sqlx::Result<()> {
        query!(
            "DELETE FROM user_handle_contact WHERE user_handle = ?",
            self.handle
        )
        .execute(executor)
        .await?;
        Ok(())
    }

    /// Creates and persists a [`Contact`] from this [`HandleContact`] and the additional data
    pub(crate) async fn mark_as_complete(
        self,
        txn: &mut SqliteTransaction<'_>,
        notifier: &mut StoreNotifier,
        user_id: UserId,
        friendship_package: FriendshipPackage,
    ) -> anyhow::Result<Contact> {
        let contact = Contact {
            user_id,
            chat_id: self.chat_id,
            wai_ear_key: friendship_package.wai_ear_key,
            friendship_token: friendship_package.friendship_token,
        };

        self.delete(txn.as_mut()).await?;
        contact.upsert(txn.as_mut(), notifier).await?;

        Ok(contact)
    }
}

struct Record {
    user_id: Uuid,
    user_domain: Fqdn,
    chat_id: ChatId,
    friendship_package_ear_key: FriendshipPackageEarKey,
}

impl From<Record> for TargetedMessageContact {
    fn from(
        Record {
            user_id,
            user_domain,
            chat_id,
            friendship_package_ear_key,
        }: Record,
    ) -> Self {
        Self {
            user_id: UserId::new(user_id, user_domain),
            chat_id,
            friendship_package_ear_key,
        }
    }
}

impl TargetedMessageContact {
    pub(crate) async fn upsert(
        &self,
        executor: impl SqliteExecutor<'_>,
        notifier: &mut StoreNotifier,
    ) -> sqlx::Result<()> {
        let created_at = Utc::now();
        let uuid = self.user_id.uuid();
        let domain = self.user_id.domain();
        query!(
            "INSERT OR REPLACE INTO targeted_message_contact (
                user_uuid,
                user_domain,
                chat_id,
                friendship_package_ear_key,
                created_at
            ) VALUES (?, ?,?, ?, ?)",
            uuid,
            domain,
            self.chat_id,
            self.friendship_package_ear_key,
            created_at,
        )
        .execute(executor)
        .await?;
        notifier.update(self.chat_id);
        Ok(())
    }

    pub(crate) async fn load(
        executor: impl SqliteExecutor<'_>,
        user_id: &UserId,
    ) -> sqlx::Result<Option<Self>> {
        let uuid = user_id.uuid();
        let domain = user_id.domain();
        query_as!(
            Record,
            r#"SELECT
                user_uuid AS "user_id: _",
                user_domain AS "user_domain: _",
                chat_id AS "chat_id: _",
                friendship_package_ear_key AS "friendship_package_ear_key: _"
            FROM targeted_message_contact
            WHERE user_uuid = ? AND user_domain = ?"#,
            uuid,
            domain,
        )
        .fetch_optional(executor)
        .await
        .map(|res| res.map(From::from))
    }

    pub(crate) async fn load_all(executor: impl SqliteExecutor<'_>) -> sqlx::Result<Vec<Self>> {
        query_as!(
            Record,
            r#"SELECT
                user_uuid AS "user_id: _",
                user_domain AS "user_domain: _",
                chat_id AS "chat_id: _",
                friendship_package_ear_key AS "friendship_package_ear_key: _"
            FROM targeted_message_contact"#,
        )
        .fetch_all(executor)
        .await
        .map(|records| records.into_iter().map(From::from).collect())
    }

    async fn delete(&self, executor: impl SqliteExecutor<'_>) -> sqlx::Result<()> {
        let uuid = self.user_id.uuid();
        let domain = self.user_id.domain();
        query!(
            "DELETE FROM targeted_message_contact WHERE user_uuid = ? AND user_domain = ?",
            uuid,
            domain
        )
        .execute(executor)
        .await?;
        Ok(())
    }

    /// Creates and persists a [`Contact`] from this [`HandleContact`] and the additional data
    pub(crate) async fn mark_as_complete(
        self,
        txn: &mut SqliteTransaction<'_>,
        notifier: &mut StoreNotifier,
        friendship_package: FriendshipPackage,
    ) -> anyhow::Result<Contact> {
        self.delete(txn.as_mut()).await?;

        let contact = Contact {
            user_id: self.user_id,
            chat_id: self.chat_id,
            wai_ear_key: friendship_package.wai_ear_key,
            friendship_token: friendship_package.friendship_token,
        };

        contact.upsert(txn.as_mut(), notifier).await?;

        Ok(contact)
    }
}

impl PartialContact {
    pub(crate) async fn load(
        executor: impl SqliteExecutor<'_>,
<<<<<<< HEAD
        contact_type: &ContactType,
    ) -> sqlx::Result<Option<Self>> {
        match contact_type {
            ContactType::Handle(handle) => Ok(HandleContact::load(executor, handle)
                .await?
                .map(PartialContact::Handle)),
            ContactType::TargetedMessage(user_id) => {
                Ok(TargetedMessageContact::load(executor, user_id)
=======
        contact_type: PartialContactType,
    ) -> sqlx::Result<Option<Self>> {
        match contact_type {
            PartialContactType::Handle(handle) => Ok(HandleContact::load(executor, &handle)
                .await?
                .map(PartialContact::Handle)),
            PartialContactType::TargetedMessage(user_id) => {
                Ok(TargetedMessageContact::load(executor, &user_id)
>>>>>>> f1addaa7
                    .await?
                    .map(PartialContact::TargetedMessage))
            }
        }
    }

    pub(crate) async fn mark_as_complete(
        self,
        txn: &mut SqliteTransaction<'_>,
        notifier: &mut StoreNotifier,
        user_id: UserId,
        friendship_package: FriendshipPackage,
    ) -> anyhow::Result<Contact> {
        match self {
            PartialContact::Handle(handle_contact) => {
                handle_contact
                    .mark_as_complete(txn, notifier, user_id, friendship_package)
                    .await
            }
            PartialContact::TargetedMessage(targeted_message_contact) => {
                targeted_message_contact
                    .mark_as_complete(txn, notifier, friendship_package)
                    .await
            }
        }
    }
}

#[cfg(test)]
mod tests {
    use std::vec;

    use aircommon::{
        crypto::{
            ear::keys::{FriendshipPackageEarKey, WelcomeAttributionInfoEarKey},
            indexed_aead::keys::UserProfileKey,
        },
        messages::{FriendshipToken, client_as::ConnectionOfferHash},
    };
    use sqlx::SqlitePool;

    use crate::{
        ChatId, chats::persistence::tests::test_chat, key_stores::indexed_keys::StorableIndexedKey,
    };

    use super::*;

    fn test_contact(chat_id: ChatId) -> Contact {
        let user_id = UserId::random("localhost".parse().unwrap());
        Contact {
            user_id,
            wai_ear_key: WelcomeAttributionInfoEarKey::random().unwrap(),
            friendship_token: FriendshipToken::random().unwrap(),
            chat_id,
        }
    }

    #[sqlx::test]
    async fn contact_store_load(pool: SqlitePool) -> anyhow::Result<()> {
        let mut store_notifier = StoreNotifier::noop();

        let chat = test_chat();
        chat.store(pool.acquire().await?.as_mut(), &mut store_notifier)
            .await?;

        let contact = test_contact(chat.id());
        contact.upsert(&pool, &mut store_notifier).await?;

        let loaded = Contact::load(&pool, &contact.user_id).await?.unwrap();
        assert_eq!(loaded, contact);

        Ok(())
    }

    #[sqlx::test]
    async fn handle_contact_upsert_load(pool: SqlitePool) -> anyhow::Result<()> {
        let mut store_notifier = StoreNotifier::noop();
        let chat = test_chat();
        chat.store(pool.acquire().await?.as_mut(), &mut store_notifier)
            .await?;

        let handle = UserHandle::new("ellie_".to_owned()).unwrap();
        let handle_contact = HandleContact {
            handle: handle.clone(),
            chat_id: chat.id(),
            friendship_package_ear_key: FriendshipPackageEarKey::random().unwrap(),
            connection_offer_hash: ConnectionOfferHash::new_for_test(vec![1, 2, 3, 4, 5]),
        };

        handle_contact.upsert(&pool, &mut store_notifier).await?;

        let loaded = HandleContact::load(&pool, &handle).await?.unwrap();
        assert_eq!(loaded, handle_contact);

        Ok(())
    }

    #[sqlx::test]
    async fn handle_contact_mark_as_complete(pool: SqlitePool) -> anyhow::Result<()> {
        let mut store_notifier = StoreNotifier::noop();
        let chat = test_chat();
        chat.store(pool.acquire().await?.as_mut(), &mut store_notifier)
            .await?;

        let handle = UserHandle::new("ellie_".to_owned()).unwrap();
        let handle_contact = HandleContact {
            handle: handle.clone(),
            chat_id: chat.id(),
            friendship_package_ear_key: FriendshipPackageEarKey::random().unwrap(),
            connection_offer_hash: ConnectionOfferHash::new_for_test(vec![1, 2, 3, 4, 5]),
        };

        let user_id = UserId::random("localhost".parse().unwrap());
        let user_profile_key = UserProfileKey::random(&user_id)?;
        user_profile_key.store(&pool).await?;

        let friendship_package = FriendshipPackage {
            friendship_token: FriendshipToken::random().unwrap(),
            wai_ear_key: WelcomeAttributionInfoEarKey::random().unwrap(),
            user_profile_base_secret: user_profile_key.base_secret().clone(),
        };

        let mut txn = pool.begin().await?;

        let contact = handle_contact
            .mark_as_complete(&mut txn, &mut store_notifier, user_id, friendship_package)
            .await?;

        txn.commit().await?;

        let loaded_handle_contact = HandleContact::load(&pool, &handle).await?;
        assert!(loaded_handle_contact.is_none());

        let loaded_contact = Contact::load(&pool, &contact.user_id).await?.unwrap();
        assert_eq!(loaded_contact, contact);

        Ok(())
    }

    #[sqlx::test]
    async fn handle_contact_delete(pool: SqlitePool) -> anyhow::Result<()> {
        tracing_subscriber::fmt::try_init().ok();

        let mut store_notifier = StoreNotifier::noop();
        let chat = test_chat();
        chat.store(pool.acquire().await?.as_mut(), &mut store_notifier)
            .await?;

        let handle = UserHandle::new("ellie_".to_owned()).unwrap();
        let handle_contact = HandleContact {
            handle: handle.clone(),
            chat_id: chat.id(),
            friendship_package_ear_key: FriendshipPackageEarKey::random().unwrap(),
            connection_offer_hash: ConnectionOfferHash::new_for_test(vec![1, 2, 3, 4, 5]),
        };

        handle_contact.upsert(&pool, &mut store_notifier).await?;

        let mut txn = pool.begin().await?;
        handle_contact.delete(txn.as_mut()).await?;
        txn.commit().await?;

        let loaded = HandleContact::load(&pool, &handle).await?;
        assert!(loaded.is_none());

        Ok(())
    }

    #[sqlx::test]
    async fn handle_contact_upsert_idempotent(pool: SqlitePool) -> anyhow::Result<()> {
        let mut store_notifier = StoreNotifier::noop();
        let chat = test_chat();
        chat.store(pool.acquire().await?.as_mut(), &mut store_notifier)
            .await?;

        let handle = UserHandle::new("ellie_".to_owned()).unwrap();
        let handle_contact = HandleContact {
            handle: handle.clone(),
            chat_id: chat.id(),
            friendship_package_ear_key: FriendshipPackageEarKey::random().unwrap(),
            connection_offer_hash: ConnectionOfferHash::new_for_test(vec![1, 2, 3, 4, 5]),
        };

        handle_contact.upsert(&pool, &mut store_notifier).await?;
        handle_contact.upsert(&pool, &mut store_notifier).await?; // Upsert again

        let loaded = HandleContact::load(&pool, &handle).await?.unwrap();
        assert_eq!(loaded, handle_contact);

        Ok(())
    }
}<|MERGE_RESOLUTION|>--- conflicted
+++ resolved
@@ -339,25 +339,14 @@
 impl PartialContact {
     pub(crate) async fn load(
         executor: impl SqliteExecutor<'_>,
-<<<<<<< HEAD
-        contact_type: &ContactType,
+        contact_type: &PartialContactType,
     ) -> sqlx::Result<Option<Self>> {
         match contact_type {
-            ContactType::Handle(handle) => Ok(HandleContact::load(executor, handle)
-                .await?
-                .map(PartialContact::Handle)),
-            ContactType::TargetedMessage(user_id) => {
-                Ok(TargetedMessageContact::load(executor, user_id)
-=======
-        contact_type: PartialContactType,
-    ) -> sqlx::Result<Option<Self>> {
-        match contact_type {
-            PartialContactType::Handle(handle) => Ok(HandleContact::load(executor, &handle)
+            PartialContactType::Handle(handle) => Ok(HandleContact::load(executor, handle)
                 .await?
                 .map(PartialContact::Handle)),
             PartialContactType::TargetedMessage(user_id) => {
-                Ok(TargetedMessageContact::load(executor, &user_id)
->>>>>>> f1addaa7
+                Ok(TargetedMessageContact::load(executor, user_id)
                     .await?
                     .map(PartialContact::TargetedMessage))
             }
