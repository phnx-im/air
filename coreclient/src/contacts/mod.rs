// SPDX-FileCopyrightText: 2023 Phoenix R&D GmbH <hello@phnx.im>
//
// SPDX-License-Identifier: AGPL-3.0-or-later

use openmls::{prelude::KeyPackage, versions::ProtocolVersion};
use openmls_rust_crypto::RustCrypto;
use phnxtypes::{
    credentials::pseudonymous_credentials::PseudonymousCredential,
    crypto::{
        ear::keys::{
            FriendshipPackageEarKey, IdentityLinkKey, KeyPackageEarKey,
            WelcomeAttributionInfoEarKey,
        },
        kdf::keys::ConnectionKey,
    },
    identifiers::{AsClientId, QualifiedUserName},
    messages::FriendshipToken,
};
use sqlx::SqlitePool;

use crate::{
    ConversationId,
    clients::{api_clients::ApiClients, connection_establishment::FriendshipPackage},
    groups::client_auth_info::StorableClientCredential,
<<<<<<< HEAD
    ConversationId,
=======
    utils::persistence::SqliteConnection,
>>>>>>> dd4cf8e8
};
use anyhow::Result;

pub(crate) mod persistence;

#[derive(Debug, Clone, PartialEq, Eq)]
pub struct Contact {
    pub user_name: QualifiedUserName,
    pub(crate) clients: Vec<AsClientId>,
    // Encryption key for WelcomeAttributionInfos
    pub(crate) wai_ear_key: WelcomeAttributionInfoEarKey,
    pub(crate) friendship_token: FriendshipToken,
    pub(crate) key_package_ear_key: KeyPackageEarKey,
    pub(crate) connection_key: ConnectionKey,
    // ID of the connection conversation with this contact.
    pub(crate) conversation_id: ConversationId,
}

#[derive(Debug, Clone)]
pub(crate) struct ContactAddInfos {
    pub key_package: KeyPackage,
    pub identity_link_key: IdentityLinkKey,
}

impl Contact {
    pub(crate) fn from_friendship_package(
        client_id: AsClientId,
        conversation_id: ConversationId,
        friendship_package: FriendshipPackage,
    ) -> Self {
        Self {
            user_name: client_id.user_name(),
            clients: vec![client_id],
            wai_ear_key: friendship_package.wai_ear_key,
            friendship_token: friendship_package.friendship_token,
            key_package_ear_key: friendship_package.key_package_ear_key,
            connection_key: friendship_package.connection_key,
            conversation_id,
        }
    }

    /// Get the user name of this contact.
    pub fn user_name(&self) -> &QualifiedUserName {
        &self.user_name
    }

    pub(crate) async fn fetch_add_infos(
        &self,
        pool: &SqlitePool,
        api_clients: ApiClients,
    ) -> Result<ContactAddInfos> {
        let invited_user = self.user_name.clone();
        let invited_user_domain = invited_user.domain();

        let key_package_response = api_clients
            .get(&invited_user_domain)?
            .qs_key_package(
                self.friendship_token.clone(),
                self.key_package_ear_key.clone(),
            )
            .await?;
        let key_package_in = key_package_response.key_package;
        // Verify the KeyPackage
        let verified_key_package =
            key_package_in.validate(&RustCrypto::default(), ProtocolVersion::default())?;
        let pseudonymous_credential = PseudonymousCredential::try_from(
            verified_key_package.leaf_node().credential().clone(),
        )?;
        // Verify the pseudonymous credential
        let (plaintext, identity_link_key) =
            pseudonymous_credential.derive_decrypt_and_verify(&self.connection_key)?;
        // Verify the client credential
        let incoming_client_credential =
            StorableClientCredential::verify(pool, &api_clients, plaintext.client_credential)
                .await?;
        // Check that the client credential is the same as the one we have on file.
        let Some(current_client_credential) = StorableClientCredential::load_by_client_id(
            pool,
            &incoming_client_credential.identity(),
        )
        .await?
        else {
            anyhow::bail!("Client credential not found");
        };
        if current_client_credential.fingerprint() != incoming_client_credential.fingerprint() {
            anyhow::bail!("Client credential does not match");
        }
        let add_info = ContactAddInfos {
            key_package: verified_key_package,
            identity_link_key,
        };
        Ok(add_info)
    }

    pub(crate) fn clients(&self) -> &[AsClientId] {
        &self.clients
    }

    pub(crate) fn wai_ear_key(&self) -> &WelcomeAttributionInfoEarKey {
        &self.wai_ear_key
    }
}

/// Contact which has not yet accepted our connection request.
#[derive(Debug, Clone, PartialEq, Eq)]
pub struct PartialContact {
    pub user_name: QualifiedUserName,
    // ID of the connection conversation with this contact.
    pub conversation_id: ConversationId,
    pub friendship_package_ear_key: FriendshipPackageEarKey,
}

impl PartialContact {
    pub(crate) fn new(
        user_name: QualifiedUserName,
        conversation_id: ConversationId,
        friendship_package_ear_key: FriendshipPackageEarKey,
    ) -> Self {
        Self {
            user_name,
            conversation_id,
            friendship_package_ear_key,
        }
    }
}<|MERGE_RESOLUTION|>--- conflicted
+++ resolved
@@ -22,11 +22,6 @@
     ConversationId,
     clients::{api_clients::ApiClients, connection_establishment::FriendshipPackage},
     groups::client_auth_info::StorableClientCredential,
-<<<<<<< HEAD
-    ConversationId,
-=======
-    utils::persistence::SqliteConnection,
->>>>>>> dd4cf8e8
 };
 use anyhow::Result;
 
