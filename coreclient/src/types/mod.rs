// SPDX-FileCopyrightText: 2023 Phoenix R&D GmbH <hello@phnx.im>
//
// SPDX-License-Identifier: AGPL-3.0-or-later

use openmls::prelude::GroupId;
<<<<<<< HEAD
use phnxbackend::auth_service::UserName;
=======
//use phnxbackend::auth_service::UserName;
>>>>>>> f6ada2de
use uuid::Uuid;

#[derive(Debug, Clone)]
pub struct UuidBytes {
    pub bytes: [u8; 16],
}

impl UuidBytes {
    pub fn from_bytes(bytes: &[u8]) -> Self {
        let mut uuid_bytes = [0u8; 16];
        uuid_bytes.copy_from_slice(bytes);
        Self { bytes: uuid_bytes }
    }

    pub fn from_group_id(group_id: &GroupId) -> Self {
        Self::from_bytes(group_id.as_slice())
    }

    pub fn as_bytes(&self) -> &[u8] {
        &self.bytes
    }

    pub fn from_uuid(uuid: &Uuid) -> Self {
        Self {
            bytes: *uuid.as_bytes(),
        }
    }

    pub fn as_uuid(&self) -> Uuid {
        Uuid::from_bytes(self.bytes)
    }

    pub fn as_group_id(&self) -> GroupId {
        GroupId::from_slice(&self.bytes)
    }
}

#[derive(Debug, Clone)]
pub struct ConversationMessage {
    pub id: UuidBytes,
    pub timestamp: u64,
    pub message: Message,
}

#[derive(Debug, Clone)]
pub enum Message {
    Content(ContentMessage),
    Display(DisplayMessage),
}

#[derive(Debug, Clone)]
pub struct ContentMessage {
<<<<<<< HEAD
    pub sender: UserName,
=======
    pub sender: Vec<u8>,
>>>>>>> f6ada2de
    pub content: MessageContentType,
}

#[derive(Debug, Clone)]
pub enum MessageContentType {
    Text(TextMessage),
    Ping(Ping),
}

#[derive(Debug, Clone)]
pub struct TextMessage {
    pub message: String,
}

#[derive(Debug, Clone)]
pub struct Ping {}

#[derive(Debug, Clone)]
pub struct DisplayMessage {
    pub message: DisplayMessageType,
}

#[derive(Debug, Clone)]
pub enum DisplayMessageType {
    System(SystemMessage),
    Error(ErrorMessage),
}

#[derive(Debug, Clone)]
pub struct SystemMessage {
    pub message: String,
}

#[derive(Debug, Clone)]
pub struct ErrorMessage {
    pub message: String,
}

#[derive(Debug, Clone)]
pub struct Conversation {
    pub id: Uuid,
    // Id of the (active) MLS group representing this conversation.
<<<<<<< HEAD
    pub group_id: GroupId,
=======
    pub group_id: UuidBytes,
>>>>>>> f6ada2de
    pub status: ConversationStatus,
    pub conversation_type: ConversationType,
    pub last_used: u64,
    pub attributes: ConversationAttributes,
}

#[derive(Debug, Clone)]
pub enum ConversationStatus {
    Inactive(InactiveConversation),
    Active(ActiveConversation),
}

#[derive(Debug, Clone)]
pub struct InactiveConversation {
    pub past_members: Vec<String>,
}

#[derive(Debug, Clone)]
pub struct ActiveConversation {}

#[derive(Debug, Clone)]
pub enum ConversationType {
    // A connection conversation that is not yet confirmed by the other party.
    UnconfirmedConnection(UserName),
    // A connection conversation that is confirmed by the other party and for
    // which we have received the necessary secrets.
    Connection(UserName),
    Group,
}

#[derive(Debug, Clone)]
pub struct ConversationAttributes {
    pub title: String,
}

#[derive(Debug, Clone)]
pub struct DispatchedConversationMessage {
    pub conversation_id: Uuid,
    pub conversation_message: ConversationMessage,
}

#[derive(Debug, Clone)]
pub struct NotificationsRequest {}

#[derive(Debug, Clone)]
pub enum NotificationType {
    ConversationChange,
    Message(DispatchedConversationMessage),
}<|MERGE_RESOLUTION|>--- conflicted
+++ resolved
@@ -3,11 +3,7 @@
 // SPDX-License-Identifier: AGPL-3.0-or-later
 
 use openmls::prelude::GroupId;
-<<<<<<< HEAD
-use phnxbackend::auth_service::UserName;
-=======
 //use phnxbackend::auth_service::UserName;
->>>>>>> f6ada2de
 use uuid::Uuid;
 
 #[derive(Debug, Clone)]
@@ -60,11 +56,7 @@
 
 #[derive(Debug, Clone)]
 pub struct ContentMessage {
-<<<<<<< HEAD
-    pub sender: UserName,
-=======
     pub sender: Vec<u8>,
->>>>>>> f6ada2de
     pub content: MessageContentType,
 }
 
@@ -107,11 +99,7 @@
 pub struct Conversation {
     pub id: Uuid,
     // Id of the (active) MLS group representing this conversation.
-<<<<<<< HEAD
-    pub group_id: GroupId,
-=======
     pub group_id: UuidBytes,
->>>>>>> f6ada2de
     pub status: ConversationStatus,
     pub conversation_type: ConversationType,
     pub last_used: u64,
@@ -135,10 +123,10 @@
 #[derive(Debug, Clone)]
 pub enum ConversationType {
     // A connection conversation that is not yet confirmed by the other party.
-    UnconfirmedConnection(UserName),
+    UnconfirmedConnection(Vec<u8>),
     // A connection conversation that is confirmed by the other party and for
     // which we have received the necessary secrets.
-    Connection(UserName),
+    Connection(Vec<u8>),
     Group,
 }
 
