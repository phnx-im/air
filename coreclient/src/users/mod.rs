// SPDX-FileCopyrightText: 2023 Phoenix R&D GmbH <hello@phnx.im>
//
// SPDX-License-Identifier: AGPL-3.0-or-later

use anyhow::{anyhow, Result};
use opaque_ke::{
    ClientRegistration, ClientRegistrationFinishParameters, ClientRegistrationFinishResult,
    ClientRegistrationStartResult, Identifiers,
};
use phnxapiclient::{qs_api::ws::QsWebSocket, ApiClient, DomainOrAddress, TransportEncryption};
use phnxbackend::{
    auth_service::{
        credentials::{
            keys::{ClientSigningKey, InfraCredentialSigningKey},
            AsCredential, AsIntermediateCredential, ClientCredential, ClientCredentialCsr,
            ClientCredentialPayload, CredentialFingerprint, ExpirationData,
        },
        AsClientId, OpaqueRegistrationRecord, OpaqueRegistrationRequest, UserName,
    },
    crypto::{
        ear::{
            keys::{
                AddPackageEarKey, ClientCredentialEarKey, FriendshipPackageEarKey, PushTokenEarKey,
                SignatureEarKey, SignatureEarKeyWrapperKey, WelcomeAttributionInfoEarKey,
            },
            EarDecryptable, EarEncryptable,
        },
        hpke::HpkeEncryptable,
        kdf::keys::RatchetSecret,
        signatures::{
            keys::{QsClientSigningKey, QsUserSigningKey},
            signable::{Signable, Verifiable},
        },
        ConnectionDecryptionKey, OpaqueCiphersuite, RatchetDecryptionKey,
    },
    ds::{api::QS_CLIENT_REFERENCE_EXTENSION_TYPE, group_state::EncryptedClientCredential},
    messages::{
        client_as::{
            AsQueueRatchet, ConnectionEstablishmentPackageTbs, ConnectionPackageTbs,
            FriendshipPackage, UserConnectionPackagesParams,
        },
        client_ds::QsQueueRatchet,
        client_ds_out::CreateGroupParamsOut,
        FriendshipToken, MlsInfraVersion, QueueMessage,
    },
    qs::{
        AddPackage, ClientConfig, ClientIdEncryptionKey, Fqdn, QsClientId, QsClientReference,
        QsUserId, QsVerifyingKey,
    },
};
use rand::rngs::OsRng;
use serde::{Deserialize, Serialize};

use crate::{
    contacts::{Contact, ContactAddInfos, PartialContact},
    groups::store::TurboGroup,
    users::key_store::AsCredentials,
};

use self::key_store::MemoryUserKeyStore;

use super::*;

pub mod key_store;
pub mod process;

pub(crate) const CIPHERSUITE: Ciphersuite =
    Ciphersuite::MLS_128_DHKEMX25519_AES128GCM_SHA256_Ed25519;

pub(crate) const CONNECTION_PACKAGES: usize = 50;
pub(crate) const ADD_PACKAGES: usize = 50;
pub(crate) const CONNECTION_PACKAGE_EXPIRATION_DAYS: i64 = 30;

#[derive(Serialize, Deserialize)]
pub(crate) struct ApiClients {
    // We store our own domain such that we can manually map our own domain to
    // an API client that uses an IP address instead of the actual domain. This
    // is a temporary workaround and should probably be replaced by a more
    // thought-out mechanism.
    own_domain: Fqdn,
    own_domain_or_address: DomainOrAddress,
    #[serde(skip)]
    clients: HashMap<DomainOrAddress, ApiClient>,
}

impl ApiClients {
    fn new(own_domain: Fqdn, own_domain_or_address: impl Into<DomainOrAddress>) -> Self {
        let own_domain_or_address = own_domain_or_address.into();
        Self {
            own_domain,
            own_domain_or_address,
            clients: HashMap::new(),
        }
    }

<<<<<<< HEAD
    pub(crate) fn get(&mut self, domain: &Fqdn) -> &ApiClient {
=======
    pub(crate) fn get(&mut self, domain: &Fqdn) -> Result<&ApiClient> {
>>>>>>> 789556de
        let lookup_domain = if domain == &self.own_domain {
            self.own_domain_or_address.clone()
        } else {
            domain.clone().into()
        };
        let client = self
            .clients
            .entry(lookup_domain.clone())
            .or_insert(ApiClient::initialize(
                lookup_domain,
                TransportEncryption::Off,
            )?);
        Ok(client)
    }

    fn default_client(&mut self) -> Result<&ApiClient> {
        let own_domain = self.own_domain.clone();
        self.get(&own_domain)
    }
}

pub struct SelfUser<T: Notifiable> {
    pub(crate) crypto_backend: OpenMlsRustCrypto,
    pub(crate) notification_hub_option: Option<NotificationHub<T>>,
    api_clients: ApiClients,
    pub(crate) user_name: UserName,
    pub(crate) _qs_user_id: QsUserId,
    pub(crate) qs_client_id: QsClientId,
    pub(crate) qs_client_sequence_number_start: u64,
    pub(crate) as_client_sequence_number_start: u64,
    pub(crate) conversation_store: ConversationStore,
    pub(crate) key_store: MemoryUserKeyStore,
    pub(crate) contacts: HashMap<UserName, Contact>,
    pub(crate) partial_contacts: HashMap<UserName, PartialContact>,
}

impl<T: Notifiable> SelfUser<T> {
    /// Create a new user with the given name and a fresh set of credentials.
    pub async fn new(
        user_name: impl Into<UserName>,
        password: &str,
        domain_or_address: impl Into<DomainOrAddress>,
        notification_hub: NotificationHub<T>,
    ) -> Result<Self> {
        let user_name = user_name.into();
        log::debug!("Creating new user {}", user_name);
        let crypto_backend = OpenMlsRustCrypto::default();
        // Let's turn TLS off for now.
        let domain = user_name.domain();
        let domain_or_address = domain_or_address.into();
        let mut api_clients = ApiClients::new(user_name.domain(), domain_or_address);

        let as_credentials = AsCredentials::new(&mut api_clients, &domain).await?;

        let api_client = api_clients.default_client()?;

        let as_client_id = AsClientId::random(crypto_backend.rand(), user_name.clone())?;
        let (client_credential_csr, prelim_signing_key) =
            ClientCredentialCsr::new(as_client_id, SignatureScheme::ED25519)?;

        let as_credentials_response = api_client.as_as_credentials().await?;
        let as_intermediate_credentials: Vec<AsIntermediateCredential> = as_credentials_response
            .as_intermediate_credentials
            .into_iter()
            .map(|as_inter_cred| {
                let as_credential = as_credentials_response
                    .as_credentials
                    .iter()
                    .find(|as_cred| {
                        if let Ok(fingerprint) = as_cred.fingerprint() {
                            &fingerprint == as_inter_cred.signer_fingerprint()
                        } else {
                            false
                        }
                    })
                    .ok_or(anyhow!(
                        "Can't find AS credential with matching fingerprint"
                    ))?;
                let credential: AsIntermediateCredential =
                    as_inter_cred.verify(as_credential.verifying_key())?;
                Ok(credential)
            })
            .collect::<Result<Vec<_>>>()?;

        let chosen_inter_credential = as_intermediate_credentials
            .first()
            .ok_or(anyhow!("AS didn't return any intermediate credentials"))?;

        let client_credential_payload = ClientCredentialPayload::new(
            client_credential_csr,
            None,
            chosen_inter_credential.fingerprint()?,
        );

        // Let's do OPAQUE registration.
        // First get the server setup information.
        let mut client_rng = OsRng;
        let client_registration_start_result: ClientRegistrationStartResult<OpaqueCiphersuite> =
            ClientRegistration::<OpaqueCiphersuite>::start(&mut client_rng, password.as_bytes())
                .map_err(|e| anyhow!("Error starting OPAQUE handshake: {:?}", e))?;

        let opaque_registration_request = OpaqueRegistrationRequest {
            client_message: client_registration_start_result.message,
        };

        // Register the user with the backend.
        let response = api_client
            .as_initiate_create_user(client_credential_payload, opaque_registration_request)
            .await?;

        // Complete the OPAQUE registration.
        let user_name_bytes = user_name.to_bytes();
        let identifiers = Identifiers {
            client: Some(&user_name_bytes),
            server: Some(domain.as_bytes()),
        };
        let response_parameters = ClientRegistrationFinishParameters::new(identifiers, None);
        let client_registration_finish_result: ClientRegistrationFinishResult<OpaqueCiphersuite> =
            client_registration_start_result
                .state
                .finish(
                    &mut client_rng,
                    password.as_bytes(),
                    response.opaque_registration_response.server_message,
                    response_parameters,
                )
                .map_err(|e| anyhow!("Error finishing OPAQUE handshake: {:?}", e))?;

        let credential: ClientCredential = response
            .client_credential
            .verify(chosen_inter_credential.verifying_key())?;

        let signing_key = ClientSigningKey::from_prelim_key(prelim_signing_key, credential)?;
        let as_queue_decryption_key = RatchetDecryptionKey::generate()?;
        let as_initial_ratchet_secret = RatchetSecret::random()?;
        let qs_queue_decryption_key = RatchetDecryptionKey::generate()?;
        let qs_initial_ratchet_secret = RatchetSecret::random()?;
        let qs_client_signing_key = QsClientSigningKey::random()?;
        let qs_user_signing_key = QsUserSigningKey::random()?;

        let leaf_signers = HashMap::new();
        // TODO: The following five keys should be derived from a single
        // friendship key. Once that's done, remove the random constructors.
        let friendship_token = FriendshipToken::random()?;
        let add_package_ear_key = AddPackageEarKey::random()?;
        let client_credential_ear_key = ClientCredentialEarKey::random()?;
        let signature_ear_key_wrapper_key = SignatureEarKeyWrapperKey::random()?;
        let wai_ear_key: WelcomeAttributionInfoEarKey = WelcomeAttributionInfoEarKey::random()?;
        let push_token_ear_key = PushTokenEarKey::random()?;
        let qs_verifying_key = api_client.qs_verifying_key().await?.verifying_key;
        let qs_encryption_key = api_client.qs_encryption_key().await?.encryption_key;
        let connection_decryption_key = ConnectionDecryptionKey::generate()?;

        let key_store = MemoryUserKeyStore {
            signing_key,
            as_queue_decryption_key,
            as_queue_ratchet: as_initial_ratchet_secret.clone().try_into()?,
            connection_decryption_key,
            as_credentials,
            qs_client_signing_key,
            qs_user_signing_key,
            qs_queue_decryption_key,
            qs_queue_ratchet: qs_initial_ratchet_secret.clone().try_into()?,
            qs_verifying_keys: [(user_name.domain(), qs_verifying_key)].into(),
            push_token_ear_key,
            friendship_token,
            add_package_ear_key,
            client_credential_ear_key,
            signature_ear_key_wrapper_key,
            wai_ear_key,
            leaf_signers,
            qs_client_id_encryption_key: qs_encryption_key,
        };

        // TODO: For now, we use the same ConnectionDecryptionKey for all
        // connection packages.

        let mut connection_packages = vec![];
        for _ in 0..CONNECTION_PACKAGES {
            let lifetime = ExpirationData::new(CONNECTION_PACKAGE_EXPIRATION_DAYS);
            let connection_package_tbs = ConnectionPackageTbs::new(
                MlsInfraVersion::default(),
                key_store.connection_decryption_key.encryption_key(),
                lifetime,
                key_store.signing_key.credential().clone(),
            );
            let connection_package = connection_package_tbs.sign(&key_store.signing_key)?;
            connection_packages.push(connection_package);
        }

        let opaque_registration_record = OpaqueRegistrationRecord {
            client_message: client_registration_finish_result.message,
        };

        api_client
            .as_finish_user_registration(
                key_store.as_queue_decryption_key.encryption_key(),
                as_initial_ratchet_secret,
                connection_packages,
                opaque_registration_record,
                &key_store.signing_key,
            )
            .await?;

        // AS registration is complete, now create the user on the QS.
        let encrypted_client_credential = key_store
            .signing_key
            .credential()
            .encrypt(&key_store.client_credential_ear_key)?;

        let create_user_record_response = api_client
            .qs_create_user(
                key_store.friendship_token.clone(),
                key_store.qs_client_signing_key.verifying_key().clone(),
                key_store.qs_queue_decryption_key.encryption_key(),
                None,
                qs_initial_ratchet_secret,
                &key_store.qs_user_signing_key,
            )
            .await?;

        let mut user = Self {
            crypto_backend,
            api_clients,
            user_name,
            conversation_store: ConversationStore::default(),
            key_store,
            _qs_user_id: create_user_record_response.user_id,
            qs_client_id: create_user_record_response.client_id,
            qs_client_sequence_number_start: 0,
            as_client_sequence_number_start: 0,
            contacts: HashMap::default(),
            partial_contacts: HashMap::default(),
            notification_hub_option: Some(notification_hub),
        };

        let mut qs_add_packages = vec![];
        for _ in 0..ADD_PACKAGES {
            // TODO: Which key do we need to use for encryption here? Probably
            // the client credential ear key, since friends need to be able to
            // decrypt it. We might want to use a separate key, though.
<<<<<<< HEAD
            let add_package = user.generate_add_package(&encrypted_client_credential, false);
            qs_add_packages.push(add_package);
        }
        let last_resort_add_package = user.generate_add_package(&encrypted_client_credential, true);
=======
            let add_package = user.generate_add_package(&encrypted_client_credential, false)?;
            qs_add_packages.push(add_package);
        }
        let last_resort_add_package =
            user.generate_add_package(&encrypted_client_credential, true)?;
>>>>>>> 789556de
        qs_add_packages.push(last_resort_add_package);

        // Upload add packages
        let api_client = user.api_clients.get(&user.user_name().domain())?;
        api_client
            .qs_publish_key_packages(
                user.qs_client_id.clone(),
                qs_add_packages,
                user.key_store.add_package_ear_key.clone(),
                &user.key_store.qs_client_signing_key,
            )
            .await?;

        Ok(user)
    }

    pub(crate) fn generate_add_package(
        &mut self,
        encrypted_client_credential: &EncryptedClientCredential,
        last_resort: bool,
<<<<<<< HEAD
    ) -> AddPackage {
=======
    ) -> Result<AddPackage> {
>>>>>>> 789556de
        let signature_ear_key = SignatureEarKey::random().unwrap();
        let leaf_signer =
            InfraCredentialSigningKey::generate(&self.key_store.signing_key, &signature_ear_key);
        let credential_with_key = CredentialWithKey {
            credential: leaf_signer.credential().clone().into(),
            signature_key: leaf_signer.credential().verifying_key().clone(),
        };
        let capabilities = Capabilities::new(
            Some(&SUPPORTED_PROTOCOL_VERSIONS),
            Some(&SUPPORTED_CIPHERSUITES),
            Some(&SUPPORTED_EXTENSIONS),
            Some(&SUPPORTED_PROPOSALS),
            Some(&SUPPORTED_CREDENTIALS),
        );
        let client_reference = self.create_own_client_reference();
        let client_ref_extension = Extension::Unknown(
            QS_CLIENT_REFERENCE_EXTENSION_TYPE,
            UnknownExtension(client_reference.tls_serialize_detached()?),
        );
        let leaf_node_extensions = Extensions::single(client_ref_extension);
        let key_package_extensions = if last_resort {
            let last_resort_extension = Extension::LastResort(LastResortExtension::new());
            Extensions::single(last_resort_extension)
        } else {
            Extensions::default()
        };
        let kp = KeyPackage::builder()
            .key_package_extensions(key_package_extensions)
            .leaf_node_capabilities(capabilities)
            .leaf_node_extensions(leaf_node_extensions)
            .build(
                CryptoConfig {
                    ciphersuite: CIPHERSUITE,
                    version: ProtocolVersion::Mls10,
                },
                &self.crypto_backend,
                &leaf_signer,
                credential_with_key,
<<<<<<< HEAD
            )
            .unwrap();
        let esek = signature_ear_key
            .encrypt(&self.key_store.signature_ear_key_wrapper_key)
            .unwrap();
=======
            )?;
        let esek = signature_ear_key.encrypt(&self.key_store.signature_ear_key_wrapper_key)?;
>>>>>>> 789556de
        self.key_store.leaf_signers.insert(
            leaf_signer.credential().verifying_key().clone(),
            (leaf_signer, signature_ear_key),
        );

<<<<<<< HEAD
        AddPackage::new(kp.clone(), esek, encrypted_client_credential.clone())
=======
        let add_package = AddPackage::new(kp.clone(), esek, encrypted_client_credential.clone());
        Ok(add_package)
>>>>>>> 789556de
    }

    /// Create new group
    pub async fn create_conversation(&mut self, title: &str) -> Result<Uuid> {
        let group_id = self
            .api_clients
            .default_client()?
            .ds_request_group_id()
            .await?;
        let client_reference = self.create_own_client_reference();
        let (group, partial_params) = TurboGroup::create_group(
            &self.crypto_backend,
            &self.key_store.signing_key,
            group_id.clone(),
<<<<<<< HEAD
        )
        .unwrap();
=======
        )?;
        let partial_params = group.create_group_params(&self.crypto_backend)?;
>>>>>>> 789556de
        let encrypted_client_credential = self
            .key_store
            .signing_key
            .credential()
            .encrypt(group.credential_ear_key())?;
        let params = CreateGroupParamsOut {
            group_id: partial_params.group_id,
            ratchet_tree: partial_params.ratchet_tree,
            encrypted_client_credential,
            encrypted_signature_ear_key: partial_params.encrypted_signature_ear_key,
            creator_client_reference: client_reference,
            creator_user_auth_key: partial_params.user_auth_key,
            group_info: partial_params.group_info,
        };
        self.api_clients
            .default_client()?
            .ds_create_group(
                params,
                group.group_state_ear_key(),
                group.user_auth_key().ok_or(anyhow!("No user auth key"))?,
            )
<<<<<<< HEAD
            .await
            .unwrap();
=======
            .await?;
        self.group_store.store_group(group)?;
>>>>>>> 789556de
        let attributes = ConversationAttributes {
            title: title.to_string(),
        };
        let conversation_id = self
            .conversation_store
            .create_group_conversation(group_id, attributes);
        self.notification_hub
            .dispatch_conversation_notification(conversation_id);
        Ok(conversation_id)
    }

    /// Invite users to an existing group
    pub async fn invite_users(
        &mut self,
        conversation_id: Uuid,
        invited_users: &[UserName],
    ) -> Result<()> {
        let conversation = self
            .conversation_store
            .conversation(conversation_id)
            .unwrap();
        let group_id = conversation.group_id.clone();
        let owner_domain = conversation.owner_domain();
        let mut contact_add_infos: Vec<ContactAddInfos> = vec![];
        let mut contact_wai_keys = vec![];
        let mut client_credentials = vec![];
        for invited_user in invited_users {
            let user_name = invited_user.to_string().into();
<<<<<<< HEAD
            let contact = self.contacts.get_mut(&user_name).unwrap();
=======
            let contact = self
                .contacts
                .get_mut(&user_name)
                .ok_or(anyhow!("Couldn't find contact"))?;
>>>>>>> 789556de
            contact_wai_keys.push(contact.wai_ear_key().clone());
            client_credentials.push(contact.client_credentials());
            let add_info = if let Some(add_info) = contact.add_infos() {
                add_info
            } else {
                self.get_key_packages(&user_name).await;
                let contact = self.contacts.get_mut(&user_name).unwrap();
                contact.add_infos().unwrap()
            };
            contact_add_infos.push(add_info);
        }
        debug_assert!(contact_add_infos.len() == invited_users.len());
<<<<<<< HEAD
        let mut group = TurboGroup::load(&group_id.as_group_id(), &self.as_client_id()).unwrap();
=======
        let group = self
            .group_store
            .get_group_mut(&group_id.as_group_id())
            .unwrap();
>>>>>>> 789556de
        // Adds new member and staged commit
        let params = group.invite(
            &self.crypto_backend,
            &self.key_store.signing_key,
            contact_add_infos,
            contact_wai_keys,
            client_credentials,
        )?;
        // We're not getting a response, but if it's not an error, the commit
        // must have gone through.
<<<<<<< HEAD
        // We unwrap here, because if the user auth key is not set, the invite
        // would already have failed.
=======
>>>>>>> 789556de
        self.api_clients
            .get(&owner_domain)?
            .ds_add_users(
                params,
                group.group_state_ear_key(),
                group.user_auth_key().ok_or(anyhow!("No user auth key"))?,
            )
            .await?;

        // Now that we know the commit went through, we can merge the commit and
        // create the events.
        let conversation_messages = group.merge_pending_commit(&self.crypto_backend, None)?;
        // Send off the notifications
        self.send_off_notifications(conversation_id, conversation_messages)?;
        Ok(())
    }

    pub async fn remove_users(
        &mut self,
        conversation_id: Uuid,
        target_users: &[UserName],
    ) -> Result<()> {
        let conversation = self
            .conversation_store
            .conversation(conversation_id)
            .ok_or(anyhow!("Unknown conversation"))?;
        let group_id = &conversation.group_id;
<<<<<<< HEAD
        let mut group = TurboGroup::load(&group_id.as_group_id(), &self.as_client_id()).unwrap();
        let params = group.remove(&self.crypto_backend, target_users).unwrap();
        // We unwrap here, because if the user auth key is not set, the remove
        // would already have failed.
=======
        let group = self
            .group_store
            .get_group_mut(&group_id.as_group_id())
            .ok_or(anyhow!("Couldn't find group associated with conversation"))?;
        let mut clients = vec![];
        for user_name in target_users {
            let mut user_clients = group.user_client_ids(user_name);
            clients.append(&mut user_clients);
        }
        let params = group.remove(&self.crypto_backend, clients)?;
>>>>>>> 789556de
        let owner_domain = conversation.owner_domain();
        self.api_clients
            .get(&owner_domain)?
            .ds_remove_users(
                params,
                group.group_state_ear_key(),
                group.user_auth_key().ok_or(anyhow!("No user auth key"))?,
            )
            .await?;
        // Now that we know the commit went through, we can merge the commit and
        // create the events.
        let conversation_messages = group.merge_pending_commit(&self.crypto_backend, None)?;
        // Send off the notifications
        self.send_off_notifications(conversation_id, conversation_messages)?;
        Ok(())
    }

    fn send_off_notifications(
        &mut self,
        conversation_id: Uuid,
        conversation_messages: Vec<ConversationMessage>,
    ) -> Result<(), CorelibError> {
        for conversation_message in conversation_messages {
            let dispatched_conversation_message = DispatchedConversationMessage {
                conversation_id: UuidBytes::from_uuid(conversation_id),
                conversation_message: conversation_message.clone(),
            };
            self.conversation_store
                .store_message(conversation_id, conversation_message)?;
            if let Some(ref mut notification_hub) = self.notification_hub_option {
                notification_hub.dispatch_message_notification(dispatched_conversation_message);
            }
        }
        Ok(())
    }

    /// Send a message and return it. Note that the message has already been
    /// sent to the DS and has internally been stored in the conversation store.
    pub async fn send_message(
        &mut self,
        conversation_id: Uuid,
        message: MessageContentType,
    ) -> Result<ConversationMessage> {
        let conversation = self
            .conversation_store
            .conversation(conversation_id)
<<<<<<< HEAD
            .unwrap();
        let group_id = &conversation.group_id;
        let mut group = TurboGroup::load(&group_id.as_group_id(), &self.as_client_id()).unwrap();
        // Generate ciphertext
        let params = group
            .create_message(&self.crypto_backend, message.clone())
            .map_err(CorelibError::Group)?;
=======
            .ok_or(anyhow!("Unknown conversation"))?;
        let group_id = conversation.group_id.clone();
        // Generate ciphertext
        let params = self.group_store.create_message(
            &self.crypto_backend,
            &group_id.as_group_id(),
            message.clone(),
        )?;
>>>>>>> 789556de

        // Store message locally
        let message = Message::Content(ContentMessage {
            content: message,
            sender: self.user_name.to_string(),
        });

        // Send message to DS
        let owner_domain = conversation.owner_domain();

        self.api_clients
<<<<<<< HEAD
            .get(&owner_domain)
            .ds_send_message(params, group.leaf_signer(), group.group_state_ear_key())
            .await
            .unwrap();
=======
            .get(&owner_domain)?
            .ds_send_message(
                params,
                self.group_store
                    .leaf_signing_key(&group_id.as_group_id())
                    .ok_or(anyhow!("Can't find signing key for the given group"))?,
                self.group_store
                    .group_state_ear_key(&group_id.as_group_id())
                    .ok_or(anyhow!(
                        "Can't find group state ear key for the given group"
                    ))?,
            )
            .await?;
>>>>>>> 789556de

        let conversation_message = new_conversation_message(message);
        self.conversation_store
            .store_message(conversation_id, conversation_message.clone())
            .map_err(CorelibError::ConversationStore)?;
        Ok(conversation_message)
    }

    pub async fn add_contact(&mut self, user_name: impl Into<UserName>) -> Result<()> {
        let user_name = user_name.into();
        let params = UserConnectionPackagesParams {
            user_name: user_name.clone(),
        };
        // First we fetch connection key packages from the AS, then we establish
        // a connection group. Finally, we fully add the user as a contact.
        let user_domain = user_name.domain();
        let user_key_packages = self
            .api_clients
            .get(&user_domain)?
            .as_user_connection_packages(params)
            .await?;
        let connection_packages = user_key_packages.connection_packages;
        // Verify the connection key packages
        let mut verified_connection_packages = vec![];
        for connection_package in connection_packages.into_iter() {
            let as_intermediate_credential = self
                .key_store
                .as_credentials
                .get(
                    &mut self.api_clients,
                    &user_domain,
                    connection_package.client_credential_signer_fingerprint(),
                )
                .await?;
            let verifying_key = as_intermediate_credential.verifying_key();
            verified_connection_packages.push(connection_package.verify(verifying_key)?)
        }

        // TODO: Connection Package Validation
        // * Version
        // * Lifetime

        // Get a group id for the connection group
        let group_id = self
            .api_clients
            .default_client()?
            .ds_request_group_id()
            .await?;
        // Create the connection group
        let (connection_group, partial_params) = TurboGroup::create_group(
            &self.crypto_backend,
            &self.key_store.signing_key,
            group_id.clone(),
<<<<<<< HEAD
        )
        .unwrap();
=======
        )?;
        let partial_params = connection_group.create_group_params(&self.crypto_backend)?;
>>>>>>> 789556de

        // TODO: Once we allow multi-client, invite all our other clients to the
        // connection group.

        let friendship_package = FriendshipPackage {
            friendship_token: self.key_store.friendship_token.clone(),
            add_package_ear_key: self.key_store.add_package_ear_key.clone(),
            client_credential_ear_key: self.key_store.client_credential_ear_key.clone(),
            signature_ear_key_wrapper_key: self.key_store.signature_ear_key_wrapper_key.clone(),
            wai_ear_key: self.key_store.wai_ear_key.clone(),
        };

        let friendship_package_ear_key = FriendshipPackageEarKey::random()?;

        // Create a connection establishment package
        let connection_establishment_package = ConnectionEstablishmentPackageTbs {
            sender_client_credential: self.key_store.signing_key.credential().clone(),
            connection_group_id: group_id.clone(),
            connection_group_ear_key: connection_group.group_state_ear_key().clone(),
            connection_group_credential_key: connection_group.credential_ear_key().clone(),
            connection_group_signature_ear_key_wrapper_key: connection_group
                .signature_ear_key_wrapper_key()
                .clone(),
            friendship_package_ear_key: friendship_package_ear_key.clone(),
            friendship_package,
        }
        .sign(&self.key_store.signing_key)?;

        let client_reference = self.create_own_client_reference();
        let encrypted_client_credential = self
            .key_store
            .signing_key
            .credential()
            .encrypt(connection_group.credential_ear_key())?;
        let params = CreateGroupParamsOut {
            group_id: partial_params.group_id,
            ratchet_tree: partial_params.ratchet_tree,
            encrypted_client_credential,
            encrypted_signature_ear_key: partial_params.encrypted_signature_ear_key,
            creator_client_reference: client_reference,
            creator_user_auth_key: partial_params.user_auth_key,
            group_info: partial_params.group_info,
        };
        self.api_clients
            .default_client()?
            .ds_create_group(
                params,
                connection_group.group_state_ear_key(),
                connection_group
                    .user_auth_key()
                    .ok_or(anyhow!("No user auth key"))?,
            )
<<<<<<< HEAD
            .await
            .unwrap();
=======
            .await?;
        self.group_store.store_group(connection_group)?;
>>>>>>> 789556de

        // Create the connection conversation
        let conversation_id = self.conversation_store.create_connection_conversation(
            group_id,
            user_name.clone(),
            ConversationAttributes {
                title: user_name.to_string(),
            },
        );

        let contact = PartialContact {
            user_name: user_name.clone(),
            conversation_id,
            friendship_package_ear_key,
        };
        self.partial_contacts.insert(user_name.clone(), contact);

        // Encrypt the connection establishment package for each connection and send it off.
        for connection_package in verified_connection_packages {
            let ciphertext = connection_establishment_package.encrypt(
                connection_package.encryption_key(),
                &[],
                &[],
            );
            let client_id = connection_package.client_credential().identity();

            self.api_clients
                .get(&user_domain)?
                .as_enqueue_message(client_id, ciphertext)
                .await?;
        }

        self.notification_hub
            .dispatch_conversation_notification(conversation_id);

        Ok(())
    }

    pub async fn update_user_key(&mut self, conversation_id: Uuid) -> Result<()> {
        let conversation = self
            .conversation_store
            .conversation(conversation_id)
<<<<<<< HEAD
            .unwrap();
        let mut group =
            TurboGroup::load(&conversation.group_id.as_group_id(), &self.as_client_id()).unwrap();
        let params = group.update_user_key(&self.crypto_backend).unwrap();
=======
            .ok_or(anyhow!("Unknown conversation"))?;
        let group = self
            .group_store
            .get_group_mut(&conversation.group_id.as_group_id())
            .ok_or(anyhow!("Couldn't find group associated with conversation"))?;
        let params = group.update_user_key(&self.crypto_backend)?;
>>>>>>> 789556de
        let owner_domain = conversation.owner_domain();
        self.api_clients
            .get(&owner_domain)?
            .ds_update_client(params, group.group_state_ear_key(), group.leaf_signer())
            .await?;
        let conversation_messages = group.merge_pending_commit(&self.crypto_backend, None)?;
        self.send_off_notifications(conversation_id, conversation_messages)?;
        Ok(())
    }

    pub async fn delete_group(&mut self, conversation_id: Uuid) -> Result<()> {
        let conversation = self
            .conversation_store
            .conversation(conversation_id)
<<<<<<< HEAD
            .unwrap();
        let mut group =
            TurboGroup::load(&conversation.group_id.as_group_id(), &self.as_client_id()).unwrap();
=======
            .ok_or(anyhow!("Unknown conversation"))?;
        let group = self
            .group_store
            .get_group_mut(&conversation.group_id.as_group_id())
            .ok_or(anyhow!("Couldn't find group associated with conversation"))?;
>>>>>>> 789556de
        let past_members: Vec<_> = group.members().into_iter().map(|m| m.to_string()).collect();
        // No need to send a message to the server if we are the only member.
        // TODO: Make sure this is what we want.
        if past_members.len() != 1 {
            let params = group.delete(&self.crypto_backend)?;
            let owner_domain = conversation.owner_domain();
            self.api_clients
                .get(&owner_domain)?
                .ds_delete_group(
                    params,
                    group.user_auth_key().ok_or(anyhow!("No user auth key"))?,
                    group.group_state_ear_key(),
                )
                .await?;
            let conversation_messages = group.merge_pending_commit(&self.crypto_backend, None)?;
            self.send_off_notifications(conversation_id, conversation_messages)?;
        }
        self.conversation_store
            .set_inactive(conversation_id, &past_members);
        Ok(())
    }

    pub async fn as_fetch_messages(&mut self) -> Result<Vec<QueueMessage>> {
        let mut remaining_messages = 1;
        let mut messages: Vec<QueueMessage> = Vec::new();
        while remaining_messages > 0 {
            let mut response = self
                .api_clients
                .default_client()?
                .as_dequeue_messages(
                    self.as_client_sequence_number_start,
                    1_000_000,
                    &self.key_store.signing_key,
                )
                .await?;

            if let Some(message) = messages.last() {
                self.as_client_sequence_number_start = message.sequence_number;
            }

            remaining_messages = response.remaining_messages_number;
            messages.append(&mut response.messages);
        }
        Ok(messages)
    }

    pub async fn qs_fetch_messages(&mut self) -> Result<Vec<QueueMessage>> {
        let mut remaining_messages = 1;
        let mut messages: Vec<QueueMessage> = Vec::new();
        while remaining_messages > 0 {
            let mut response = self
                .api_clients
                .default_client()?
                .qs_dequeue_messages(
                    &self.qs_client_id,
                    self.qs_client_sequence_number_start,
                    1_000_000,
                    &self.key_store.qs_client_signing_key,
                )
                .await?;

            if let Some(message) = messages.last() {
                self.as_client_sequence_number_start = message.sequence_number;
            }

            remaining_messages = response.remaining_messages_number;
            messages.append(&mut response.messages);
        }
        Ok(messages)
    }

    pub async fn leave_group(&mut self, conversation_id: Uuid) -> Result<()> {
        let conversation = self
            .conversation_store
            .conversation(conversation_id)
<<<<<<< HEAD
            .unwrap();
        let mut group =
            TurboGroup::load(&conversation.group_id.as_group_id(), &self.as_client_id()).unwrap();
        let params = group.leave_group(&self.crypto_backend).unwrap();
        // We unwrap here, because if there was no auth key, the leave group
        // call would have failed already.
=======
            .ok_or(anyhow!("Unknown conversation"))?;
        let group = self
            .group_store
            .get_group_mut(&conversation.group_id.as_group_id())
            .ok_or(anyhow!("Couldn't find group associated with conversation"))?;
        let params = group.leave_group(&self.crypto_backend)?;
>>>>>>> 789556de
        let owner_domain = conversation.owner_domain();
        self.api_clients
            .get(&owner_domain)?
            .ds_self_remove_client(
                params,
                group.user_auth_key().ok_or(anyhow!("No user auth key"))?,
                group.group_state_ear_key(),
            )
            .await?;
        Ok(())
    }

    pub async fn update(&mut self, conversation_id: Uuid) -> Result<()> {
        let conversation = self
            .conversation_store
            .conversation(conversation_id)
<<<<<<< HEAD
            .unwrap();
        let mut group =
            TurboGroup::load(&conversation.group_id.as_group_id(), &self.as_client_id()).unwrap();
        let params = group.update(&self.crypto_backend).unwrap();
=======
            .ok_or(anyhow!("Unknown conversation"))?;
        let group = self
            .group_store
            .get_group_mut(&conversation.group_id.as_group_id())
            .ok_or(anyhow!("Couldn't find group associated with conversation"))?;
        let params = group.update(&self.crypto_backend)?;
>>>>>>> 789556de
        let owner_domain = conversation.owner_domain();
        self.api_clients
            .get(&owner_domain)?
            .ds_update_client(params, group.group_state_ear_key(), group.leaf_signer())
            .await?;
        let conversation_messages = group.merge_pending_commit(&self.crypto_backend, None)?;
        self.send_off_notifications(conversation_id, conversation_messages)?;
        Ok(())
    }

    pub fn contacts(&self) -> Vec<Contact> {
        self.contacts.values().cloned().collect()
    }

    pub fn partial_contacts(&self) -> Vec<PartialContact> {
        self.partial_contacts.values().cloned().collect()
    }

    fn create_own_client_reference(&self) -> QsClientReference {
        let sealed_reference = ClientConfig {
            client_id: self.qs_client_id.clone(),
            push_token_ear_key: Some(self.key_store.push_token_ear_key.clone()),
        }
        .encrypt(&self.key_store.qs_client_id_encryption_key, &[], &[]);
        QsClientReference {
            client_homeserver_domain: self.user_name().domain(),
            sealed_reference,
        }
    }

    pub fn user_name(&self) -> &UserName {
        &self.user_name
    }

    fn group(&self, conversation_id: Uuid) -> Option<TurboGroup> {
        self.conversation(conversation_id).and_then(|conversation| {
            TurboGroup::load(&conversation.group_id.as_group_id(), &self.as_client_id()).ok()
        })
    }

    /// Returns None if there is no conversation with the given id.
    pub fn group_members(&self, conversation_id: Uuid) -> Option<Vec<UserName>> {
        self.group(conversation_id).map(|group| {
            group
                .members()
                .iter()
                .map(|member| member.clone())
                .collect()
        })
    }

    pub fn pending_removes(&self, conversation_id: Uuid) -> Option<Vec<UserName>> {
        self.group(conversation_id)
            .map(|group| group.pending_removes())
    }

    pub fn conversations(&self) -> Vec<Conversation> {
        self.conversation_store.conversations()
    }

    pub(crate) async fn get_key_packages(&mut self, contact_name: &UserName) {
        let qs_verifying_key = self.qs_verifying_key(&contact_name.domain()).await.clone();
        let contact = self.contacts.get_mut(contact_name).unwrap();
        let mut add_infos = Vec::new();
        for _ in 0..5 {
            let response = self
                .api_clients
                .get(&contact_name.domain())
                .qs_key_package_batch(
                    contact.friendship_token.clone(),
                    contact.add_package_ear_key.clone(),
                )
                .await
                .unwrap();
            let key_packages: Vec<(KeyPackage, SignatureEarKey)> = response
                .add_packages
                .into_iter()
                .map(|add_package| {
                    let validated_add_package = add_package
                        .validate(self.crypto_backend.crypto(), ProtocolVersion::default())
                        .unwrap();
                    let key_package = validated_add_package.key_package().clone();
                    let sek = SignatureEarKey::decrypt(
                        &contact.signature_ear_key_wrapper_key,
                        validated_add_package.encrypted_signature_ear_key(),
                    )
                    .unwrap();
                    (key_package, sek)
                })
                .collect();
            let add_info = ContactAddInfos {
                key_packages,
                key_package_batch: response
                    .key_package_batch
                    .verify(&qs_verifying_key)
                    .unwrap(),
            };
            add_infos.push(add_info);
        }
        contact.add_infos.append(&mut add_infos);
    }

    fn as_client_id(&self) -> AsClientId {
        self.key_store.signing_key.credential().identity()
    }

    pub async fn websocket(&mut self, timeout: u64, retry_interval: u64) -> Result<QsWebSocket> {
        let api_client = self.api_clients.default_client();
        Ok(api_client?
            .spawn_websocket(self.qs_client_id.clone(), timeout, retry_interval)
            .await?)
    }

    pub fn conversations(&self) -> Vec<Conversation> {
        self.conversation_store.conversations()
    }

    pub(crate) async fn get_key_packages(&mut self, contact_name: &UserName) -> Result<()> {
        let qs_verifying_key = self.qs_verifying_key(&contact_name.domain()).await?.clone();
        let contact = self.contacts.get_mut(contact_name).unwrap();
        let mut add_infos = Vec::new();
        for _ in 0..5 {
            let response = self
                .api_clients
                .get(&contact_name.domain())?
                .qs_key_package_batch(
                    contact.friendship_token.clone(),
                    contact.add_package_ear_key.clone(),
                )
                .await
                .unwrap();
            let key_packages: Vec<(KeyPackage, SignatureEarKey)> = response
                .add_packages
                .into_iter()
                .map(|add_package| {
                    let validated_add_package = add_package
                        .validate(self.crypto_backend.crypto(), ProtocolVersion::default())
                        .unwrap();
                    let key_package = validated_add_package.key_package().clone();
                    let sek = SignatureEarKey::decrypt(
                        &contact.signature_ear_key_wrapper_key,
                        validated_add_package.encrypted_signature_ear_key(),
                    )
                    .unwrap();
                    (key_package, sek)
                })
                .collect();
            let add_info = ContactAddInfos {
                key_packages,
                key_package_batch: response
                    .key_package_batch
                    .verify(&qs_verifying_key)
                    .unwrap(),
            };
            add_infos.push(add_info);
        }
        contact.add_infos.append(&mut add_infos);
        Ok(())
    }
}<|MERGE_RESOLUTION|>--- conflicted
+++ resolved
@@ -53,15 +53,15 @@
 
 use crate::{
     contacts::{Contact, ContactAddInfos, PartialContact},
-    groups::store::TurboGroup,
     users::key_store::AsCredentials,
 };
 
-use self::key_store::MemoryUserKeyStore;
+use self::{key_store::MemoryUserKeyStore, openmls_provider::PhnxOpenMlsProvider};
 
 use super::*;
 
 pub mod key_store;
+pub(crate) mod openmls_provider;
 pub mod process;
 
 pub(crate) const CIPHERSUITE: Ciphersuite =
@@ -93,11 +93,7 @@
         }
     }
 
-<<<<<<< HEAD
-    pub(crate) fn get(&mut self, domain: &Fqdn) -> &ApiClient {
-=======
     pub(crate) fn get(&mut self, domain: &Fqdn) -> Result<&ApiClient> {
->>>>>>> 789556de
         let lookup_domain = if domain == &self.own_domain {
             self.own_domain_or_address.clone()
         } else {
@@ -120,7 +116,7 @@
 }
 
 pub struct SelfUser<T: Notifiable> {
-    pub(crate) crypto_backend: OpenMlsRustCrypto,
+    pub(crate) crypto_backend: PhnxOpenMlsProvider,
     pub(crate) notification_hub_option: Option<NotificationHub<T>>,
     api_clients: ApiClients,
     pub(crate) user_name: UserName,
@@ -144,7 +140,7 @@
     ) -> Result<Self> {
         let user_name = user_name.into();
         log::debug!("Creating new user {}", user_name);
-        let crypto_backend = OpenMlsRustCrypto::default();
+        let crypto_backend = PhnxOpenMlsProvider::default();
         // Let's turn TLS off for now.
         let domain = user_name.domain();
         let domain_or_address = domain_or_address.into();
@@ -339,18 +335,11 @@
             // TODO: Which key do we need to use for encryption here? Probably
             // the client credential ear key, since friends need to be able to
             // decrypt it. We might want to use a separate key, though.
-<<<<<<< HEAD
-            let add_package = user.generate_add_package(&encrypted_client_credential, false);
-            qs_add_packages.push(add_package);
-        }
-        let last_resort_add_package = user.generate_add_package(&encrypted_client_credential, true);
-=======
             let add_package = user.generate_add_package(&encrypted_client_credential, false)?;
             qs_add_packages.push(add_package);
         }
         let last_resort_add_package =
             user.generate_add_package(&encrypted_client_credential, true)?;
->>>>>>> 789556de
         qs_add_packages.push(last_resort_add_package);
 
         // Upload add packages
@@ -371,12 +360,8 @@
         &mut self,
         encrypted_client_credential: &EncryptedClientCredential,
         last_resort: bool,
-<<<<<<< HEAD
-    ) -> AddPackage {
-=======
     ) -> Result<AddPackage> {
->>>>>>> 789556de
-        let signature_ear_key = SignatureEarKey::random().unwrap();
+        let signature_ear_key = SignatureEarKey::random()?;
         let leaf_signer =
             InfraCredentialSigningKey::generate(&self.key_store.signing_key, &signature_ear_key);
         let credential_with_key = CredentialWithKey {
@@ -414,27 +399,15 @@
                 &self.crypto_backend,
                 &leaf_signer,
                 credential_with_key,
-<<<<<<< HEAD
-            )
-            .unwrap();
-        let esek = signature_ear_key
-            .encrypt(&self.key_store.signature_ear_key_wrapper_key)
-            .unwrap();
-=======
             )?;
         let esek = signature_ear_key.encrypt(&self.key_store.signature_ear_key_wrapper_key)?;
->>>>>>> 789556de
         self.key_store.leaf_signers.insert(
             leaf_signer.credential().verifying_key().clone(),
             (leaf_signer, signature_ear_key),
         );
 
-<<<<<<< HEAD
-        AddPackage::new(kp.clone(), esek, encrypted_client_credential.clone())
-=======
         let add_package = AddPackage::new(kp.clone(), esek, encrypted_client_credential.clone());
         Ok(add_package)
->>>>>>> 789556de
     }
 
     /// Create new group
@@ -445,17 +418,11 @@
             .ds_request_group_id()
             .await?;
         let client_reference = self.create_own_client_reference();
-        let (group, partial_params) = TurboGroup::create_group(
+        let (group, partial_params) = Group::create_group(
             &self.crypto_backend,
             &self.key_store.signing_key,
             group_id.clone(),
-<<<<<<< HEAD
-        )
-        .unwrap();
-=======
         )?;
-        let partial_params = group.create_group_params(&self.crypto_backend)?;
->>>>>>> 789556de
         let encrypted_client_credential = self
             .key_store
             .signing_key
@@ -477,21 +444,14 @@
                 group.group_state_ear_key(),
                 group.user_auth_key().ok_or(anyhow!("No user auth key"))?,
             )
-<<<<<<< HEAD
-            .await
-            .unwrap();
-=======
-            .await?;
-        self.group_store.store_group(group)?;
->>>>>>> 789556de
+            .await?;
         let attributes = ConversationAttributes {
             title: title.to_string(),
         };
         let conversation_id = self
             .conversation_store
             .create_group_conversation(group_id, attributes);
-        self.notification_hub
-            .dispatch_conversation_notification(conversation_id);
+        self.dispatch_conversation_notification(conversation_id);
         Ok(conversation_id)
     }
 
@@ -504,7 +464,7 @@
         let conversation = self
             .conversation_store
             .conversation(conversation_id)
-            .unwrap();
+            .ok_or(anyhow!("Unknown conversation"))?;
         let group_id = conversation.group_id.clone();
         let owner_domain = conversation.owner_domain();
         let mut contact_add_infos: Vec<ContactAddInfos> = vec![];
@@ -512,34 +472,29 @@
         let mut client_credentials = vec![];
         for invited_user in invited_users {
             let user_name = invited_user.to_string().into();
-<<<<<<< HEAD
-            let contact = self.contacts.get_mut(&user_name).unwrap();
-=======
             let contact = self
                 .contacts
                 .get_mut(&user_name)
                 .ok_or(anyhow!("Couldn't find contact"))?;
->>>>>>> 789556de
             contact_wai_keys.push(contact.wai_ear_key().clone());
             client_credentials.push(contact.client_credentials());
             let add_info = if let Some(add_info) = contact.add_infos() {
                 add_info
             } else {
-                self.get_key_packages(&user_name).await;
-                let contact = self.contacts.get_mut(&user_name).unwrap();
-                contact.add_infos().unwrap()
+                self.get_key_packages(&user_name).await?;
+                let contact = self
+                    .contacts
+                    .get_mut(&user_name)
+                    .ok_or(anyhow!("Can't find contact with the name {}", user_name))?;
+                contact.add_infos().ok_or(anyhow!(
+                    "No add infos available for the user with the name {}",
+                    user_name
+                ))?
             };
             contact_add_infos.push(add_info);
         }
         debug_assert!(contact_add_infos.len() == invited_users.len());
-<<<<<<< HEAD
-        let mut group = TurboGroup::load(&group_id.as_group_id(), &self.as_client_id()).unwrap();
-=======
-        let group = self
-            .group_store
-            .get_group_mut(&group_id.as_group_id())
-            .unwrap();
->>>>>>> 789556de
+        let mut group = Group::load(&group_id.as_group_id(), &self.as_client_id())?;
         // Adds new member and staged commit
         let params = group.invite(
             &self.crypto_backend,
@@ -550,11 +505,6 @@
         )?;
         // We're not getting a response, but if it's not an error, the commit
         // must have gone through.
-<<<<<<< HEAD
-        // We unwrap here, because if the user auth key is not set, the invite
-        // would already have failed.
-=======
->>>>>>> 789556de
         self.api_clients
             .get(&owner_domain)?
             .ds_add_users(
@@ -568,7 +518,7 @@
         // create the events.
         let conversation_messages = group.merge_pending_commit(&self.crypto_backend, None)?;
         // Send off the notifications
-        self.send_off_notifications(conversation_id, conversation_messages)?;
+        self.dispatch_message_notifications(conversation_id, conversation_messages)?;
         Ok(())
     }
 
@@ -582,23 +532,13 @@
             .conversation(conversation_id)
             .ok_or(anyhow!("Unknown conversation"))?;
         let group_id = &conversation.group_id;
-<<<<<<< HEAD
-        let mut group = TurboGroup::load(&group_id.as_group_id(), &self.as_client_id()).unwrap();
-        let params = group.remove(&self.crypto_backend, target_users).unwrap();
-        // We unwrap here, because if the user auth key is not set, the remove
-        // would already have failed.
-=======
-        let group = self
-            .group_store
-            .get_group_mut(&group_id.as_group_id())
-            .ok_or(anyhow!("Couldn't find group associated with conversation"))?;
+        let mut group = Group::load(&group_id.as_group_id(), &self.as_client_id())?;
         let mut clients = vec![];
         for user_name in target_users {
             let mut user_clients = group.user_client_ids(user_name);
             clients.append(&mut user_clients);
         }
         let params = group.remove(&self.crypto_backend, clients)?;
->>>>>>> 789556de
         let owner_domain = conversation.owner_domain();
         self.api_clients
             .get(&owner_domain)?
@@ -612,11 +552,11 @@
         // create the events.
         let conversation_messages = group.merge_pending_commit(&self.crypto_backend, None)?;
         // Send off the notifications
-        self.send_off_notifications(conversation_id, conversation_messages)?;
+        self.dispatch_message_notifications(conversation_id, conversation_messages)?;
         Ok(())
     }
 
-    fn send_off_notifications(
+    fn dispatch_message_notifications(
         &mut self,
         conversation_id: Uuid,
         conversation_messages: Vec<ConversationMessage>,
@@ -635,6 +575,12 @@
         Ok(())
     }
 
+    fn dispatch_conversation_notification(&mut self, conversation_id: Uuid) {
+        if let Some(ref mut notification_hub) = self.notification_hub_option {
+            notification_hub.dispatch_conversation_notification(conversation_id);
+        }
+    }
+
     /// Send a message and return it. Note that the message has already been
     /// sent to the DS and has internally been stored in the conversation store.
     pub async fn send_message(
@@ -645,24 +591,14 @@
         let conversation = self
             .conversation_store
             .conversation(conversation_id)
-<<<<<<< HEAD
-            .unwrap();
+            .ok_or(anyhow!("Unknown conversation"))?;
         let group_id = &conversation.group_id;
-        let mut group = TurboGroup::load(&group_id.as_group_id(), &self.as_client_id()).unwrap();
+        // Generate ciphertext
+        let mut group = Group::load(&group_id.as_group_id(), &self.as_client_id())?;
         // Generate ciphertext
         let params = group
             .create_message(&self.crypto_backend, message.clone())
             .map_err(CorelibError::Group)?;
-=======
-            .ok_or(anyhow!("Unknown conversation"))?;
-        let group_id = conversation.group_id.clone();
-        // Generate ciphertext
-        let params = self.group_store.create_message(
-            &self.crypto_backend,
-            &group_id.as_group_id(),
-            message.clone(),
-        )?;
->>>>>>> 789556de
 
         // Store message locally
         let message = Message::Content(ContentMessage {
@@ -674,26 +610,9 @@
         let owner_domain = conversation.owner_domain();
 
         self.api_clients
-<<<<<<< HEAD
-            .get(&owner_domain)
+            .get(&owner_domain)?
             .ds_send_message(params, group.leaf_signer(), group.group_state_ear_key())
-            .await
-            .unwrap();
-=======
-            .get(&owner_domain)?
-            .ds_send_message(
-                params,
-                self.group_store
-                    .leaf_signing_key(&group_id.as_group_id())
-                    .ok_or(anyhow!("Can't find signing key for the given group"))?,
-                self.group_store
-                    .group_state_ear_key(&group_id.as_group_id())
-                    .ok_or(anyhow!(
-                        "Can't find group state ear key for the given group"
-                    ))?,
-            )
-            .await?;
->>>>>>> 789556de
+            .await?;
 
         let conversation_message = new_conversation_message(message);
         self.conversation_store
@@ -743,17 +662,11 @@
             .ds_request_group_id()
             .await?;
         // Create the connection group
-        let (connection_group, partial_params) = TurboGroup::create_group(
+        let (connection_group, partial_params) = Group::create_group(
             &self.crypto_backend,
             &self.key_store.signing_key,
             group_id.clone(),
-<<<<<<< HEAD
-        )
-        .unwrap();
-=======
         )?;
-        let partial_params = connection_group.create_group_params(&self.crypto_backend)?;
->>>>>>> 789556de
 
         // TODO: Once we allow multi-client, invite all our other clients to the
         // connection group.
@@ -806,13 +719,7 @@
                     .user_auth_key()
                     .ok_or(anyhow!("No user auth key"))?,
             )
-<<<<<<< HEAD
-            .await
-            .unwrap();
-=======
-            .await?;
-        self.group_store.store_group(connection_group)?;
->>>>>>> 789556de
+            .await?;
 
         // Create the connection conversation
         let conversation_id = self.conversation_store.create_connection_conversation(
@@ -845,8 +752,7 @@
                 .await?;
         }
 
-        self.notification_hub
-            .dispatch_conversation_notification(conversation_id);
+        self.dispatch_conversation_notification(conversation_id);
 
         Ok(())
     }
@@ -855,26 +761,16 @@
         let conversation = self
             .conversation_store
             .conversation(conversation_id)
-<<<<<<< HEAD
-            .unwrap();
-        let mut group =
-            TurboGroup::load(&conversation.group_id.as_group_id(), &self.as_client_id()).unwrap();
-        let params = group.update_user_key(&self.crypto_backend).unwrap();
-=======
             .ok_or(anyhow!("Unknown conversation"))?;
-        let group = self
-            .group_store
-            .get_group_mut(&conversation.group_id.as_group_id())
-            .ok_or(anyhow!("Couldn't find group associated with conversation"))?;
+        let mut group = Group::load(&conversation.group_id.as_group_id(), &self.as_client_id())?;
         let params = group.update_user_key(&self.crypto_backend)?;
->>>>>>> 789556de
         let owner_domain = conversation.owner_domain();
         self.api_clients
             .get(&owner_domain)?
             .ds_update_client(params, group.group_state_ear_key(), group.leaf_signer())
             .await?;
         let conversation_messages = group.merge_pending_commit(&self.crypto_backend, None)?;
-        self.send_off_notifications(conversation_id, conversation_messages)?;
+        self.dispatch_message_notifications(conversation_id, conversation_messages)?;
         Ok(())
     }
 
@@ -882,17 +778,8 @@
         let conversation = self
             .conversation_store
             .conversation(conversation_id)
-<<<<<<< HEAD
-            .unwrap();
-        let mut group =
-            TurboGroup::load(&conversation.group_id.as_group_id(), &self.as_client_id()).unwrap();
-=======
             .ok_or(anyhow!("Unknown conversation"))?;
-        let group = self
-            .group_store
-            .get_group_mut(&conversation.group_id.as_group_id())
-            .ok_or(anyhow!("Couldn't find group associated with conversation"))?;
->>>>>>> 789556de
+        let mut group = Group::load(&conversation.group_id.as_group_id(), &self.as_client_id())?;
         let past_members: Vec<_> = group.members().into_iter().map(|m| m.to_string()).collect();
         // No need to send a message to the server if we are the only member.
         // TODO: Make sure this is what we want.
@@ -908,7 +795,7 @@
                 )
                 .await?;
             let conversation_messages = group.merge_pending_commit(&self.crypto_backend, None)?;
-            self.send_off_notifications(conversation_id, conversation_messages)?;
+            self.dispatch_message_notifications(conversation_id, conversation_messages)?;
         }
         self.conversation_store
             .set_inactive(conversation_id, &past_members);
@@ -968,21 +855,9 @@
         let conversation = self
             .conversation_store
             .conversation(conversation_id)
-<<<<<<< HEAD
-            .unwrap();
-        let mut group =
-            TurboGroup::load(&conversation.group_id.as_group_id(), &self.as_client_id()).unwrap();
-        let params = group.leave_group(&self.crypto_backend).unwrap();
-        // We unwrap here, because if there was no auth key, the leave group
-        // call would have failed already.
-=======
             .ok_or(anyhow!("Unknown conversation"))?;
-        let group = self
-            .group_store
-            .get_group_mut(&conversation.group_id.as_group_id())
-            .ok_or(anyhow!("Couldn't find group associated with conversation"))?;
+        let mut group = Group::load(&conversation.group_id.as_group_id(), &self.as_client_id())?;
         let params = group.leave_group(&self.crypto_backend)?;
->>>>>>> 789556de
         let owner_domain = conversation.owner_domain();
         self.api_clients
             .get(&owner_domain)?
@@ -999,26 +874,16 @@
         let conversation = self
             .conversation_store
             .conversation(conversation_id)
-<<<<<<< HEAD
-            .unwrap();
-        let mut group =
-            TurboGroup::load(&conversation.group_id.as_group_id(), &self.as_client_id()).unwrap();
-        let params = group.update(&self.crypto_backend).unwrap();
-=======
             .ok_or(anyhow!("Unknown conversation"))?;
-        let group = self
-            .group_store
-            .get_group_mut(&conversation.group_id.as_group_id())
-            .ok_or(anyhow!("Couldn't find group associated with conversation"))?;
+        let mut group = Group::load(&conversation.group_id.as_group_id(), &self.as_client_id())?;
         let params = group.update(&self.crypto_backend)?;
->>>>>>> 789556de
         let owner_domain = conversation.owner_domain();
         self.api_clients
             .get(&owner_domain)?
             .ds_update_client(params, group.group_state_ear_key(), group.leaf_signer())
             .await?;
         let conversation_messages = group.merge_pending_commit(&self.crypto_backend, None)?;
-        self.send_off_notifications(conversation_id, conversation_messages)?;
+        self.dispatch_message_notifications(conversation_id, conversation_messages)?;
         Ok(())
     }
 
@@ -1046,9 +911,9 @@
         &self.user_name
     }
 
-    fn group(&self, conversation_id: Uuid) -> Option<TurboGroup> {
+    fn group(&self, conversation_id: Uuid) -> Option<Group> {
         self.conversation(conversation_id).and_then(|conversation| {
-            TurboGroup::load(&conversation.group_id.as_group_id(), &self.as_client_id()).ok()
+            Group::load(&conversation.group_id.as_group_id(), &self.as_client_id()).ok()
         })
     }
 
@@ -1072,48 +937,6 @@
         self.conversation_store.conversations()
     }
 
-    pub(crate) async fn get_key_packages(&mut self, contact_name: &UserName) {
-        let qs_verifying_key = self.qs_verifying_key(&contact_name.domain()).await.clone();
-        let contact = self.contacts.get_mut(contact_name).unwrap();
-        let mut add_infos = Vec::new();
-        for _ in 0..5 {
-            let response = self
-                .api_clients
-                .get(&contact_name.domain())
-                .qs_key_package_batch(
-                    contact.friendship_token.clone(),
-                    contact.add_package_ear_key.clone(),
-                )
-                .await
-                .unwrap();
-            let key_packages: Vec<(KeyPackage, SignatureEarKey)> = response
-                .add_packages
-                .into_iter()
-                .map(|add_package| {
-                    let validated_add_package = add_package
-                        .validate(self.crypto_backend.crypto(), ProtocolVersion::default())
-                        .unwrap();
-                    let key_package = validated_add_package.key_package().clone();
-                    let sek = SignatureEarKey::decrypt(
-                        &contact.signature_ear_key_wrapper_key,
-                        validated_add_package.encrypted_signature_ear_key(),
-                    )
-                    .unwrap();
-                    (key_package, sek)
-                })
-                .collect();
-            let add_info = ContactAddInfos {
-                key_packages,
-                key_package_batch: response
-                    .key_package_batch
-                    .verify(&qs_verifying_key)
-                    .unwrap(),
-            };
-            add_infos.push(add_info);
-        }
-        contact.add_infos.append(&mut add_infos);
-    }
-
     fn as_client_id(&self) -> AsClientId {
         self.key_store.signing_key.credential().identity()
     }
@@ -1125,13 +948,12 @@
             .await?)
     }
 
-    pub fn conversations(&self) -> Vec<Conversation> {
-        self.conversation_store.conversations()
-    }
-
     pub(crate) async fn get_key_packages(&mut self, contact_name: &UserName) -> Result<()> {
         let qs_verifying_key = self.qs_verifying_key(&contact_name.domain()).await?.clone();
-        let contact = self.contacts.get_mut(contact_name).unwrap();
+        let contact = self
+            .contacts
+            .get_mut(contact_name)
+            .ok_or(anyhow!("Can't find contact with the name {}", contact_name))?;
         let mut add_infos = Vec::new();
         for _ in 0..5 {
             let response = self
@@ -1141,30 +963,24 @@
                     contact.friendship_token.clone(),
                     contact.add_package_ear_key.clone(),
                 )
-                .await
-                .unwrap();
+                .await?;
             let key_packages: Vec<(KeyPackage, SignatureEarKey)> = response
                 .add_packages
                 .into_iter()
                 .map(|add_package| {
                     let validated_add_package = add_package
-                        .validate(self.crypto_backend.crypto(), ProtocolVersion::default())
-                        .unwrap();
+                        .validate(self.crypto_backend.crypto(), ProtocolVersion::default())?;
                     let key_package = validated_add_package.key_package().clone();
                     let sek = SignatureEarKey::decrypt(
                         &contact.signature_ear_key_wrapper_key,
                         validated_add_package.encrypted_signature_ear_key(),
-                    )
-                    .unwrap();
-                    (key_package, sek)
+                    )?;
+                    Ok((key_package, sek))
                 })
-                .collect();
+                .collect::<Result<Vec<_>>>()?;
             let add_info = ContactAddInfos {
                 key_packages,
-                key_package_batch: response
-                    .key_package_batch
-                    .verify(&qs_verifying_key)
-                    .unwrap(),
+                key_package_batch: response.key_package_batch.verify(&qs_verifying_key)?,
             };
             add_infos.push(add_info);
         }
