// SPDX-FileCopyrightText: 2023 Phoenix R&D GmbH <hello@phnx.im>
//
// SPDX-License-Identifier: AGPL-3.0-or-later

use futures::executor::block_on;
use opaque_ke::{
    ClientRegistration, ClientRegistrationFinishParameters, ClientRegistrationFinishResult,
    ClientRegistrationStartResult, Identifiers,
};
use phnxapiclient::{ApiClient, TransportEncryption};
use phnxbackend::{
    auth_service::{
        credentials::{
            keys::ClientSigningKey, AsIntermediateCredential, ClientCredential,
            ClientCredentialCsr, ClientCredentialPayload,
        },
        OpaqueRegistrationRecord, OpaqueRegistrationRequest,
    },
    crypto::{
        signatures::signable::Verifiable, OpaqueCiphersuite, QueueRatchet, RatchetDecryptionKey,
    },
    messages::FriendshipToken,
    qs::AddPackage,
};
use rand::rngs::OsRng;

use super::*;

pub(crate) const CIPHERSUITE: Ciphersuite =
    Ciphersuite::MLS_128_DHKEMX25519_AES128GCM_SHA256_Ed25519;

pub(crate) const CONNECTION_KEYPACKAGES: usize = 50;
pub(crate) const ADD_PACKAGES: usize = 50;

pub(crate) struct MemoryUserKeyStore {
    // Client credential secret key
    signing_key: ClientSigningKey,
    // AS-specific key material
    as_queue_decryption_key: RatchetDecryptionKey,
    as_ratchet_key: QueueRatchet,
    // QS-specific key material
    qs_queue_decryption_key: RatchetDecryptionKey,
    qs_ratchet_key: QueueRatchet,
    friendship_token: FriendshipToken,
    // Leaf credentials in KeyPackages
    leaf_signers: HashMap<SignaturePublicKey, InfraCredentialSigningKey>,
}

pub struct SelfUser {
    pub(crate) crypto_backend: OpenMlsRustCrypto,
    pub(crate) api_client: ApiClient,
    pub(crate) username: String,
<<<<<<< HEAD
    pub(crate) conversation_store: ConversationStore,
    pub(crate) group_store: GroupStore,
    pub(crate) key_store: MemoryUserKeyStore,
=======
    pub(crate) credential_with_key: CredentialWithKey,
    pub(crate) signer: SignatureKeyPair,
    pub(crate) conversation_store: ConversationStore,
    pub(crate) group_store: GroupStore,
>>>>>>> ba9494cd
}

impl SelfUser {
    /// Create a new user with the given name and a fresh set of credentials.
    pub fn new(username: String, password: String) -> Self {
        let crypto_backend = OpenMlsRustCrypto::default();
        // Let's turn TLS off for now.
        let api_client = ApiClient::initialize(
            "http://localhost:8000".to_string(),
            TransportEncryption::Off,
        )
        .unwrap();

        let (client_credential_csr, prelim_signing_key) =
            ClientCredentialCsr::new(username.clone().into(), SignatureScheme::ED25519).unwrap();

        let as_credentials = block_on(api_client.as_as_credentials()).unwrap();
        let verifiable_intemediate_credential =
            as_credentials.as_intermediate_credentials.pop().unwrap();
        let as_credential = as_credentials
            .as_credentials
            .into_iter()
            .find(|as_cred| {
                &as_cred.fingerprint().unwrap() == verifiable_intemediate_credential.fingerprint()
            })
            .unwrap();
        let as_intermediate_credential: AsIntermediateCredential =
            verifiable_intemediate_credential
                .verify(as_credential.verifying_key())
                .unwrap();

        let client_credential_payload = ClientCredentialPayload::new(
            client_credential_csr,
            None,
            as_intermediate_credential.fingerprint().unwrap(),
        );

        // Let's do OPAQUE registration.
        // First get the server setup information.
        let mut client_rng = OsRng;
        let client_registration_start_result: ClientRegistrationStartResult<OpaqueCiphersuite> =
            ClientRegistration::<OpaqueCiphersuite>::start(&mut client_rng, password.as_bytes())
                .unwrap();

        let opaque_registration_request = OpaqueRegistrationRequest {
            client_message: client_registration_start_result.message,
        };

        // Register the user with the backend.
        let response = block_on(
            api_client
                .as_initiate_create_user(client_credential_payload, opaque_registration_request),
        )
        .unwrap();

        // Complete the OPAQUE registration.
        let identifiers = Identifiers {
            client: Some(username.as_bytes()),
            server: Some(api_client.base_url().as_bytes()),
        };
        let response_parameters = ClientRegistrationFinishParameters::new(identifiers, None);
        let client_registration_finish_result: ClientRegistrationFinishResult<OpaqueCiphersuite> =
            client_registration_start_result
                .state
                .finish(
                    &mut client_rng,
                    password.as_bytes(),
                    response.opaque_registration_response.server_message,
                    response_parameters,
                )
                .unwrap();

        let credential: ClientCredential = response
            .client_credential
            .verify(as_intermediate_credential.verifying_key())
            .unwrap();

        let signing_key =
            ClientSigningKey::from_prelim_key(prelim_signing_key, credential).unwrap();
        let as_queue_decryption_key = RatchetDecryptionKey::generate().unwrap();
        let as_ratchet_key = QueueRatchet::random().unwrap();
        let qs_queue_decryption_key = RatchetDecryptionKey::generate().unwrap();
        let qs_ratchet_key = QueueRatchet::random().unwrap();

        let leaf_signers = HashMap::new();
        let friendship_token = FriendshipToken::random().unwrap();

        let key_store = MemoryUserKeyStore {
            signing_key,
            as_queue_decryption_key,
            as_ratchet_key,
            qs_queue_decryption_key,
            qs_ratchet_key,
            friendship_token,
            leaf_signers,
        };

        let user = Self {
            crypto_backend,
            api_client,
            username,
<<<<<<< HEAD
            conversation_store: ConversationStore::default(),
            group_store: GroupStore::default(),
            key_store,
        };

        let mut connection_key_packages = vec![];
        for _ in 0..CONNECTION_KEYPACKAGES {
            let kp = user.generate_keypackage();
            connection_key_packages.push(kp.into());
        }

        let opaque_registration_record = OpaqueRegistrationRecord {
            client_message: client_registration_finish_result.message,
        };

        block_on(
            api_client.as_finish_user_registration(
                username.into(),
                user.key_store
                    .as_queue_decryption_key
                    .encryption_key()
                    .clone(),
                ratchet_key,
                connection_key_packages,
                opaque_registration_record,
                &user.key_store.signing_key,
            ),
        )
        .unwrap();

        // AS registration is complete, now create the user on the QS.
        let icc_ciphertext = signing_key.credential().encrypt();
        let mut qs_add_packages = vec![];
        for _ in 0..ADD_PACKAGES {
            let kp = user.generate_keypackage();
            let add_package = AddPackage::new(
                kp.clone(),
                user.key_store.qs_ratchet_key.clone(),
                user.key_store.qs_queue_decryption_key.clone(),
            );
            qs_add_packages.push(kp.into());
=======
            credential_with_key: CredentialWithKey {
                credential,
                signature_key: signer.public().to_vec().into(),
            },
            signer,
            conversation_store: ConversationStore::default(),
            group_store: GroupStore::default(),
>>>>>>> ba9494cd
        }

        block_on(api_client.qs_create_user(
            user.key_store.friendship_token.clone(),
            user.key_store.qs_ratchet_key.clone(),
            user.key_store.qs_queue_decryption_key.clone(),
            qs_add_packages,
            &user.key_store.signing_key,
        ));

        user
    }

    pub(crate) fn generate_keypackage(&self) -> KeyPackage {
        let signer = InfraCredentialSigningKey::generate(&self.key_store.signing_key);
        let credential_with_key = CredentialWithKey {
            credential: signer.credential().clone().into(),
            signature_key: signer.credential().verifying_key().clone(),
        };
        let kp = KeyPackage::builder()
            .build(
                CryptoConfig {
                    ciphersuite: CIPHERSUITE,
                    version: ProtocolVersion::Mls10,
                },
                &self.crypto_backend,
                &signer,
                credential_with_key,
            )
            .unwrap();
        self.key_store
            .leaf_signers
            .insert(signer.credential().verifying_key().clone(), signer);
        kp
    }

    /// Process received messages by group
    pub fn process_messages(
        &mut self,
        group_id: Uuid,
        messages: Vec<MlsMessageIn>,
    ) -> Result<Vec<DispatchedConversationMessage>, CorelibError> {
        let mut notification_messages = vec![];
        match self.group_store.get_group_mut(&group_id) {
            Some(group) => {
                for message in messages {
                    let processed_message = group.process_message(&self.crypto_backend, message);
                    match processed_message {
                        Ok(processed_message) => {
                            let sender_credential = processed_message.credential().clone();
                            let conversation_messages = match processed_message.into_content() {
                                ProcessedMessageContent::ApplicationMessage(
                                    application_message,
                                ) => application_message_to_conversation_messages(
                                    &sender_credential,
                                    application_message,
                                ),
                                ProcessedMessageContent::ProposalMessage(_) => {
                                    unimplemented!()
                                }
                                ProcessedMessageContent::StagedCommitMessage(staged_commit) => {
                                    staged_commit_to_conversation_messages(
                                        &sender_credential,
                                        &staged_commit,
                                    )
                                }
                                ProcessedMessageContent::ExternalJoinProposalMessage(_) => todo!(),
                            };

                            for conversation_message in conversation_messages {
                                let dispatched_conversation_message =
                                    DispatchedConversationMessage {
                                        conversation_id: UuidBytes::from_uuid(&group_id),
                                        conversation_message: conversation_message.clone(),
                                    };
                                self.conversation_store
                                    .store_message(&group_id, conversation_message)?;
                                notification_messages.push(dispatched_conversation_message);
                            }
                        }
                        Err(e) => {
                            println!("Error occured while processing inbound messages: {:?}", e);
                        }
                    }
                }

                Ok(notification_messages)
            }
            None => Err(CorelibError::GroupStore(GroupStoreError::UnknownGroup)),
        }
    }
}<|MERGE_RESOLUTION|>--- conflicted
+++ resolved
@@ -50,16 +50,9 @@
     pub(crate) crypto_backend: OpenMlsRustCrypto,
     pub(crate) api_client: ApiClient,
     pub(crate) username: String,
-<<<<<<< HEAD
     pub(crate) conversation_store: ConversationStore,
     pub(crate) group_store: GroupStore,
     pub(crate) key_store: MemoryUserKeyStore,
-=======
-    pub(crate) credential_with_key: CredentialWithKey,
-    pub(crate) signer: SignatureKeyPair,
-    pub(crate) conversation_store: ConversationStore,
-    pub(crate) group_store: GroupStore,
->>>>>>> ba9494cd
 }
 
 impl SelfUser {
@@ -161,7 +154,6 @@
             crypto_backend,
             api_client,
             username,
-<<<<<<< HEAD
             conversation_store: ConversationStore::default(),
             group_store: GroupStore::default(),
             key_store,
@@ -184,7 +176,7 @@
                     .as_queue_decryption_key
                     .encryption_key()
                     .clone(),
-                ratchet_key,
+                as_ratchet_key,
                 connection_key_packages,
                 opaque_registration_record,
                 &user.key_store.signing_key,
@@ -193,7 +185,8 @@
         .unwrap();
 
         // AS registration is complete, now create the user on the QS.
-        let icc_ciphertext = signing_key.credential().encrypt();
+        let icc_ciphertext = todo!();
+        //let icc_ciphertext = signing_key.credential();
         let mut qs_add_packages = vec![];
         for _ in 0..ADD_PACKAGES {
             let kp = user.generate_keypackage();
@@ -203,15 +196,6 @@
                 user.key_store.qs_queue_decryption_key.clone(),
             );
             qs_add_packages.push(kp.into());
-=======
-            credential_with_key: CredentialWithKey {
-                credential,
-                signature_key: signer.public().to_vec().into(),
-            },
-            signer,
-            conversation_store: ConversationStore::default(),
-            group_store: GroupStore::default(),
->>>>>>> ba9494cd
         }
 
         block_on(api_client.qs_create_user(
