// SPDX-FileCopyrightText: 2023 Phoenix R&D GmbH <hello@phnx.im>
//
// SPDX-License-Identifier: AGPL-3.0-or-later

use anyhow::{anyhow, Result};
use opaque_ke::{
    ClientRegistration, ClientRegistrationFinishParameters, ClientRegistrationFinishResult,
    ClientRegistrationStartResult, Identifiers,
};
<<<<<<< HEAD
use openmls_rust_crypto::RustCrypto;
use phnxapiclient::{qs_api::ws::QsWebSocket, ApiClient, DomainOrAddress, TransportEncryption};
=======
use phnxapiclient::{qs_api::ws::QsWebSocket, ApiClient};
>>>>>>> 034d1a1b
use phnxbackend::{
    auth_service::{
        credentials::{
            keys::{ClientSigningKey, InfraCredentialSigningKey},
            AsCredential, AsIntermediateCredential, ClientCredential, ClientCredentialCsr,
            ClientCredentialPayload, CredentialFingerprint, ExpirationData,
        },
        AsClientId, OpaqueRegistrationRecord, OpaqueRegistrationRequest, UserName,
    },
    crypto::{
        ear::{
            keys::{
                AddPackageEarKey, ClientCredentialEarKey, FriendshipPackageEarKey, PushTokenEarKey,
                SignatureEarKey, SignatureEarKeyWrapperKey, WelcomeAttributionInfoEarKey,
            },
            EarDecryptable, EarEncryptable,
        },
        hpke::HpkeEncryptable,
        kdf::keys::RatchetSecret,
        signatures::{
            keys::{QsClientSigningKey, QsUserSigningKey},
            signable::{Signable, Verifiable},
        },
        ConnectionDecryptionKey, OpaqueCiphersuite, RatchetDecryptionKey,
    },
    ds::{api::QS_CLIENT_REFERENCE_EXTENSION_TYPE, group_state::EncryptedClientCredential},
    messages::{
        client_as::{
            AsQueueRatchet, ConnectionEstablishmentPackageTbs, ConnectionPackageTbs,
            FriendshipPackage, UserConnectionPackagesParams,
        },
        client_ds::QsQueueRatchet,
        client_ds_out::CreateGroupParamsOut,
        FriendshipToken, MlsInfraVersion, QueueMessage,
    },
    qs::{
        AddPackage, ClientConfig, ClientIdEncryptionKey, Fqdn, QsClientId, QsClientReference,
        QsUserId, QsVerifyingKey,
    },
};
use rand::rngs::OsRng;
use serde::{Deserialize, Serialize};

use crate::{
    contacts::{Contact, ContactAddInfos, PartialContact},
    users::key_store::AsCredentials,
    utils::persistance::Persistable,
};

use self::{key_store::MemoryUserKeyStore, openmls_provider::PhnxOpenMlsProvider};

use super::*;

pub mod key_store;
pub(crate) mod openmls_provider;
pub mod process;

pub(crate) const CIPHERSUITE: Ciphersuite =
    Ciphersuite::MLS_128_DHKEMX25519_AES128GCM_SHA256_Ed25519;

pub(crate) const CONNECTION_PACKAGES: usize = 50;
pub(crate) const ADD_PACKAGES: usize = 50;
pub(crate) const CONNECTION_PACKAGE_EXPIRATION_DAYS: i64 = 30;

#[derive(Serialize, Deserialize)]
pub(crate) struct ApiClients {
    // We store our own domain such that we can manually map our own domain to
    // an API client that uses an IP address instead of the actual domain. This
    // is a temporary workaround and should probably be replaced by a more
    // thought-out mechanism.
    own_domain: Fqdn,
<<<<<<< HEAD
    own_domain_or_address: DomainOrAddress,
    #[serde(skip)]
    clients: HashMap<DomainOrAddress, ApiClient>,
=======
    own_domain_or_address: String,
    clients: HashMap<String, ApiClient>,
>>>>>>> 034d1a1b
}

impl ApiClients {
    fn new(own_domain: Fqdn, own_domain_or_address: impl ToString) -> Self {
        let own_domain_or_address = own_domain_or_address.to_string();
        Self {
            own_domain,
            own_domain_or_address,
            clients: HashMap::new(),
        }
    }

    pub(crate) fn get(&mut self, domain: &Fqdn) -> Result<&ApiClient> {
        let lookup_domain = if domain == &self.own_domain {
            self.own_domain_or_address.clone()
        } else {
            domain.clone().to_string()
        };
        let client = self
            .clients
            .entry(lookup_domain.clone())
            .or_insert(ApiClient::initialize(lookup_domain)?);
        Ok(client)
    }

    fn default_client(&mut self) -> Result<&ApiClient> {
        let own_domain = self.own_domain.clone();
        self.get(&own_domain)
    }
}

pub struct SelfUser<T: Notifiable> {
    pub(crate) crypto_backend: PhnxOpenMlsProvider,
    pub(crate) notification_hub_option: Option<NotificationHub<T>>,
    api_clients: ApiClients,
    pub(crate) user_name: UserName,
    pub(crate) _qs_user_id: QsUserId,
    pub(crate) qs_client_id: QsClientId,
    pub(crate) qs_client_sequence_number_start: u64,
    pub(crate) as_client_sequence_number_start: u64,
    pub(crate) key_store: MemoryUserKeyStore,
    pub(crate) partial_contacts: HashMap<UserName, PartialContact>,
}

impl<T: Notifiable> SelfUser<T> {
    /// Create a new user with the given name and a fresh set of credentials.
    pub async fn new(
        user_name: impl Into<UserName>,
        password: &str,
        domain_or_address: impl ToString,
        notification_hub: NotificationHub<T>,
    ) -> Result<Self> {
        let user_name = user_name.into();
        log::debug!("Creating new user {}", user_name);
        let rand_provider = RustCrypto::default();
        // Let's turn TLS off for now.
        let domain = user_name.domain();
        let domain_or_address = domain_or_address.to_string();
        let mut api_clients = ApiClients::new(user_name.domain(), domain_or_address);

        let as_client_id = AsClientId::random(&rand_provider, user_name.clone())?;
        let as_credentials = AsCredentials::new(&mut api_clients, &as_client_id).await?;

        let api_client = api_clients.default_client()?;

        let crypto_backend = PhnxOpenMlsProvider::new(&as_client_id)?;
        let (client_credential_csr, prelim_signing_key) =
            ClientCredentialCsr::new(as_client_id, SignatureScheme::ED25519)?;

        let as_credentials_response = api_client.as_as_credentials().await?;
        let as_intermediate_credentials: Vec<AsIntermediateCredential> = as_credentials_response
            .as_intermediate_credentials
            .into_iter()
            .map(|as_inter_cred| {
                let as_credential = as_credentials_response
                    .as_credentials
                    .iter()
                    .find(|as_cred| {
                        if let Ok(fingerprint) = as_cred.fingerprint() {
                            &fingerprint == as_inter_cred.signer_fingerprint()
                        } else {
                            false
                        }
                    })
                    .ok_or(anyhow!(
                        "Can't find AS credential with matching fingerprint"
                    ))?;
                let credential: AsIntermediateCredential =
                    as_inter_cred.verify(as_credential.verifying_key())?;
                Ok(credential)
            })
            .collect::<Result<Vec<_>>>()?;

        let chosen_inter_credential = as_intermediate_credentials
            .first()
            .ok_or(anyhow!("AS didn't return any intermediate credentials"))?;

        let client_credential_payload = ClientCredentialPayload::new(
            client_credential_csr,
            None,
            chosen_inter_credential.fingerprint()?,
        );

        // Let's do OPAQUE registration.
        // First get the server setup information.
        let mut client_rng = OsRng;
        let client_registration_start_result: ClientRegistrationStartResult<OpaqueCiphersuite> =
            ClientRegistration::<OpaqueCiphersuite>::start(&mut client_rng, password.as_bytes())
                .map_err(|e| anyhow!("Error starting OPAQUE handshake: {:?}", e))?;

        let opaque_registration_request = OpaqueRegistrationRequest {
            client_message: client_registration_start_result.message,
        };

        // Register the user with the backend.
        let response = api_client
            .as_initiate_create_user(client_credential_payload, opaque_registration_request)
            .await?;

        // Complete the OPAQUE registration.
        let user_name_bytes = user_name.to_bytes();
        let identifiers = Identifiers {
            client: Some(&user_name_bytes),
            server: Some(domain.as_bytes()),
        };
        let response_parameters = ClientRegistrationFinishParameters::new(identifiers, None);
        let client_registration_finish_result: ClientRegistrationFinishResult<OpaqueCiphersuite> =
            client_registration_start_result
                .state
                .finish(
                    &mut client_rng,
                    password.as_bytes(),
                    response.opaque_registration_response.server_message,
                    response_parameters,
                )
                .map_err(|e| anyhow!("Error finishing OPAQUE handshake: {:?}", e))?;

        let credential: ClientCredential = response
            .client_credential
            .verify(chosen_inter_credential.verifying_key())?;

        let signing_key = ClientSigningKey::from_prelim_key(prelim_signing_key, credential)?;
        let as_queue_decryption_key = RatchetDecryptionKey::generate()?;
        let as_initial_ratchet_secret = RatchetSecret::random()?;
        let qs_queue_decryption_key = RatchetDecryptionKey::generate()?;
        let qs_initial_ratchet_secret = RatchetSecret::random()?;
        let qs_client_signing_key = QsClientSigningKey::random()?;
        let qs_user_signing_key = QsUserSigningKey::random()?;

        let leaf_signers = HashMap::new();
        // TODO: The following five keys should be derived from a single
        // friendship key. Once that's done, remove the random constructors.
        let friendship_token = FriendshipToken::random()?;
        let add_package_ear_key = AddPackageEarKey::random()?;
        let client_credential_ear_key = ClientCredentialEarKey::random()?;
        let signature_ear_key_wrapper_key = SignatureEarKeyWrapperKey::random()?;
        let wai_ear_key: WelcomeAttributionInfoEarKey = WelcomeAttributionInfoEarKey::random()?;
        let push_token_ear_key = PushTokenEarKey::random()?;
        let qs_verifying_key = api_client.qs_verifying_key().await?.verifying_key;
        let qs_encryption_key = api_client.qs_encryption_key().await?.encryption_key;
        let connection_decryption_key = ConnectionDecryptionKey::generate()?;

        let key_store = MemoryUserKeyStore {
            signing_key,
            as_queue_decryption_key,
            as_queue_ratchet: as_initial_ratchet_secret.clone().try_into()?,
            connection_decryption_key,
            as_credentials,
            qs_client_signing_key,
            qs_user_signing_key,
            qs_queue_decryption_key,
            qs_queue_ratchet: qs_initial_ratchet_secret.clone().try_into()?,
            qs_verifying_keys: [(user_name.domain(), qs_verifying_key)].into(),
            push_token_ear_key,
            friendship_token,
            add_package_ear_key,
            client_credential_ear_key,
            signature_ear_key_wrapper_key,
            wai_ear_key,
            leaf_signers,
            qs_client_id_encryption_key: qs_encryption_key,
        };

        // TODO: For now, we use the same ConnectionDecryptionKey for all
        // connection packages.

        let mut connection_packages = vec![];
        for _ in 0..CONNECTION_PACKAGES {
            let lifetime = ExpirationData::new(CONNECTION_PACKAGE_EXPIRATION_DAYS);
            let connection_package_tbs = ConnectionPackageTbs::new(
                MlsInfraVersion::default(),
                key_store.connection_decryption_key.encryption_key(),
                lifetime,
                key_store.signing_key.credential().clone(),
            );
            let connection_package = connection_package_tbs.sign(&key_store.signing_key)?;
            connection_packages.push(connection_package);
        }

        let opaque_registration_record = OpaqueRegistrationRecord {
            client_message: client_registration_finish_result.message,
        };

        api_client
            .as_finish_user_registration(
                key_store.as_queue_decryption_key.encryption_key(),
                as_initial_ratchet_secret,
                connection_packages,
                opaque_registration_record,
                &key_store.signing_key,
            )
            .await?;

        // AS registration is complete, now create the user on the QS.
        let encrypted_client_credential = key_store
            .signing_key
            .credential()
            .encrypt(&key_store.client_credential_ear_key)?;

        let create_user_record_response = api_client
            .qs_create_user(
                key_store.friendship_token.clone(),
                key_store.qs_client_signing_key.verifying_key().clone(),
                key_store.qs_queue_decryption_key.encryption_key(),
                None,
                qs_initial_ratchet_secret,
                &key_store.qs_user_signing_key,
            )
            .await?;

        let mut user = Self {
            crypto_backend,
            api_clients,
            user_name,
            key_store,
            _qs_user_id: create_user_record_response.user_id,
            qs_client_id: create_user_record_response.client_id,
            qs_client_sequence_number_start: 0,
            as_client_sequence_number_start: 0,
            partial_contacts: HashMap::default(),
            notification_hub_option: Some(notification_hub),
        };

        let mut qs_add_packages = vec![];
        for _ in 0..ADD_PACKAGES {
            // TODO: Which key do we need to use for encryption here? Probably
            // the client credential ear key, since friends need to be able to
            // decrypt it. We might want to use a separate key, though.
            let add_package = user.generate_add_package(&encrypted_client_credential, false)?;
            qs_add_packages.push(add_package);
        }
        let last_resort_add_package =
            user.generate_add_package(&encrypted_client_credential, true)?;
        qs_add_packages.push(last_resort_add_package);

        // Upload add packages
        let api_client = user.api_clients.get(&user.user_name().domain())?;
        api_client
            .qs_publish_key_packages(
                user.qs_client_id.clone(),
                qs_add_packages,
                user.key_store.add_package_ear_key.clone(),
                &user.key_store.qs_client_signing_key,
            )
            .await?;

        Ok(user)
    }

    pub(crate) fn generate_add_package(
        &mut self,
        encrypted_client_credential: &EncryptedClientCredential,
        last_resort: bool,
    ) -> Result<AddPackage> {
        let signature_ear_key = SignatureEarKey::random()?;
        let leaf_signer =
            InfraCredentialSigningKey::generate(&self.key_store.signing_key, &signature_ear_key);
        let credential_with_key = CredentialWithKey {
            credential: leaf_signer.credential().clone().into(),
            signature_key: leaf_signer.credential().verifying_key().clone(),
        };
        let capabilities = Capabilities::new(
            Some(&SUPPORTED_PROTOCOL_VERSIONS),
            Some(&SUPPORTED_CIPHERSUITES),
            Some(&SUPPORTED_EXTENSIONS),
            Some(&SUPPORTED_PROPOSALS),
            Some(&SUPPORTED_CREDENTIALS),
        );
        let client_reference = self.create_own_client_reference();
        let client_ref_extension = Extension::Unknown(
            QS_CLIENT_REFERENCE_EXTENSION_TYPE,
            UnknownExtension(client_reference.tls_serialize_detached()?),
        );
        let leaf_node_extensions = Extensions::single(client_ref_extension);
        let key_package_extensions = if last_resort {
            let last_resort_extension = Extension::LastResort(LastResortExtension::new());
            Extensions::single(last_resort_extension)
        } else {
            Extensions::default()
        };
        let kp = KeyPackage::builder()
            .key_package_extensions(key_package_extensions)
            .leaf_node_capabilities(capabilities)
            .leaf_node_extensions(leaf_node_extensions)
            .build(
                CryptoConfig {
                    ciphersuite: CIPHERSUITE,
                    version: ProtocolVersion::Mls10,
                },
                &self.crypto_backend,
                &leaf_signer,
                credential_with_key,
            )?;
        let esek = signature_ear_key.encrypt(&self.key_store.signature_ear_key_wrapper_key)?;
        self.key_store.leaf_signers.insert(
            leaf_signer.credential().verifying_key().clone(),
            (leaf_signer, signature_ear_key),
        );

        let add_package = AddPackage::new(kp.clone(), esek, encrypted_client_credential.clone());
        Ok(add_package)
    }

    /// Create new group
    pub async fn create_conversation(&mut self, title: &str) -> Result<Uuid> {
        let group_id = self
            .api_clients
            .default_client()?
            .ds_request_group_id()
            .await?;
        let client_reference = self.create_own_client_reference();
        let (group, partial_params) = Group::create_group(
            &self.crypto_backend,
            &self.key_store.signing_key,
            group_id.clone(),
        )?;
        let encrypted_client_credential = self
            .key_store
            .signing_key
            .credential()
            .encrypt(group.credential_ear_key())?;
        let params = CreateGroupParamsOut {
            group_id: partial_params.group_id,
            ratchet_tree: partial_params.ratchet_tree,
            encrypted_client_credential,
            encrypted_signature_ear_key: partial_params.encrypted_signature_ear_key,
            creator_client_reference: client_reference,
            creator_user_auth_key: partial_params.user_auth_key,
            group_info: partial_params.group_info,
        };
        self.api_clients
            .default_client()?
            .ds_create_group(
                params,
                group.group_state_ear_key(),
                group.user_auth_key().ok_or(anyhow!("No user auth key"))?,
            )
            .await?;
        let attributes = ConversationAttributes {
            title: title.to_string(),
        };
        let conversation =
            Conversation::create_group_conversation(&self.as_client_id(), group_id, attributes)?;
        self.dispatch_conversation_notification(conversation.id());
        Ok(conversation.id())
    }

    /// Invite users to an existing group
    pub async fn invite_users(
        &mut self,
        conversation_id: Uuid,
        invited_users: &[UserName],
    ) -> Result<()> {
<<<<<<< HEAD
        let conversation = Conversation::load(&self.as_client_id(), &conversation_id.into())?;
=======
        let conversation = self
            .conversation_store
            .conversation(conversation_id)
            .ok_or(anyhow!("Can't find conversation"))?;
>>>>>>> 034d1a1b
        let group_id = conversation.group_id.clone();
        let owner_domain = conversation.owner_domain();
        let mut contact_add_infos: Vec<ContactAddInfos> = vec![];
        let mut contact_wai_keys = vec![];
        let mut client_credentials = vec![];
        for invited_user in invited_users {
            let user_name = invited_user.to_string().into();
            let mut contact = Contact::load(&self.as_client_id(), &user_name)?;
            contact_wai_keys.push(contact.wai_ear_key().clone());
            client_credentials.push(contact.client_credentials());
            let add_info = if let Some(add_info) = contact.add_infos() {
                add_info
            } else {
                self.get_key_packages(&user_name).await?;
<<<<<<< HEAD
                let mut contact = Contact::load(&self.as_client_id(), &user_name)?;
                contact.add_infos().ok_or(anyhow!(
                    "No add infos available for the user with the name {}",
                    user_name
                ))?
=======
                let contact = self
                    .contacts
                    .get_mut(&user_name)
                    .ok_or(anyhow!("Can't find contact"))?;
                contact
                    .add_infos()
                    .ok_or(anyhow!("No add infos available for this contact"))?
>>>>>>> 034d1a1b
            };
            contact_add_infos.push(add_info);
        }
        debug_assert!(contact_add_infos.len() == invited_users.len());
<<<<<<< HEAD
        let mut group = Group::load(&self.as_client_id(), &group_id.as_group_id())?;
=======
        let group = self
            .group_store
            .get_group_mut(&group_id.as_group_id())
            .ok_or(anyhow!("Can't find group"))?;
>>>>>>> 034d1a1b
        // Adds new member and staged commit
        let params = group.invite(
            &self.crypto_backend,
            &self.key_store.signing_key,
            contact_add_infos,
            contact_wai_keys,
            client_credentials,
        )?;
        // We're not getting a response, but if it's not an error, the commit
        // must have gone through.
        self.api_clients
            .get(&owner_domain)?
            .ds_add_users(
                params,
                group.group_state_ear_key(),
                group.user_auth_key().ok_or(anyhow!("No user auth key"))?,
            )
            .await?;

        // Now that we know the commit went through, we can merge the commit and
        // create the events.
        let conversation_messages = group.merge_pending_commit(&self.crypto_backend, None)?;
        // Send off the notifications
        self.dispatch_message_notifications(conversation_id, conversation_messages)?;
        Ok(())
    }

    pub async fn remove_users(
        &mut self,
        conversation_id: Uuid,
        target_users: &[UserName],
    ) -> Result<()> {
        let conversation = Conversation::load(&self.as_client_id(), &conversation_id.into())?;
        let group_id = &conversation.group_id;
        let mut group = Group::load(&self.as_client_id(), &group_id.as_group_id())?;
        let mut clients = vec![];
        for user_name in target_users {
            let mut user_clients = group.user_client_ids(user_name);
            clients.append(&mut user_clients);
        }
        let params = group.remove(&self.crypto_backend, clients)?;
        let owner_domain = conversation.owner_domain();
        self.api_clients
            .get(&owner_domain)?
            .ds_remove_users(
                params,
                group.group_state_ear_key(),
                group.user_auth_key().ok_or(anyhow!("No user auth key"))?,
            )
            .await?;
        // Now that we know the commit went through, we can merge the commit and
        // create the events.
        let conversation_messages = group.merge_pending_commit(&self.crypto_backend, None)?;
        // Send off the notifications
        self.dispatch_message_notifications(conversation_id, conversation_messages)?;
        Ok(())
    }

    fn dispatch_message_notifications(
        &mut self,
        conversation_id: Uuid,
        group_messages: Vec<GroupMessage>,
    ) -> Result<(), CorelibError> {
        for group_message in group_messages.into_iter() {
            let conversation_message = ConversationMessage::new(
                self.as_client_id(),
                conversation_id.into(),
                group_message,
            );
            let dispatched_conversation_message = DispatchedConversationMessage {
                conversation_id: UuidBytes::from_uuid(conversation_id),
                conversation_message: conversation_message.clone(),
            };
            conversation_message.persist()?;
            if let Some(ref mut notification_hub) = self.notification_hub_option {
                notification_hub.dispatch_message_notification(dispatched_conversation_message);
            }
        }
        Ok(())
    }

    fn dispatch_conversation_notification(&mut self, conversation_id: Uuid) {
        if let Some(ref mut notification_hub) = self.notification_hub_option {
            notification_hub.dispatch_conversation_notification(conversation_id);
        }
    }

    /// Send a message and return it. Note that the message has already been
    /// sent to the DS and has internally been stored in the conversation store.
    pub async fn send_message(
        &mut self,
        conversation_id: Uuid,
        message: MessageContentType,
    ) -> Result<ConversationMessage> {
        let conversation = Conversation::load(&self.as_client_id(), &conversation_id.into())?;
        let group_id = &conversation.group_id;
        // Generate ciphertext
        let mut group = Group::load(&self.as_client_id(), &group_id.as_group_id())?;
        // Generate ciphertext
        let (params, message) = group
            .create_message(&self.crypto_backend, message.clone())
            .map_err(CorelibError::Group)?;

        // Send message to DS
        let owner_domain = conversation.owner_domain();

        self.api_clients
            .get(&owner_domain)?
            .ds_send_message(params, group.leaf_signer(), group.group_state_ear_key())
            .await?;

        let conversation_message =
            ConversationMessage::new(self.as_client_id(), conversation.id(), message);

        // Store message locally
        conversation_message.persist()?;
        Ok(conversation_message)
    }

    pub async fn add_contact(&mut self, user_name: impl Into<UserName>) -> Result<()> {
        let user_name = user_name.into();
        let params = UserConnectionPackagesParams {
            user_name: user_name.clone(),
        };
        // First we fetch connection key packages from the AS, then we establish
        // a connection group. Finally, we fully add the user as a contact.
        let user_domain = user_name.domain();
        log::info!("Adding contact {}", user_name);
        let user_key_packages = self
            .api_clients
            .get(&user_domain)?
            .as_user_connection_packages(params)
            .await?;
        let connection_packages = user_key_packages.connection_packages;
        // Verify the connection key packages
        log::info!("Verifying connection packages");
        let mut verified_connection_packages = vec![];
        for connection_package in connection_packages.into_iter() {
            let as_intermediate_credential = self
                .key_store
                .as_credentials
                .get(
                    &mut self.api_clients,
                    &user_domain,
                    connection_package.client_credential_signer_fingerprint(),
                )
                .await?;
            let verifying_key = as_intermediate_credential.verifying_key();
            verified_connection_packages.push(connection_package.verify(verifying_key)?)
        }

        // TODO: Connection Package Validation
        // * Version
        // * Lifetime

        // Get a group id for the connection group
        log::info!("Requesting group id");
        let group_id = self
            .api_clients
            .default_client()?
            .ds_request_group_id()
            .await?;
        // Create the connection group
<<<<<<< HEAD
        let (connection_group, partial_params) = Group::create_group(
=======
        log::info!("Creating local connection group");
        let connection_group = Group::create_group(
>>>>>>> 034d1a1b
            &self.crypto_backend,
            &self.key_store.signing_key,
            group_id.clone(),
        )?;

        // TODO: Once we allow multi-client, invite all our other clients to the
        // connection group.

        let friendship_package = FriendshipPackage {
            friendship_token: self.key_store.friendship_token.clone(),
            add_package_ear_key: self.key_store.add_package_ear_key.clone(),
            client_credential_ear_key: self.key_store.client_credential_ear_key.clone(),
            signature_ear_key_wrapper_key: self.key_store.signature_ear_key_wrapper_key.clone(),
            wai_ear_key: self.key_store.wai_ear_key.clone(),
        };

        let friendship_package_ear_key = FriendshipPackageEarKey::random()?;

        // Create a connection establishment package
        let connection_establishment_package = ConnectionEstablishmentPackageTbs {
            sender_client_credential: self.key_store.signing_key.credential().clone(),
            connection_group_id: group_id.clone(),
            connection_group_ear_key: connection_group.group_state_ear_key().clone(),
            connection_group_credential_key: connection_group.credential_ear_key().clone(),
            connection_group_signature_ear_key_wrapper_key: connection_group
                .signature_ear_key_wrapper_key()
                .clone(),
            friendship_package_ear_key: friendship_package_ear_key.clone(),
            friendship_package,
        }
        .sign(&self.key_store.signing_key)?;

        let client_reference = self.create_own_client_reference();
        let encrypted_client_credential = self
            .key_store
            .signing_key
            .credential()
            .encrypt(connection_group.credential_ear_key())?;
        let params = CreateGroupParamsOut {
            group_id: partial_params.group_id,
            ratchet_tree: partial_params.ratchet_tree,
            encrypted_client_credential,
            encrypted_signature_ear_key: partial_params.encrypted_signature_ear_key,
            creator_client_reference: client_reference,
            creator_user_auth_key: partial_params.user_auth_key,
            group_info: partial_params.group_info,
        };
        log::info!("Creating connection group on DS");
        self.api_clients
            .default_client()?
            .ds_create_group(
                params,
                connection_group.group_state_ear_key(),
                connection_group
                    .user_auth_key()
                    .ok_or(anyhow!("No user auth key"))?,
            )
            .await?;

        // Create the connection conversation
        let conversation = Conversation::create_connection_conversation(
            &self.as_client_id(),
            group_id,
            user_name.clone(),
            ConversationAttributes {
                title: user_name.to_string(),
            },
        )?;

        let contact = PartialContact {
            user_name: user_name.clone(),
            conversation_id: conversation.id(),
            friendship_package_ear_key,
        };
        self.partial_contacts.insert(user_name.clone(), contact);

        // Encrypt the connection establishment package for each connection and send it off.
        for connection_package in verified_connection_packages {
            let ciphertext = connection_establishment_package.encrypt(
                connection_package.encryption_key(),
                &[],
                &[],
            );
            let client_id = connection_package.client_credential().identity();

            self.api_clients
                .get(&user_domain)?
                .as_enqueue_message(client_id, ciphertext)
                .await?;
        }

        self.dispatch_conversation_notification(conversation.id());

        Ok(())
    }

    pub async fn update_user_key(&mut self, conversation_id: Uuid) -> Result<()> {
        let conversation = Conversation::load(&self.as_client_id(), &conversation_id.into())?;
        let mut group = Group::load(&self.as_client_id(), &conversation.group_id.as_group_id())?;
        let params = group.update_user_key(&self.crypto_backend)?;
        let owner_domain = conversation.owner_domain();
        self.api_clients
            .get(&owner_domain)?
            .ds_update_client(params, group.group_state_ear_key(), group.leaf_signer())
            .await?;
        let conversation_messages = group.merge_pending_commit(&self.crypto_backend, None)?;
        self.dispatch_message_notifications(conversation_id, conversation_messages)?;
        Ok(())
    }

    pub async fn delete_group(&mut self, conversation_id: Uuid) -> Result<()> {
        let mut conversation = Conversation::load(&self.as_client_id(), &conversation_id.into())?;
        let mut group = Group::load(&self.as_client_id(), &conversation.group_id.as_group_id())?;
        let past_members: Vec<_> = group.members().into_iter().map(|m| m.to_string()).collect();
        // No need to send a message to the server if we are the only member.
        // TODO: Make sure this is what we want.
        if past_members.len() != 1 {
            let params = group.delete(&self.crypto_backend)?;
            let owner_domain = conversation.owner_domain();
            self.api_clients
                .get(&owner_domain)?
                .ds_delete_group(
                    params,
                    group.user_auth_key().ok_or(anyhow!("No user auth key"))?,
                    group.group_state_ear_key(),
                )
                .await?;
            let conversation_messages = group.merge_pending_commit(&self.crypto_backend, None)?;
            self.dispatch_message_notifications(conversation_id, conversation_messages)?;
        }
        conversation.set_inactive(&past_members)?;
        Ok(())
    }

    pub async fn as_fetch_messages(&mut self) -> Result<Vec<QueueMessage>> {
        let mut remaining_messages = 1;
        let mut messages: Vec<QueueMessage> = Vec::new();
        while remaining_messages > 0 {
            let mut response = self
                .api_clients
                .default_client()?
                .as_dequeue_messages(
                    self.as_client_sequence_number_start,
                    1_000_000,
                    &self.key_store.signing_key,
                )
                .await?;

            if let Some(message) = messages.last() {
                self.as_client_sequence_number_start = message.sequence_number;
            }

            remaining_messages = response.remaining_messages_number;
            messages.append(&mut response.messages);
        }
        Ok(messages)
    }

    pub async fn qs_fetch_messages(&mut self) -> Result<Vec<QueueMessage>> {
        let mut remaining_messages = 1;
        let mut messages: Vec<QueueMessage> = Vec::new();
        while remaining_messages > 0 {
            let mut response = self
                .api_clients
                .default_client()?
                .qs_dequeue_messages(
                    &self.qs_client_id,
                    self.qs_client_sequence_number_start,
                    1_000_000,
                    &self.key_store.qs_client_signing_key,
                )
                .await?;

            if let Some(message) = messages.last() {
                self.as_client_sequence_number_start = message.sequence_number;
            }

            remaining_messages = response.remaining_messages_number;
            messages.append(&mut response.messages);
        }
        Ok(messages)
    }

    pub async fn leave_group(&mut self, conversation_id: Uuid) -> Result<()> {
        let conversation = Conversation::load(&self.as_client_id(), &conversation_id.into())?;
        let mut group = Group::load(&self.as_client_id(), &conversation.group_id.as_group_id())?;
        let params = group.leave_group(&self.crypto_backend)?;
        let owner_domain = conversation.owner_domain();
        self.api_clients
            .get(&owner_domain)?
            .ds_self_remove_client(
                params,
                group.user_auth_key().ok_or(anyhow!("No user auth key"))?,
                group.group_state_ear_key(),
            )
            .await?;
        Ok(())
    }

    pub async fn update(&mut self, conversation_id: Uuid) -> Result<()> {
        let conversation = Conversation::load(&self.as_client_id(), &conversation_id.into())?;
        let mut group = Group::load(&self.as_client_id(), &conversation.group_id.as_group_id())?;
        let params = group.update(&self.crypto_backend)?;
        let owner_domain = conversation.owner_domain();
        self.api_clients
            .get(&owner_domain)?
            .ds_update_client(params, group.group_state_ear_key(), group.leaf_signer())
            .await?;
        let conversation_messages = group.merge_pending_commit(&self.crypto_backend, None)?;
        self.dispatch_message_notifications(conversation_id, conversation_messages)?;
        Ok(())
    }

    pub fn contacts(&self) -> Result<Vec<Contact>> {
        Ok(Contact::load_all(&self.as_client_id())?)
    }

    pub fn partial_contacts(&self) -> Vec<PartialContact> {
        self.partial_contacts.values().cloned().collect()
    }

    fn create_own_client_reference(&self) -> QsClientReference {
        let sealed_reference = ClientConfig {
            client_id: self.qs_client_id.clone(),
            push_token_ear_key: Some(self.key_store.push_token_ear_key.clone()),
        }
        .encrypt(&self.key_store.qs_client_id_encryption_key, &[], &[]);
        QsClientReference {
            client_homeserver_domain: self.user_name().domain(),
            sealed_reference,
        }
    }

    pub fn user_name(&self) -> &UserName {
        &self.user_name
    }

    fn group(&self, conversation_id: Uuid) -> Option<Group> {
        self.conversation(conversation_id).and_then(|conversation| {
            Group::load(&self.as_client_id(), &conversation.group_id.as_group_id()).ok()
        })
    }

    /// Returns None if there is no conversation with the given id.
    pub fn group_members(&self, conversation_id: Uuid) -> Option<Vec<UserName>> {
        self.group(conversation_id).map(|group| {
            group
                .members()
                .iter()
                .map(|member| member.clone())
                .collect()
        })
    }

    pub fn pending_removes(&self, conversation_id: Uuid) -> Option<Vec<UserName>> {
        self.group(conversation_id)
            .map(|group| group.pending_removes())
    }

    pub fn conversations(&self) -> Result<Vec<Conversation>> {
        let mut conversations = Conversation::load_all(&self.as_client_id())?;
        conversations.sort_by(|a, b| a.last_used.cmp(&b.last_used));
        Ok(conversations)
    }

    fn as_client_id(&self) -> AsClientId {
        self.key_store.signing_key.credential().identity()
    }

    pub async fn websocket(&mut self, timeout: u64, retry_interval: u64) -> Result<QsWebSocket> {
        let api_client = self.api_clients.default_client();
        Ok(api_client?
            .spawn_websocket(self.qs_client_id.clone(), timeout, retry_interval)
            .await?)
    }

    pub(crate) async fn get_key_packages(&mut self, contact_name: &UserName) -> Result<()> {
        let qs_verifying_key = self.qs_verifying_key(&contact_name.domain()).await?.clone();
<<<<<<< HEAD
        let mut contact = Contact::load(&self.as_client_id(), contact_name)?;
=======
        let contact = self
            .contacts
            .get_mut(contact_name)
            .ok_or(anyhow!("Can't find contact"))?;
>>>>>>> 034d1a1b
        let mut add_infos = Vec::new();
        for _ in 0..5 {
            let response = self
                .api_clients
                .get(&contact_name.domain())?
                .qs_key_package_batch(
                    contact.friendship_token.clone(),
                    contact.add_package_ear_key.clone(),
                )
                .await?;
            let key_packages: Vec<(KeyPackage, SignatureEarKey)> = response
                .add_packages
                .into_iter()
                .map(|add_package| {
                    let validated_add_package = add_package
                        .validate(self.crypto_backend.crypto(), ProtocolVersion::default())?;
                    let key_package = validated_add_package.key_package().clone();
                    let sek = SignatureEarKey::decrypt(
                        &contact.signature_ear_key_wrapper_key,
                        validated_add_package.encrypted_signature_ear_key(),
                    )?;
                    Ok((key_package, sek))
                })
                .collect::<Result<Vec<_>>>()?;
            let add_info = ContactAddInfos {
                key_packages,
                key_package_batch: response.key_package_batch.verify(&qs_verifying_key)?,
            };
            add_infos.push(add_info);
        }
        contact.add_infos.append(&mut add_infos);
        Ok(())
    }
}<|MERGE_RESOLUTION|>--- conflicted
+++ resolved
@@ -7,12 +7,7 @@
     ClientRegistration, ClientRegistrationFinishParameters, ClientRegistrationFinishResult,
     ClientRegistrationStartResult, Identifiers,
 };
-<<<<<<< HEAD
-use openmls_rust_crypto::RustCrypto;
-use phnxapiclient::{qs_api::ws::QsWebSocket, ApiClient, DomainOrAddress, TransportEncryption};
-=======
 use phnxapiclient::{qs_api::ws::QsWebSocket, ApiClient};
->>>>>>> 034d1a1b
 use phnxbackend::{
     auth_service::{
         credentials::{
@@ -84,14 +79,9 @@
     // is a temporary workaround and should probably be replaced by a more
     // thought-out mechanism.
     own_domain: Fqdn,
-<<<<<<< HEAD
-    own_domain_or_address: DomainOrAddress,
+    own_domain_or_address: String,
     #[serde(skip)]
-    clients: HashMap<DomainOrAddress, ApiClient>,
-=======
-    own_domain_or_address: String,
     clients: HashMap<String, ApiClient>,
->>>>>>> 034d1a1b
 }
 
 impl ApiClients {
@@ -146,13 +136,12 @@
     ) -> Result<Self> {
         let user_name = user_name.into();
         log::debug!("Creating new user {}", user_name);
-        let rand_provider = RustCrypto::default();
         // Let's turn TLS off for now.
         let domain = user_name.domain();
         let domain_or_address = domain_or_address.to_string();
         let mut api_clients = ApiClients::new(user_name.domain(), domain_or_address);
 
-        let as_client_id = AsClientId::random(&rand_provider, user_name.clone())?;
+        let as_client_id = AsClientId::random(user_name.clone())?;
         let as_credentials = AsCredentials::new(&mut api_clients, &as_client_id).await?;
 
         let api_client = api_clients.default_client()?;
@@ -465,14 +454,7 @@
         conversation_id: Uuid,
         invited_users: &[UserName],
     ) -> Result<()> {
-<<<<<<< HEAD
         let conversation = Conversation::load(&self.as_client_id(), &conversation_id.into())?;
-=======
-        let conversation = self
-            .conversation_store
-            .conversation(conversation_id)
-            .ok_or(anyhow!("Can't find conversation"))?;
->>>>>>> 034d1a1b
         let group_id = conversation.group_id.clone();
         let owner_domain = conversation.owner_domain();
         let mut contact_add_infos: Vec<ContactAddInfos> = vec![];
@@ -487,33 +469,16 @@
                 add_info
             } else {
                 self.get_key_packages(&user_name).await?;
-<<<<<<< HEAD
                 let mut contact = Contact::load(&self.as_client_id(), &user_name)?;
                 contact.add_infos().ok_or(anyhow!(
                     "No add infos available for the user with the name {}",
                     user_name
                 ))?
-=======
-                let contact = self
-                    .contacts
-                    .get_mut(&user_name)
-                    .ok_or(anyhow!("Can't find contact"))?;
-                contact
-                    .add_infos()
-                    .ok_or(anyhow!("No add infos available for this contact"))?
->>>>>>> 034d1a1b
             };
             contact_add_infos.push(add_info);
         }
         debug_assert!(contact_add_infos.len() == invited_users.len());
-<<<<<<< HEAD
         let mut group = Group::load(&self.as_client_id(), &group_id.as_group_id())?;
-=======
-        let group = self
-            .group_store
-            .get_group_mut(&group_id.as_group_id())
-            .ok_or(anyhow!("Can't find group"))?;
->>>>>>> 034d1a1b
         // Adds new member and staged commit
         let params = group.invite(
             &self.crypto_backend,
@@ -677,12 +642,8 @@
             .ds_request_group_id()
             .await?;
         // Create the connection group
-<<<<<<< HEAD
+        log::info!("Creating local connection group");
         let (connection_group, partial_params) = Group::create_group(
-=======
-        log::info!("Creating local connection group");
-        let connection_group = Group::create_group(
->>>>>>> 034d1a1b
             &self.crypto_backend,
             &self.key_store.signing_key,
             group_id.clone(),
@@ -961,14 +922,7 @@
 
     pub(crate) async fn get_key_packages(&mut self, contact_name: &UserName) -> Result<()> {
         let qs_verifying_key = self.qs_verifying_key(&contact_name.domain()).await?.clone();
-<<<<<<< HEAD
         let mut contact = Contact::load(&self.as_client_id(), contact_name)?;
-=======
-        let contact = self
-            .contacts
-            .get_mut(contact_name)
-            .ok_or(anyhow!("Can't find contact"))?;
->>>>>>> 034d1a1b
         let mut add_infos = Vec::new();
         for _ in 0..5 {
             let response = self
