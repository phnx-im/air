// SPDX-FileCopyrightText: 2023 Phoenix R&D GmbH <hello@phnx.im>
//
// SPDX-License-Identifier: AGPL-3.0-or-later

use std::{
    ops::Deref,
    sync::{Arc, Mutex},
};

use anyhow::{anyhow, Result};
use opaque_ke::{
    ClientRegistration, ClientRegistrationFinishParameters, ClientRegistrationFinishResult,
    ClientRegistrationStartResult, Identifiers, RegistrationUpload,
};
use phnxapiclient::{qs_api::ws::QsWebSocket, ApiClient, ApiClientInitError};
use phnxtypes::{
    credentials::{
        keys::{ClientSigningKey, InfraCredentialSigningKey},
        ClientCredential, ClientCredentialCsr, ClientCredentialPayload,
    },
    crypto::{
        ear::{
            keys::{
                AddPackageEarKey, ClientCredentialEarKey, FriendshipPackageEarKey, PushTokenEarKey,
                SignatureEarKey, SignatureEarKeyWrapperKey, WelcomeAttributionInfoEarKey,
            },
            EarEncryptable,
        },
        hpke::HpkeEncryptable,
        kdf::keys::RatchetSecret,
        signatures::{
            keys::{QsClientSigningKey, QsUserSigningKey},
            signable::{Signable, Verifiable},
        },
        ConnectionDecryptionKey, OpaqueCiphersuite, RatchetDecryptionKey,
    },
    identifiers::{
        AsClientId, ClientConfig, QsClientId, QsClientReference, QsUserId, SafeTryInto, UserName,
    },
    messages::{
        client_as::{ConnectionPackageTbs, UserConnectionPackagesParams},
        FriendshipToken, MlsInfraVersion, QueueMessage,
    },
    time::TimeStamp,
};
use rusqlite::Connection;
use serde::{Deserialize, Serialize};
use thiserror::Error;

use crate::{
    contacts::{store::ContactStore, Contact, ContactAddInfos, PartialContact},
    conversations::{
        messages::{ConversationMessage, MessageContentType},
        store::{ConversationMessageStore, ConversationStore},
        Conversation, ConversationAttributes,
    },
    groups::store::GroupStore,
    key_stores::{
        as_credentials::AsCredentialStore, leaf_keys::LeafKeyStore,
        qs_verifying_keys::QsVerifyingKeyStore, queue_ratchets::QueueRatchetStore,
        queue_ratchets::QueueType, MemoryUserKeyStore,
    },
    users::{
        connection_establishment::{ConnectionEstablishmentPackageTbs, FriendshipPackage},
        user_profile::UserProfile,
    },
    utils::persistence::{open_client_db, open_phnx_db, DataType, Persistable, PersistenceError},
};

use self::{
    api_clients::ApiClients,
    create_user::InitialUserState,
    openmls_provider::PhnxOpenMlsProvider,
    store::{PersistableUserData, UserCreationState},
    user_profile::UserProfileStore,
};

use super::*;

pub(crate) mod api_clients;
pub(crate) mod connection_establishment;
mod create_user;
pub(crate) mod openmls_provider;
pub mod process;
pub mod store;
#[cfg(test)]
mod tests;
pub(crate) mod user_profile;

pub(crate) const CIPHERSUITE: Ciphersuite =
    Ciphersuite::MLS_128_DHKEMX25519_AES128GCM_SHA256_Ed25519;

pub(crate) const CONNECTION_PACKAGES: usize = 50;
pub(crate) const ADD_PACKAGES: usize = 50;
pub(crate) const CONNECTION_PACKAGE_EXPIRATION_DAYS: i64 = 30;

pub struct SelfUser {
    sqlite_connection: Connection,
    api_clients: ApiClients,
    pub(crate) _qs_user_id: QsUserId,
    pub(crate) qs_client_id: QsClientId,
    pub(crate) key_store: MemoryUserKeyStore,
}

impl SelfUser {
    /// Create a new user with the given `user_name`. If a user with this name
    /// already exists, this will overwrite that user.
    pub async fn new(
        user_name: impl SafeTryInto<UserName>,
        password: &str,
        server_url: impl ToString,
        client_db_path: &str,
    ) -> Result<Self> {
        let user_name = user_name.try_into()?;
        let as_client_id = AsClientId::random(user_name)?;
        // Open the phnx db to store the client record
        let phnx_db_connection = open_phnx_db(client_db_path)?;

        // Open client specific db
        let client_db_connection = open_client_db(&as_client_id, client_db_path)?;

        Self::new_with_connections(
            as_client_id,
            password,
            server_url,
            phnx_db_connection,
            client_db_connection,
        )
        .await
    }

    async fn new_with_connections(
        as_client_id: AsClientId,
        password: &str,
        server_url: impl ToString,
        phnx_db_connection: Connection,
        mut client_db_connection: Connection,
    ) -> Result<Self> {
        let server_url = server_url.to_string();
        let api_clients = ApiClients::new(as_client_id.user_name().domain(), server_url.clone());

        let mut client_db_transaction = client_db_connection.transaction()?;

        let user_creation_state = UserCreationState::new(
            &client_db_transaction,
            &phnx_db_connection,
            as_client_id,
            server_url,
            password,
        )?;

        let final_state = user_creation_state
            .complete_user_creation(
                &phnx_db_connection,
                &mut client_db_transaction,
                &api_clients,
            )
            .await?;

        client_db_transaction.commit()?;

        let self_user = final_state.into_self_user(client_db_connection, api_clients);

        Ok(self_user)
    }

    /// The same as [`Self::new()`], except that databases ephemeral and dropped
    /// together with this instance of SelfUser.
    pub async fn new_ephemeral(
        user_name: impl Into<UserName>,
        password: &str,
        server_url: impl ToString,
    ) -> Result<Self> {
        let user_name = user_name.into();
        let as_client_id = AsClientId::random(user_name)?;
        // Open the phnx db to store the client record
        let phnx_db_connection = Connection::open_in_memory()?;

        // Open client specific db
        let client_db_connection = Connection::open_in_memory()?;

        Self::new_with_connections(
            as_client_id,
            password,
            server_url,
            phnx_db_connection,
            client_db_connection,
        )
        .await
    }

    /// Load a user from the database. If a user creation process with a
    /// matching `AsClientId` was interrupted before, this will resume that
    /// process.
    pub async fn load(as_client_id: AsClientId, client_db_path: &str) -> Result<Option<SelfUser>> {
        let phnx_db_connection = open_phnx_db(client_db_path)?;

        let mut client_db_connection = open_client_db(&as_client_id, client_db_path)?;
        let mut client_db_transaction = client_db_connection.transaction()?;

        let Some(user_creation_state) =
            PersistableUserData::load_one(&client_db_transaction, Some(&as_client_id), None)?
        else {
            return Ok(None);
        };

        let api_clients = ApiClients::new(
            as_client_id.user_name().domain(),
            user_creation_state.server_url(),
        );

        let final_state = user_creation_state
            .into_payload()
            .complete_user_creation(
                &phnx_db_connection,
                &mut client_db_transaction,
                &api_clients,
            )
            .await?;

        client_db_transaction.commit()?;

        let self_user = final_state.into_self_user(client_db_connection, api_clients);

        Ok(Some(self_user))
    }

    /// Create new conversation.
    ///
    /// Returns the id of the newly created conversation.
    pub async fn create_conversation(
        &mut self,
        title: &str,
        conversation_picture_option: Option<Vec<u8>>,
    ) -> Result<ConversationId> {
        let group_id = self
            .api_clients
            .default_client()?
            .ds_request_group_id()
            .await?;
        let client_reference = self.create_own_client_reference();
        let group_store = self.group_store();
        // Store the conversation attributes in the group's aad
        let conversation_attributes =
            ConversationAttributes::new(title.to_string(), conversation_picture_option);
        let group_data = serde_json::to_vec(&conversation_attributes)?.into();
        let (group, partial_params) = group_store.create_group(
            &self.crypto_backend(),
            &self.key_store.signing_key,
            group_id.clone(),
            group_data,
        )?;
        let encrypted_client_credential = self
            .key_store
            .signing_key
            .credential()
            .encrypt(group.credential_ear_key())?;
        let params = partial_params.into_params(encrypted_client_credential, client_reference);
        self.api_clients
            .default_client()?
            .ds_create_group(
                params,
                group.group_state_ear_key(),
                group.user_auth_key().ok_or(anyhow!("No user auth key"))?,
            )
            .await?;
        let conversation_store = self.conversation_store();
        let conversation =
            conversation_store.create_group_conversation(group_id, conversation_attributes)?;
        Ok(conversation.id())
    }

    pub async fn store_user_profile(
        &self,
        display_name: String,
        profile_picture_option: Option<Vec<u8>>,
    ) -> Result<()> {
        let user_profile = UserProfile::new(display_name, profile_picture_option);

        let user_profile_store = self.user_profile_store();
        user_profile_store.store(user_profile)?;
        Ok(())
    }

    pub fn set_conversation_picture(
        &self,
        conversation_id: ConversationId,
        conversation_picture_option: Option<Vec<u8>>,
    ) -> Result<()> {
        let conversation_store = self.conversation_store();
        let mut conversation = conversation_store
            .get_by_conversation_id(&conversation_id)?
            .ok_or(anyhow!(
                "Can't find conversation with id {}",
                conversation_id.as_uuid()
            ))?;
        conversation.set_conversation_picture(conversation_picture_option)?;
        Ok(())
    }

    /// Invite users to an existing conversation.
    ///
    /// Since this function causes the creation of an MLS commit, it can cause
    /// more than one effect on the group. As a result this function returns a
    /// vector of [`ConversationMessage`]s that represents the changes to the
    /// group. Note that these returned message have already been persisted.
    pub async fn invite_users(
        &mut self,
        conversation_id: ConversationId,
        invited_users: &[UserName],
    ) -> Result<Vec<ConversationMessage>> {
        let conversation_store = self.conversation_store();
        let conversation = conversation_store
            .get_by_conversation_id(&conversation_id)?
            .ok_or(anyhow!(
                "Can't find conversation with id {}",
                conversation_id.as_uuid()
            ))?;
        let group_id = conversation.group_id().clone();
        let owner_domain = conversation.owner_domain();

        // Fetch fresh KeyPackages and a fresh KeyPackageBatch from the QS for
        // each invited user.
        let mut contact_add_infos: Vec<ContactAddInfos> = vec![];
        let mut contact_wai_keys = vec![];
        let mut client_credentials = vec![];
        for invited_user in invited_users {
            // Get the WAI keys and client credentials for the invited users.
            let contact = self.contact_store().get(invited_user)?.ok_or(anyhow!(
                "Can't find contact with user name {}",
                invited_user
            ))?;
            contact_wai_keys.push(contact.wai_ear_key().clone());
            client_credentials.push(contact.client_credentials());
            let add_info = contact
                .fetch_add_infos(
                    self.api_clients(),
                    self.qs_verifying_key_store(),
                    self.crypto_backend().crypto(),
                )
                .await?;
            contact_add_infos.push(add_info);
        }
        debug_assert!(contact_add_infos.len() == invited_users.len());

        let group_store = self.group_store();
        let mut group = group_store
            .get(&group_id)?
            .ok_or(anyhow!("Can't find group with id {:?}", group_id))?;
        // Adds new member and staged commit
        let params = group.invite(
            &self.crypto_backend(),
            &self.key_store.signing_key,
            contact_add_infos,
            contact_wai_keys,
            client_credentials,
        )?;
        // We're not getting a response, but if it's not an error, the commit
        // must have gone through.
        self.api_clients
            .get(&owner_domain)?
            .ds_add_users(
                params,
                group.group_state_ear_key(),
                group.user_auth_key().ok_or(anyhow!("No user auth key"))?,
            )
            .await?;

        // Now that we know the commit went through, we can merge the commit
        let group_messages = group.merge_pending_commit(&self.crypto_backend(), None)?;
        let conversation_messages = self.store_group_messages(conversation_id, group_messages)?;
        Ok(conversation_messages)
    }

    /// Remove users from the conversation with the given [`ConversationId`].
    ///
    /// Since this function causes the creation of an MLS commit, it can cause
    /// more than one effect on the group. As a result this function returns a
    /// vector of [`ConversationMessage`]s that represents the changes to the
    /// group. Note that these returned message have already been persisted.
    pub async fn remove_users(
        &mut self,
        conversation_id: ConversationId,
        target_users: &[UserName],
    ) -> Result<Vec<ConversationMessage>> {
        let conversation_store = self.conversation_store();
        let conversation = conversation_store
            .get_by_conversation_id(&conversation_id)?
            .ok_or(anyhow!(
                "Can't find conversation with id {}",
                conversation_id.as_uuid()
            ))?;
        let group_id = &conversation.group_id();
        let group_store = self.group_store();
        let mut group = group_store
            .get(group_id)?
            .ok_or(anyhow!("Can't find group with id {:?}", group_id))?;
        let clients = target_users
            .iter()
            .flat_map(|user_name| group.user_client_ids(user_name))
            .collect::<Vec<_>>();
        let params = group.remove(&self.crypto_backend(), clients)?;
        self.api_clients
            .get(&conversation.owner_domain())?
            .ds_remove_users(
                params,
                group.group_state_ear_key(),
                group.user_auth_key().ok_or(anyhow!("No user auth key"))?,
            )
            .await?;
        // Now that we know the commit went through, we can merge the commit
        let group_messages = group.merge_pending_commit(&self.crypto_backend(), None)?;
        let conversation_messages = self.store_group_messages(conversation_id, group_messages)?;
        Ok(conversation_messages)
    }

    /// Send a message and return it. Note that the message has already been
    /// sent to the DS and has internally been stored in the conversation store.
    pub async fn send_message(
        &mut self,
        conversation_id: ConversationId,
        message: MessageContentType,
    ) -> Result<ConversationMessage> {
        let conversation_store = self.conversation_store();
        let conversation = conversation_store
            .get_by_conversation_id(&conversation_id)?
            .ok_or(anyhow!(
                "Can't find conversation with id {}",
                conversation_id.as_uuid()
            ))?;
        let group_id = &conversation.group_id();
        // Generate ciphertext
        let group_store = self.group_store();
        let mut group = group_store
            .get(&group_id)?
            .ok_or(anyhow!("Can't find group with id {:?}", group_id))?;
        // Generate ciphertext
        let (params, message) = group
            .create_message(&self.crypto_backend(), message.clone())
            .map_err(CorelibError::Group)?;

        // Send message to DS
        self.api_clients
            .get(&conversation.owner_domain())?
            .ds_send_message(params, group.leaf_signer(), group.group_state_ear_key())
            .await?;

        let conversation_message = self
            .message_store()
            .create(&conversation.id(), message)?
            .into();

        Ok(conversation_message)
    }

    /// Create a connection with a new user.
    ///
    /// Returns the [`ConversationId`] of the newly created connection
    /// conversation.
    pub async fn add_contact(
        &mut self,
        user_name: impl SafeTryInto<UserName>,
    ) -> Result<ConversationId> {
        let user_name = user_name.try_into()?;
        let params = UserConnectionPackagesParams {
            user_name: user_name.clone(),
        };
        // First we fetch connection key packages from the AS, then we establish
        // a connection group. Finally, we fully add the user as a contact.
        let user_domain = user_name.domain();
        log::info!("Adding contact {}", user_name);
        let user_key_packages = self
            .api_clients
            .get(&user_domain)?
            .as_user_connection_packages(params)
            .await?;
        // Verify the connection key packages
        log::info!("Verifying connection packages");
        let mut verified_connection_packages = vec![];
        let as_credential_store = self.as_credential_store();
        for connection_package in user_key_packages.connection_packages.into_iter() {
            let as_intermediate_credential = as_credential_store
                .get(
                    &user_domain,
                    connection_package.client_credential_signer_fingerprint(),
                )
                .await?;
            let verifying_key = as_intermediate_credential.verifying_key();
            verified_connection_packages.push(connection_package.verify(verifying_key)?)
        }

        // TODO: Connection Package Validation
        // * Version
        // * Lifetime

        // Get a group id for the connection group
        log::info!("Requesting group id");
        let group_id = self
            .api_clients
            .default_client()?
            .ds_request_group_id()
            .await?;
        // Create the connection group
        log::info!("Creating local connection group");
        let group_store = self.group_store();
        let title = format!("Connection group: {} - {}", self.user_name(), user_name);
        let conversation_attributes = ConversationAttributes::new(title.to_string(), None);
        let group_data = serde_json::to_vec(&conversation_attributes)?.into();
        let (connection_group, partial_params) = group_store.create_group(
            &self.crypto_backend(),
            &self.key_store.signing_key,
            group_id.clone(),
            group_data,
        )?;

        // TODO: Once we allow multi-client, invite all our other clients to the
        // connection group.
        let user_profile = self
            .user_profile_store()
            .get()?
            .unwrap_or(UserProfile::from(self.user_name()));

        let friendship_package = FriendshipPackage {
            friendship_token: self.key_store.friendship_token.clone(),
            add_package_ear_key: self.key_store.add_package_ear_key.clone(),
            client_credential_ear_key: self.key_store.client_credential_ear_key.clone(),
            signature_ear_key_wrapper_key: self.key_store.signature_ear_key_wrapper_key.clone(),
            wai_ear_key: self.key_store.wai_ear_key.clone(),
            user_profile,
        };

        let friendship_package_ear_key = FriendshipPackageEarKey::random()?;

        // Create a connection establishment package
        let connection_establishment_package = ConnectionEstablishmentPackageTbs {
            sender_client_credential: self.key_store.signing_key.credential().clone(),
            connection_group_id: group_id.clone(),
            connection_group_ear_key: connection_group.group_state_ear_key().clone(),
            connection_group_credential_key: connection_group.credential_ear_key().clone(),
            connection_group_signature_ear_key_wrapper_key: connection_group
                .signature_ear_key_wrapper_key()
                .clone(),
            friendship_package_ear_key: friendship_package_ear_key.clone(),
            friendship_package,
        }
        .sign(&self.key_store.signing_key)?;

        let client_reference = self.create_own_client_reference();
        let encrypted_client_credential = self
            .key_store
            .signing_key
            .credential()
            .encrypt(connection_group.credential_ear_key())?;
        let params = partial_params.into_params(encrypted_client_credential, client_reference);
        log::info!("Creating connection group on DS");
        self.api_clients
            .default_client()?
            .ds_create_group(
                params,
                connection_group.group_state_ear_key(),
                connection_group
                    .user_auth_key()
                    .ok_or(anyhow!("No user auth key"))?,
            )
            .await?;

        // Create the connection conversation
        let conversation_store = self.conversation_store();
        let conversation = conversation_store.create_connection_conversation(
            group_id,
            user_name.clone(),
            conversation_attributes,
        )?;

        // Create and persist a new partial contact
        self.contact_store().store_partial_contact(
            &user_name,
            &conversation.id(),
            friendship_package_ear_key,
        )?;

        // Encrypt the connection establishment package for each connection and send it off.
        for connection_package in verified_connection_packages {
            let ciphertext = connection_establishment_package.encrypt(
                connection_package.encryption_key(),
                &[],
                &[],
            );
            let client_id = connection_package.client_credential().identity();

            self.api_clients
                .get(&user_domain)?
                .as_enqueue_message(client_id, ciphertext)
                .await?;
        }

        Ok(conversation.id())
    }

    /// Update the user's user auth key in the conversation with the given
    /// [`ConversationId`].
    ///
    /// Since this function causes the creation of an MLS commit, it can cause
    /// more than one effect on the group. As a result this function returns a
    /// vector of [`ConversationMessage`]s that represents the changes to the
    /// group. Note that these returned message have already been persisted.
    pub async fn update_user_key(
        &mut self,
        conversation_id: ConversationId,
    ) -> Result<Vec<ConversationMessage>> {
        let conversation_store = self.conversation_store();
        let conversation = conversation_store
            .get_by_conversation_id(&conversation_id)?
            .ok_or(anyhow!(
                "Can't find conversation with id {}",
                conversation_id.as_uuid()
            ))?;
        let group_id = conversation.group_id();
        // Generate ciphertext
        let group_store = self.group_store();
        let mut group = group_store
            .get(&group_id)?
            .ok_or(anyhow!("Can't find group with id {:?}", group_id))?;
        let params = group.update_user_key(&self.crypto_backend())?;
        let owner_domain = conversation.owner_domain();
        self.api_clients
            .get(&owner_domain)?
            .ds_update_client(params, group.group_state_ear_key(), group.leaf_signer())
            .await?;
        let group_messages = group.merge_pending_commit(&self.crypto_backend(), None)?;
        let conversation_messages = self.store_group_messages(conversation_id, group_messages)?;
        Ok(conversation_messages)
    }

    /// Delete the conversation with the given [`ConversationId`].
    ///
    /// Since this function causes the creation of an MLS commit, it can cause
    /// more than one effect on the group. As a result this function returns a
    /// vector of [`ConversationMessage`]s that represents the changes to the
    /// group. Note that these returned message have already been persisted.
    pub async fn delete_group(
        &mut self,
        conversation_id: ConversationId,
    ) -> Result<Vec<ConversationMessage>> {
        let conversation_store = self.conversation_store();
        let mut conversation = conversation_store
            .get_by_conversation_id(&conversation_id)?
            .ok_or(anyhow!(
                "Can't find conversation with id {}",
                conversation_id.as_uuid()
            ))?;
        let group_id = conversation.group_id();
        // Generate ciphertext
        let group_store = self.group_store();
        let mut group = group_store
            .get(&group_id)?
            .ok_or(anyhow!("Can't find group with id {:?}", group_id))?;
        let past_members = group.members();
        // No need to send a message to the server if we are the only member.
        // TODO: Make sure this is what we want.
        let group_messages = if past_members.len() != 1 {
            let params = group.delete(&self.crypto_backend())?;
            let owner_domain = conversation.owner_domain();
            self.api_clients
                .get(&owner_domain)?
                .ds_delete_group(
                    params,
                    group.user_auth_key().ok_or(anyhow!("No user auth key"))?,
                    group.group_state_ear_key(),
                )
                .await?;
            group.merge_pending_commit(&self.crypto_backend(), None)?
        } else {
            vec![]
        };
        conversation.set_inactive(&past_members)?;
        let conversation_messages = self.store_group_messages(conversation_id, group_messages)?;
        Ok(conversation_messages)
    }

    async fn fetch_messages_from_queue(
        &mut self,
        queue_type: QueueType,
    ) -> Result<Vec<QueueMessage>> {
        let mut remaining_messages = 1;
        let mut messages: Vec<QueueMessage> = Vec::new();
        let queue_ratchet_store = self.queue_ratchet_store();
        let mut sequence_number = queue_ratchet_store.get_sequence_number(queue_type)?;
        while remaining_messages > 0 {
            let api_client = self.api_clients.default_client()?;
            let mut response = match &queue_type {
                QueueType::As => {
                    api_client
                        .as_dequeue_messages(
                            **sequence_number,
                            1_000_000,
                            &self.key_store.signing_key,
                        )
                        .await?
                }
                QueueType::Qs => {
                    api_client
                        .qs_dequeue_messages(
                            &self.qs_client_id,
                            **sequence_number,
                            1_000_000,
                            &self.key_store.qs_client_signing_key,
                        )
                        .await?
                }
            };

            if let Some(message) = messages.last() {
                sequence_number.set(message.sequence_number)?;
            }

            remaining_messages = response.remaining_messages_number;
            messages.append(&mut response.messages);

            if let Some(message) = messages.last() {
                sequence_number.set(message.sequence_number + 1)?;
            }
        }
        Ok(messages)
    }

    pub async fn as_fetch_messages(&mut self) -> Result<Vec<QueueMessage>> {
        self.fetch_messages_from_queue(QueueType::As).await
    }

    pub async fn qs_fetch_messages(&mut self) -> Result<Vec<QueueMessage>> {
        self.fetch_messages_from_queue(QueueType::Qs).await
    }

    pub async fn leave_group(&mut self, conversation_id: ConversationId) -> Result<()> {
        let conversation_store = self.conversation_store();
        let conversation = conversation_store
            .get_by_conversation_id(&conversation_id)?
            .ok_or(anyhow!(
                "Can't find conversation with id {}",
                conversation_id.as_uuid()
            ))?;
        let group_id = conversation.group_id();
        let group_store = self.group_store();
        let mut group = group_store
            .get(&group_id)?
            .ok_or(anyhow!("Can't find group with id {:?}", group_id))?;
        let params = group.leave_group(&self.crypto_backend())?;
        let owner_domain = conversation.owner_domain();
        self.api_clients
            .get(&owner_domain)?
            .ds_self_remove_client(
                params,
                group.user_auth_key().ok_or(anyhow!("No user auth key"))?,
                group.group_state_ear_key(),
            )
            .await?;
        Ok(())
    }

    /// Update the user's key material in the conversation with the given
    /// [`ConversationId`].
    ///
    /// Since this function causes the creation of an MLS commit, it can cause
    /// more than one effect on the group. As a result this function returns a
    /// vector of [`ConversationMessage`]s that represents the changes to the
    /// group. Note that these returned message have already been persisted.
    pub async fn update(
        &mut self,
        conversation_id: ConversationId,
    ) -> Result<Vec<ConversationMessage>> {
        let conversation_store = self.conversation_store();
        let conversation = conversation_store
            .get_by_conversation_id(&conversation_id)?
            .ok_or(anyhow!(
                "Can't find conversation with id {}",
                conversation_id.as_uuid()
            ))?;
        let group_id = conversation.group_id();
        let group_store = self.group_store();
        let mut group = group_store
            .get(&group_id)?
            .ok_or(anyhow!("Can't find group with id {:?}", group_id))?;
        let params = group.update(&self.crypto_backend())?;
        let owner_domain = conversation.owner_domain();
        self.api_clients
            .get(&owner_domain)?
            .ds_update_client(params, group.group_state_ear_key(), group.leaf_signer())
            .await?;
        let group_messages = group.merge_pending_commit(&self.crypto_backend(), None)?;
        let conversation_messages = self.store_group_messages(conversation_id, group_messages)?;
        Ok(conversation_messages)
    }

    pub fn contacts(&self) -> Result<Vec<Contact>, PersistenceError> {
        let contact_store = self.contact_store();
        contact_store.get_all_contacts().map(|cs| {
            cs.into_iter()
                .map(|c| c.convert_for_export())
                .collect::<Vec<_>>()
        })
    }

    pub fn partial_contacts(&self) -> Result<Vec<PartialContact>, PersistenceError> {
        let contact_store = self.contact_store();
        contact_store.get_all_partial_contacts().map(|cs| {
            cs.into_iter()
                .map(|c| c.convert_for_export())
                .collect::<Vec<_>>()
        })
    }

    fn create_own_client_reference(&self) -> QsClientReference {
        let sealed_reference = ClientConfig {
            client_id: self.qs_client_id.clone(),
            push_token_ear_key: Some(self.key_store.push_token_ear_key.clone()),
        }
        .encrypt(&self.key_store.qs_client_id_encryption_key, &[], &[]);
        QsClientReference {
            client_homeserver_domain: self.user_name().domain(),
            sealed_reference,
        }
    }

    pub fn user_name(&self) -> UserName {
        self.key_store
            .signing_key
            .credential()
            .identity()
            .user_name()
    }

    /// Returns None if there is no conversation with the given id.
    pub fn group_members(&self, conversation_id: ConversationId) -> Option<Vec<UserName>> {
        let conversation_store = self.conversation_store();
        let conversation = conversation_store
            .get_by_conversation_id(&conversation_id)
            .ok()??;

        let group_store = self.group_store();
        group_store
            .get(&conversation.group_id())
            .ok()?
            .map(|g| g.members().iter().map(|member| member.clone()).collect())
    }

    pub fn pending_removes(&self, conversation_id: ConversationId) -> Option<Vec<UserName>> {
        let conversation_store = self.conversation_store();
        let conversation = conversation_store
            .get_by_conversation_id(&conversation_id)
            .ok()??;

        let group_store = self.group_store();
        group_store
            .get(&conversation.group_id())
            .ok()?
            .map(|group| group.pending_removes())
    }

    pub fn conversations(&self) -> Result<Vec<Conversation>, PersistenceError> {
        let conversation_store = self.conversation_store();
        conversation_store
            .get_all()
            .map(|cs| cs.into_iter().map(|c| c.convert_for_export()).collect())
    }

    pub async fn websocket(&mut self, timeout: u64, retry_interval: u64) -> Result<QsWebSocket> {
        let api_client = self.api_clients.default_client();
        Ok(api_client?
            .spawn_websocket(self.qs_client_id.clone(), timeout, retry_interval)
            .await?)
    }

<<<<<<< HEAD
    /// Mark all messages in the conversation with the given conversation id and
    /// with a timestamp older than the given timestamp as read.
    pub fn mark_as_read(
        &self,
        conversation_id: ConversationId,
        timestamp: TimeStamp,
    ) -> Result<(), PersistenceError> {
        let conversation_store = self.conversation_store();
        conversation_store.mark_as_read(conversation_id, timestamp)
    }

    /// Returns how many messages in the conversation with the given ID are
    /// marked as unread.
    pub fn unread_message_count(
        &self,
        conversation_id: ConversationId,
    ) -> Result<u32, PersistenceError> {
        let conversation_store = self.conversation_store();
        conversation_store.unread_message_count(conversation_id)
    }

=======
    pub fn as_client_id(&self) -> AsClientId {
        self.key_store.signing_key.credential().identity().clone()
    }
>>>>>>> 823d7d92
    fn store_group_messages(
        &self,
        conversation_id: ConversationId,
        group_messages: Vec<GroupMessage>,
    ) -> Result<Vec<ConversationMessage>> {
        let message_store = self.message_store();
        let mut stored_messages = vec![];
        for group_message in group_messages.into_iter() {
            let stored_message = message_store.create(&conversation_id, group_message)?;
            stored_messages.push(stored_message.payload);
        }
        Ok(stored_messages)
    }

    fn api_clients(&self) -> ApiClients {
        self.api_clients.clone()
    }

    fn conversation_store(&self) -> ConversationStore<'_> {
        (&self.sqlite_connection).into()
    }

    fn qs_verifying_key_store(&self) -> QsVerifyingKeyStore<'_> {
        QsVerifyingKeyStore::new(&self.sqlite_connection, self.api_clients())
    }

    fn as_credential_store(&self) -> AsCredentialStore<'_> {
        AsCredentialStore::new(&self.sqlite_connection, self.api_clients())
    }

    fn contact_store(&self) -> ContactStore<'_> {
        ContactStore::new(&self.sqlite_connection)
    }

    fn group_store(&self) -> GroupStore<'_> {
        (&self.sqlite_connection).into()
    }

    fn message_store(&self) -> ConversationMessageStore<'_> {
        (&self.sqlite_connection).into()
    }

    fn queue_ratchet_store(&self) -> QueueRatchetStore<'_> {
        (&self.sqlite_connection).into()
    }

    fn leaf_key_store(&self) -> LeafKeyStore<'_> {
        (&self.sqlite_connection).into()
    }

    fn user_profile_store(&self) -> UserProfileStore<'_> {
        (&self.sqlite_connection).into()
    }

    fn crypto_backend(&self) -> PhnxOpenMlsProvider<'_> {
        PhnxOpenMlsProvider::new(&self.sqlite_connection)
    }
}<|MERGE_RESOLUTION|>--- conflicted
+++ resolved
@@ -871,7 +871,6 @@
             .await?)
     }
 
-<<<<<<< HEAD
     /// Mark all messages in the conversation with the given conversation id and
     /// with a timestamp older than the given timestamp as read.
     pub fn mark_as_read(
@@ -893,11 +892,10 @@
         conversation_store.unread_message_count(conversation_id)
     }
 
-=======
     pub fn as_client_id(&self) -> AsClientId {
         self.key_store.signing_key.credential().identity().clone()
     }
->>>>>>> 823d7d92
+
     fn store_group_messages(
         &self,
         conversation_id: ConversationId,
