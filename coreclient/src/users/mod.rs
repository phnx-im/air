--- conflicted
+++ resolved
@@ -864,7 +864,6 @@
             .await?)
     }
 
-<<<<<<< HEAD
     /// Mark all messages in the conversation with the given conversation id and
     /// with a timestamp older than the given timestamp as read.
     pub fn mark_as_read(
@@ -874,7 +873,8 @@
     ) -> Result<(), PersistenceError> {
         let conversation_store = self.message_store();
         conversation_store.mark_as_read(conversation_id, timestamp)
-=======
+    }
+
     fn store_group_messages(
         &self,
         conversation_id: ConversationId,
@@ -887,7 +887,6 @@
             stored_messages.push(stored_message.payload);
         }
         Ok(stored_messages)
->>>>>>> 77a8a6e6
     }
 
     fn api_clients(&self) -> ApiClients {
