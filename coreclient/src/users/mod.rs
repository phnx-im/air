// SPDX-FileCopyrightText: 2023 Phoenix R&D GmbH <hello@phnx.im>
//
// SPDX-License-Identifier: AGPL-3.0-or-later

use std::{
    ops::Deref,
    sync::{Arc, Mutex},
};

use anyhow::{anyhow, Result};
use opaque_ke::{
    ClientRegistration, ClientRegistrationFinishParameters, ClientRegistrationFinishResult,
    ClientRegistrationStartResult, Identifiers, RegistrationUpload,
};
<<<<<<< HEAD
use phnx_types::{
    credentials::{
        keys::{ClientSigningKey, InfraCredentialSigningKey},
        ClientCredential, ClientCredentialCsr, ClientCredentialPayload,
=======
use phnxapiclient::{qs_api::ws::QsWebSocket, ApiClient, ApiClientInitError};
use phnxbackend::{
    auth_service::{
        credentials::{
            keys::{ClientSigningKey, InfraCredentialSigningKey},
            ClientCredential, ClientCredentialCsr, ClientCredentialPayload, ExpirationData,
        },
        AsClientId, OpaqueRegistrationRecord, OpaqueRegistrationRequest, UserName,
>>>>>>> 6a489be7
    },
    crypto::{
        ear::{
            keys::{
                AddPackageEarKey, ClientCredentialEarKey, FriendshipPackageEarKey, PushTokenEarKey,
                SignatureEarKey, SignatureEarKeyWrapperKey, WelcomeAttributionInfoEarKey,
            },
            EarEncryptable,
        },
        hpke::HpkeEncryptable,
        kdf::keys::RatchetSecret,
        signatures::{
            keys::{QsClientSigningKey, QsUserSigningKey},
            signable::{Signable, Verifiable},
        },
        ConnectionDecryptionKey, OpaqueCiphersuite, RatchetDecryptionKey,
    },
<<<<<<< HEAD
    identifiers::{AsClientId, ClientConfig, QsClientId, QsClientReference, QsUserId, UserName},
=======
>>>>>>> 6a489be7
    messages::{
        client_as::{
            ConnectionEstablishmentPackageTbs, ConnectionPackageTbs, FriendshipPackage,
            UserConnectionPackagesParams,
        },
        client_ds_out::CreateGroupParamsOut,
        FriendshipToken, MlsInfraVersion, QueueMessage,
    },
<<<<<<< HEAD
};
use phnxapiclient::{qs_api::ws::QsWebSocket, ApiClient, ApiClientInitError};
use rand::rngs::OsRng;
=======
    qs::{ClientConfig, Fqdn, QsClientId, QsClientReference, QsUserId},
};
>>>>>>> 6a489be7
use rusqlite::Connection;
use serde::{Deserialize, Serialize};
use thiserror::Error;

use crate::{
    contacts::{store::ContactStore, Contact, ContactAddInfos, PartialContact},
    conversations::store::{ConversationMessageStore, ConversationStore},
    groups::store::GroupStore,
    key_stores::{
        as_credentials::AsCredentialStore, leaf_keys::LeafKeyStore,
        qs_verifying_keys::QsVerifyingKeyStore, queue_ratchets::QueueRatchetStore,
        queue_ratchets::QueueType, MemoryUserKeyStore,
    },
    utils::persistence::{db_path, DataType, Persistable, PersistenceError},
};

use self::{
    api_clients::ApiClients,
    create_user::InitialUserState,
    openmls_provider::PhnxOpenMlsProvider,
    store::{PersistableUserData, UserCreationState},
};

use super::*;

pub(crate) mod api_clients;
mod create_user;
pub(crate) mod openmls_provider;
pub mod process;
mod store;

pub(crate) const CIPHERSUITE: Ciphersuite =
    Ciphersuite::MLS_128_DHKEMX25519_AES128GCM_SHA256_Ed25519;

pub(crate) const CONNECTION_PACKAGES: usize = 50;
pub(crate) const ADD_PACKAGES: usize = 50;
pub(crate) const CONNECTION_PACKAGE_EXPIRATION_DAYS: i64 = 30;

pub struct SelfUser<T: Notifiable> {
    sqlite_connection: Connection,
<<<<<<< HEAD
    pub(crate) crypto_backend: PhnxOpenMlsProvider,
=======
>>>>>>> 6a489be7
    pub(crate) notification_hub_option: Mutex<Option<NotificationHub<T>>>,
    api_clients: ApiClients,
    pub(crate) _qs_user_id: QsUserId,
    pub(crate) qs_client_id: QsClientId,
    pub(crate) key_store: MemoryUserKeyStore,
}

impl<T: Notifiable> SelfUser<T> {
    /// Create a new user. If a user with the given `AsClientId` already exists,
    /// this will overwrite that user.
    pub async fn new(
        as_client_id: AsClientId,
        password: &str,
        server_url: impl ToString,
        notification_hub: NotificationHub<T>,
    ) -> Result<Self> {
        // Connect to or set up database
        // We want a different sqlite db per client.
        let db_path = db_path(&as_client_id);
        let mut connection = Connection::open(db_path)?;

        let server_url = server_url.to_string();
        let api_clients = ApiClients::new(as_client_id.user_name().domain(), server_url.clone());

        let initial_user_state = InitialUserState::new(
            &connection,
            &api_clients,
            &as_client_id,
            server_url,
            password,
        )
        .await?;

<<<<<<< HEAD
        let mut savepoint = connection.savepoint()?;

        let final_user_state = initial_user_state
            .complete_user_creation(&mut savepoint, &api_clients)
            .await?;

        savepoint.commit()?;
=======
        let mut transaction = connection.transaction()?;

        let final_user_state = initial_user_state
            .complete_user_creation(&mut transaction, &api_clients)
            .await?;

        transaction.commit()?;
>>>>>>> 6a489be7

        Ok(final_user_state.into_self_user(connection, api_clients, notification_hub))
    }

    /// Load a user from the database. If a user creation process with a
    /// matching `AsClientId` was interrupted before, this will resume that
    /// process.
    pub async fn load(
        as_client_id: AsClientId,
        notification_hub_option: impl Into<Option<NotificationHub<T>>>,
    ) -> Result<Option<SelfUser<T>>> {
        let db_path = db_path(&as_client_id);
        let mut connection = Connection::open(db_path)?;

        let Some(stage) = PersistableUserData::load_one(&connection, Some(&as_client_id), None)?
        else {
            return Ok(None);
        };

        let api_clients = ApiClients::new(as_client_id.user_name().domain(), stage.server_url());

        let user_data = stage.into_payload();
<<<<<<< HEAD

        let mut savepoint = connection.savepoint()?;

        let final_user_state = match user_data {
            UserCreationState::InitialUserState(state) => {
                state
                    .complete_user_creation(&mut savepoint, &api_clients)
=======

        let mut transaction = connection.transaction()?;

        let final_user_state = match user_data {
            UserCreationState::InitialUserState(state) => {
                state
                    .complete_user_creation(&mut transaction, &api_clients)
>>>>>>> 6a489be7
                    .await?
            }
            UserCreationState::PostRegistrationInitState(state) => {
                state
<<<<<<< HEAD
                    .complete_user_creation(&mut savepoint, &api_clients)
=======
                    .complete_user_creation(&mut transaction, &api_clients)
>>>>>>> 6a489be7
                    .await?
            }
            UserCreationState::UnfinalizedRegistrationState(state) => {
                state
<<<<<<< HEAD
                    .complete_user_creation(&mut savepoint, &api_clients)
=======
                    .complete_user_creation(&mut transaction, &api_clients)
>>>>>>> 6a489be7
                    .await?
            }
            UserCreationState::AsRegisteredUserState(state) => {
                state
<<<<<<< HEAD
                    .complete_user_creation(&mut savepoint, &api_clients)
=======
                    .complete_user_creation(&mut transaction, &api_clients)
>>>>>>> 6a489be7
                    .await?
            }
            UserCreationState::QsRegisteredUserState(state) => {
                state
<<<<<<< HEAD
                    .complete_user_creation(&mut savepoint, &api_clients)
=======
                    .complete_user_creation(&mut transaction, &api_clients)
>>>>>>> 6a489be7
                    .await?
            }
            UserCreationState::FinalUserState(state) => state,
        };

<<<<<<< HEAD
        savepoint.commit()?;
=======
        transaction.commit()?;
>>>>>>> 6a489be7

        let self_user =
            final_user_state.into_self_user(connection, api_clients, notification_hub_option);

        Ok(Some(self_user))
    }

    /// Create new group
    pub async fn create_conversation(&mut self, title: &str) -> Result<Uuid> {
        let group_id = self
            .api_clients
            .default_client()?
            .ds_request_group_id()
            .await?;
        let client_reference = self.create_own_client_reference();
        let group_store = self.group_store();
        let (group, partial_params) = group_store.create_group(
<<<<<<< HEAD
            self.crypto_backend(),
=======
            &self.crypto_backend(),
>>>>>>> 6a489be7
            &self.key_store.signing_key,
            group_id.clone(),
        )?;
        let encrypted_client_credential = self
            .key_store
            .signing_key
            .credential()
            .encrypt(group.credential_ear_key())?;
        let params = CreateGroupParamsOut {
            group_id: partial_params.group_id,
            ratchet_tree: partial_params.ratchet_tree,
            encrypted_client_credential,
            encrypted_signature_ear_key: partial_params.encrypted_signature_ear_key,
            creator_client_reference: client_reference,
            creator_user_auth_key: partial_params.user_auth_key,
            group_info: partial_params.group_info,
        };
        self.api_clients
            .default_client()?
            .ds_create_group(
                params,
                group.group_state_ear_key(),
                group.user_auth_key().ok_or(anyhow!("No user auth key"))?,
            )
            .await?;
        let attributes = ConversationAttributes {
            title: title.to_string(),
        };
        let conversation_store = self.conversation_store();
        let conversation = conversation_store.create_group_conversation(group_id, attributes)?;
        self.dispatch_conversation_notification(conversation.id())?;
        Ok(conversation.id())
    }

    /// Invite users to an existing group
    pub async fn invite_users(
        &mut self,
        conversation_id: Uuid,
        invited_users: &[UserName],
    ) -> Result<()> {
        let conversation_store = self.conversation_store();
        let conversation = conversation_store
            .get_by_conversation_id(&conversation_id)?
            .ok_or(anyhow!(
                "Can't find conversation with id {}",
                conversation_id
            ))?;
        let group_id = conversation.group_id().clone();
        let owner_domain = conversation.owner_domain();
        let mut contact_add_infos: Vec<ContactAddInfos> = vec![];
        let mut contact_wai_keys = vec![];
        let mut client_credentials = vec![];
        for invited_user in invited_users {
            let user_name = invited_user.to_string().into();
            let mut contact = self
                .contact_store()
                .get(&user_name)?
                .ok_or(anyhow!("Can't find contact with user name {}", user_name))?;
            contact_wai_keys.push(contact.wai_ear_key().clone());
            client_credentials.push(contact.client_credentials());
            let add_info = self
                .contact_store()
                .add_infos(self.crypto_backend().crypto(), &mut contact)
                .await?;
            contact_add_infos.push(add_info);
        }
        debug_assert!(contact_add_infos.len() == invited_users.len());

        let group_store = self.group_store();
        let mut group = group_store
            .get(&group_id)?
            .ok_or(anyhow!("Can't find group with id {:?}", group_id))?;
        // Adds new member and staged commit
        let params = group.invite(
<<<<<<< HEAD
            self.crypto_backend(),
=======
            &self.crypto_backend(),
>>>>>>> 6a489be7
            &self.key_store.signing_key,
            contact_add_infos,
            contact_wai_keys,
            client_credentials,
        )?;
        // We're not getting a response, but if it's not an error, the commit
        // must have gone through.
        self.api_clients
            .get(&owner_domain)?
            .ds_add_users(
                params,
                group.group_state_ear_key(),
                group.user_auth_key().ok_or(anyhow!("No user auth key"))?,
            )
            .await?;

        // Now that we know the commit went through, we can merge the commit and
        // create the events.
<<<<<<< HEAD
        let conversation_messages = group.merge_pending_commit(self.crypto_backend(), None)?;
=======
        let conversation_messages = group.merge_pending_commit(&self.crypto_backend(), None)?;
>>>>>>> 6a489be7
        // Send off the notifications
        self.dispatch_message_notifications(conversation_id, conversation_messages)?;
        Ok(())
    }

    pub async fn remove_users(
        &mut self,
        conversation_id: Uuid,
        target_users: &[UserName],
    ) -> Result<()> {
        let conversation_store = self.conversation_store();
        let conversation = conversation_store
            .get_by_conversation_id(&conversation_id)?
            .ok_or(anyhow!(
                "Can't find conversation with id {}",
                conversation_id
            ))?;
        let group_id = &conversation.group_id();
        let group_store = self.group_store();
        let mut group = group_store
            .get(group_id)?
            .ok_or(anyhow!("Can't find group with id {:?}", group_id))?;
        let mut clients = vec![];
        for user_name in target_users {
            let mut user_clients = group.user_client_ids(user_name);
            clients.append(&mut user_clients);
        }
<<<<<<< HEAD
        let params = group.remove(self.crypto_backend(), clients)?;
=======
        let params = group.remove(&self.crypto_backend(), clients)?;
>>>>>>> 6a489be7
        let owner_domain = conversation.owner_domain();
        self.api_clients
            .get(&owner_domain)?
            .ds_remove_users(
                params,
                group.group_state_ear_key(),
                group.user_auth_key().ok_or(anyhow!("No user auth key"))?,
            )
            .await?;
        // Now that we know the commit went through, we can merge the commit and
        // create the events.
<<<<<<< HEAD
        let conversation_messages = group.merge_pending_commit(self.crypto_backend(), None)?;
=======
        let conversation_messages = group.merge_pending_commit(&self.crypto_backend(), None)?;
>>>>>>> 6a489be7
        // Send off the notifications
        self.dispatch_message_notifications(conversation_id, conversation_messages)?;
        Ok(())
    }

    fn dispatch_message_notifications(
        &self,
        conversation_id: Uuid,
        group_messages: Vec<GroupMessage>,
    ) -> Result<()> {
        let message_store = self.message_store();
        for group_message in group_messages.into_iter() {
            let conversation_message = message_store.create(&conversation_id, group_message)?;
            let dispatched_conversation_message = DispatchedConversationMessage {
                conversation_id: UuidBytes::from_uuid(conversation_id),
                conversation_message: conversation_message.clone(),
            };
            // TODO: Unwrapping a mutex poisoning error here for now.
            let mut notification_hub_option = self.notification_hub_option.lock().unwrap();
            if let Some(ref mut notification_hub) = *notification_hub_option {
                notification_hub.dispatch_message_notification(dispatched_conversation_message);
            }
        }
        Ok(())
    }

    fn dispatch_conversation_notification(&self, conversation_id: Uuid) -> Result<()> {
        // TODO: Unwrapping a mutex poisoning error here for now.
        let mut notification_hub_option = self.notification_hub_option.lock().unwrap();
        if let Some(ref mut notification_hub) = *notification_hub_option {
            notification_hub.dispatch_conversation_notification(conversation_id);
        }
        Ok(())
    }

    /// Send a message and return it. Note that the message has already been
    /// sent to the DS and has internally been stored in the conversation store.
    pub async fn send_message(
        &mut self,
        conversation_id: Uuid,
        message: MessageContentType,
    ) -> Result<ConversationMessage> {
        let conversation_store = self.conversation_store();
        let conversation = conversation_store
            .get_by_conversation_id(&conversation_id)?
            .ok_or(anyhow!(
                "Can't find conversation with id {}",
                conversation_id
            ))?;
        let group_id = &conversation.group_id();
        // Generate ciphertext
        let group_store = self.group_store();
        let mut group = group_store
            .get(&group_id)?
            .ok_or(anyhow!("Can't find group with id {:?}", group_id))?;
        // Generate ciphertext
        let (params, message) = group
<<<<<<< HEAD
            .create_message(self.crypto_backend(), message.clone())
=======
            .create_message(&self.crypto_backend(), message.clone())
>>>>>>> 6a489be7
            .map_err(CorelibError::Group)?;

        // Send message to DS
        let owner_domain = conversation.owner_domain();

        self.api_clients
            .get(&owner_domain)?
            .ds_send_message(params, group.leaf_signer(), group.group_state_ear_key())
            .await?;

        let conversation_message = self
            .message_store()
            .create(&conversation.id(), message)?
            .into();

        Ok(conversation_message)
    }

    pub async fn add_contact(&mut self, user_name: impl Into<UserName>) -> Result<()> {
        let user_name = user_name.into();
        let params = UserConnectionPackagesParams {
            user_name: user_name.clone(),
        };
        // First we fetch connection key packages from the AS, then we establish
        // a connection group. Finally, we fully add the user as a contact.
        let user_domain = user_name.domain();
        log::info!("Adding contact {}", user_name);
        let user_key_packages = self
            .api_clients
            .get(&user_domain)?
            .as_user_connection_packages(params)
            .await?;
        let connection_packages = user_key_packages.connection_packages;
        // Verify the connection key packages
        log::info!("Verifying connection packages");
        let mut verified_connection_packages = vec![];
        let as_credential_store = self.as_credential_store();
        for connection_package in connection_packages.into_iter() {
            let as_intermediate_credential = as_credential_store
                .get(
                    &user_domain,
                    connection_package.client_credential_signer_fingerprint(),
                )
                .await?;
            let verifying_key = as_intermediate_credential.verifying_key();
            verified_connection_packages.push(connection_package.verify(verifying_key)?)
        }

        // TODO: Connection Package Validation
        // * Version
        // * Lifetime

        // Get a group id for the connection group
        log::info!("Requesting group id");
        let group_id = self
            .api_clients
            .default_client()?
            .ds_request_group_id()
            .await?;
        // Create the connection group
        log::info!("Creating local connection group");
        let group_store = self.group_store();
        let (connection_group, partial_params) = group_store.create_group(
<<<<<<< HEAD
            self.crypto_backend(),
=======
            &self.crypto_backend(),
>>>>>>> 6a489be7
            &self.key_store.signing_key,
            group_id.clone(),
        )?;

        // TODO: Once we allow multi-client, invite all our other clients to the
        // connection group.

        let friendship_package = FriendshipPackage {
            friendship_token: self.key_store.friendship_token.clone(),
            add_package_ear_key: self.key_store.add_package_ear_key.clone(),
            client_credential_ear_key: self.key_store.client_credential_ear_key.clone(),
            signature_ear_key_wrapper_key: self.key_store.signature_ear_key_wrapper_key.clone(),
            wai_ear_key: self.key_store.wai_ear_key.clone(),
        };

        let friendship_package_ear_key = FriendshipPackageEarKey::random()?;

        // Create a connection establishment package
        let connection_establishment_package = ConnectionEstablishmentPackageTbs {
            sender_client_credential: self.key_store.signing_key.credential().clone(),
            connection_group_id: group_id.clone(),
            connection_group_ear_key: connection_group.group_state_ear_key().clone(),
            connection_group_credential_key: connection_group.credential_ear_key().clone(),
            connection_group_signature_ear_key_wrapper_key: connection_group
                .signature_ear_key_wrapper_key()
                .clone(),
            friendship_package_ear_key: friendship_package_ear_key.clone(),
            friendship_package,
        }
        .sign(&self.key_store.signing_key)?;

        let client_reference = self.create_own_client_reference();
        let encrypted_client_credential = self
            .key_store
            .signing_key
            .credential()
            .encrypt(connection_group.credential_ear_key())?;
        let params = CreateGroupParamsOut {
            group_id: partial_params.group_id,
            ratchet_tree: partial_params.ratchet_tree,
            encrypted_client_credential,
            encrypted_signature_ear_key: partial_params.encrypted_signature_ear_key,
            creator_client_reference: client_reference,
            creator_user_auth_key: partial_params.user_auth_key,
            group_info: partial_params.group_info,
        };
        log::info!("Creating connection group on DS");
        self.api_clients
            .default_client()?
            .ds_create_group(
                params,
                connection_group.group_state_ear_key(),
                connection_group
                    .user_auth_key()
                    .ok_or(anyhow!("No user auth key"))?,
            )
            .await?;

        // Create the connection conversation
        let conversation_store = self.conversation_store();
        let conversation = conversation_store.create_connection_conversation(
            group_id,
            user_name.clone(),
            ConversationAttributes {
                title: user_name.to_string(),
            },
        )?;

        // Create and persist a new partial contact
        let _ = self.contact_store().new_partial_contact(
            &user_name,
            &conversation.id(),
            friendship_package_ear_key,
        )?;

        // Encrypt the connection establishment package for each connection and send it off.
        for connection_package in verified_connection_packages {
            let ciphertext = connection_establishment_package.encrypt(
                connection_package.encryption_key(),
                &[],
                &[],
            );
            let client_id = connection_package.client_credential().identity();

            self.api_clients
                .get(&user_domain)?
                .as_enqueue_message(client_id, ciphertext)
                .await?;
        }

        self.dispatch_conversation_notification(conversation.id())?;

        Ok(())
    }

    pub async fn update_user_key(&mut self, conversation_id: Uuid) -> Result<()> {
        let conversation_store = self.conversation_store();
        let conversation = conversation_store
            .get_by_conversation_id(&conversation_id)?
            .ok_or(anyhow!(
                "Can't find conversation with id {}",
                conversation_id
            ))?;
        let group_id = &conversation.group_id;
        // Generate ciphertext
        let group_store = self.group_store();
        let mut group = group_store
            .get(&group_id.as_group_id())?
            .ok_or(anyhow!("Can't find group with id {}", group_id))?;
<<<<<<< HEAD
        let params = group.update_user_key(self.crypto_backend())?;
=======
        let params = group.update_user_key(&self.crypto_backend())?;
>>>>>>> 6a489be7
        let owner_domain = conversation.owner_domain();
        self.api_clients
            .get(&owner_domain)?
            .ds_update_client(params, group.group_state_ear_key(), group.leaf_signer())
            .await?;
<<<<<<< HEAD
        let conversation_messages = group.merge_pending_commit(self.crypto_backend(), None)?;
=======
        let conversation_messages = group.merge_pending_commit(&self.crypto_backend(), None)?;
>>>>>>> 6a489be7
        self.dispatch_message_notifications(conversation_id, conversation_messages)?;
        Ok(())
    }

    pub async fn delete_group(&mut self, conversation_id: Uuid) -> Result<()> {
        let conversation_store = self.conversation_store();
        let mut conversation = conversation_store
            .get_by_conversation_id(&conversation_id)?
            .ok_or(anyhow!(
                "Can't find conversation with id {}",
                conversation_id
            ))?;
        let group_id = &conversation.group_id;
        // Generate ciphertext
        let group_store = self.group_store();
        let mut group = group_store
            .get(&group_id.as_group_id())?
            .ok_or(anyhow!("Can't find group with id {}", group_id))?;
        let past_members: Vec<_> = group.members().into_iter().map(|m| m.to_string()).collect();
        // No need to send a message to the server if we are the only member.
        // TODO: Make sure this is what we want.
        if past_members.len() != 1 {
<<<<<<< HEAD
            let params = group.delete(self.crypto_backend())?;
=======
            let params = group.delete(&self.crypto_backend())?;
>>>>>>> 6a489be7
            let owner_domain = conversation.owner_domain();
            self.api_clients
                .get(&owner_domain)?
                .ds_delete_group(
                    params,
                    group.user_auth_key().ok_or(anyhow!("No user auth key"))?,
                    group.group_state_ear_key(),
                )
                .await?;
<<<<<<< HEAD
            let conversation_messages = group.merge_pending_commit(self.crypto_backend(), None)?;
=======
            let conversation_messages = group.merge_pending_commit(&self.crypto_backend(), None)?;
>>>>>>> 6a489be7
            self.dispatch_message_notifications(conversation_id, conversation_messages)?;
        }
        conversation.set_inactive(&past_members)?;
        Ok(())
    }

    async fn fetch_messages_from_queue(
        &mut self,
        queue_type: QueueType,
    ) -> Result<Vec<QueueMessage>> {
        let mut remaining_messages = 1;
        let mut messages: Vec<QueueMessage> = Vec::new();
        let queue_ratchet_store = self.queue_ratchet_store();
        let mut sequence_number = queue_ratchet_store.get_sequence_number(queue_type)?;
        while remaining_messages > 0 {
            let api_client = self.api_clients.default_client()?;
            let mut response = match &queue_type {
                QueueType::As => {
                    api_client
                        .as_dequeue_messages(
                            *sequence_number,
                            1_000_000,
                            &self.key_store.signing_key,
                        )
                        .await?
                }
                QueueType::Qs => {
                    api_client
                        .qs_dequeue_messages(
                            &self.qs_client_id,
                            *sequence_number,
                            1_000_000,
                            &self.key_store.qs_client_signing_key,
                        )
                        .await?
                }
            };

            if let Some(message) = messages.last() {
                sequence_number.set(message.sequence_number)?;
            }

            remaining_messages = response.remaining_messages_number;
            messages.append(&mut response.messages);
        }
        Ok(messages)
    }

    pub async fn as_fetch_messages(&mut self) -> Result<Vec<QueueMessage>> {
        self.fetch_messages_from_queue(QueueType::As).await
    }

    pub async fn qs_fetch_messages(&mut self) -> Result<Vec<QueueMessage>> {
        self.fetch_messages_from_queue(QueueType::Qs).await
    }

    pub async fn leave_group(&mut self, conversation_id: Uuid) -> Result<()> {
        let conversation_store = self.conversation_store();
        let conversation = conversation_store
            .get_by_conversation_id(&conversation_id)?
            .ok_or(anyhow!(
                "Can't find conversation with id {}",
                conversation_id
            ))?;
        let group_id = &conversation.group_id;
        let group_store = self.group_store();
        let mut group = group_store
            .get(&group_id.as_group_id())?
            .ok_or(anyhow!("Can't find group with id {}", group_id))?;
<<<<<<< HEAD
        let params = group.leave_group(self.crypto_backend())?;
=======
        let params = group.leave_group(&self.crypto_backend())?;
>>>>>>> 6a489be7
        let owner_domain = conversation.owner_domain();
        self.api_clients
            .get(&owner_domain)?
            .ds_self_remove_client(
                params,
                group.user_auth_key().ok_or(anyhow!("No user auth key"))?,
                group.group_state_ear_key(),
            )
            .await?;
        Ok(())
    }

    pub async fn update(&mut self, conversation_id: Uuid) -> Result<()> {
        let conversation_store = self.conversation_store();
        let conversation = conversation_store
            .get_by_conversation_id(&conversation_id)?
            .ok_or(anyhow!(
                "Can't find conversation with id {}",
                conversation_id
            ))?;
        let group_id = &conversation.group_id;
        let group_store = self.group_store();
        let mut group = group_store
            .get(&group_id.as_group_id())?
            .ok_or(anyhow!("Can't find group with id {}", group_id))?;
<<<<<<< HEAD
        let params = group.update(self.crypto_backend())?;
=======
        let params = group.update(&self.crypto_backend())?;
>>>>>>> 6a489be7
        let owner_domain = conversation.owner_domain();
        self.api_clients
            .get(&owner_domain)?
            .ds_update_client(params, group.group_state_ear_key(), group.leaf_signer())
            .await?;
<<<<<<< HEAD
        let conversation_messages = group.merge_pending_commit(self.crypto_backend(), None)?;
=======
        let conversation_messages = group.merge_pending_commit(&self.crypto_backend(), None)?;
>>>>>>> 6a489be7
        self.dispatch_message_notifications(conversation_id, conversation_messages)?;
        Ok(())
    }

    pub fn contacts(&self) -> Result<Vec<Contact>, PersistenceError> {
        let contact_store = self.contact_store();
        contact_store.get_all_contacts().map(|cs| {
            cs.into_iter()
                .map(|c| c.convert_for_export())
                .collect::<Vec<_>>()
        })
    }

    pub fn partial_contacts(&self) -> Result<Vec<PartialContact>, PersistenceError> {
        let contact_store = self.contact_store();
        contact_store.get_all_partial_contacts().map(|cs| {
            cs.into_iter()
                .map(|c| c.convert_for_export())
                .collect::<Vec<_>>()
        })
    }

    fn create_own_client_reference(&self) -> QsClientReference {
        let sealed_reference = ClientConfig {
            client_id: self.qs_client_id.clone(),
            push_token_ear_key: Some(self.key_store.push_token_ear_key.clone()),
        }
        .encrypt(&self.key_store.qs_client_id_encryption_key, &[], &[]);
        QsClientReference {
            client_homeserver_domain: self.user_name().domain(),
            sealed_reference,
        }
    }

    pub fn user_name(&self) -> UserName {
        self.key_store
            .signing_key
            .credential()
            .identity()
            .user_name()
    }

    /// Returns None if there is no conversation with the given id.
    pub fn group_members(&self, conversation_id: Uuid) -> Option<Vec<UserName>> {
        let conversation_store = self.conversation_store();
        let conversation = conversation_store
            .get_by_conversation_id(&conversation_id)
            .ok()??;

        let group_store = self.group_store();
        group_store
            .get(&conversation.group_id())
            .ok()?
            .map(|g| g.members().iter().map(|member| member.clone()).collect())
    }

    pub fn pending_removes(&self, conversation_id: Uuid) -> Option<Vec<UserName>> {
        let conversation_store = self.conversation_store();
        let conversation = conversation_store
            .get_by_conversation_id(&conversation_id)
            .ok()??;

        let group_store = self.group_store();
        group_store
            .get(&conversation.group_id())
            .ok()?
            .map(|group| group.pending_removes())
    }

    pub fn conversations(&self) -> Result<Vec<Conversation>, PersistenceError> {
        let conversation_store = self.conversation_store();
        conversation_store
            .get_all()
            .map(|cs| cs.into_iter().map(|c| c.convert_for_export()).collect())
    }

    pub async fn websocket(&mut self, timeout: u64, retry_interval: u64) -> Result<QsWebSocket> {
        let api_client = self.api_clients.default_client();
        Ok(api_client?
            .spawn_websocket(self.qs_client_id.clone(), timeout, retry_interval)
            .await?)
    }

    fn api_clients(&self) -> ApiClients {
        self.api_clients.clone()
    }

    fn conversation_store(&self) -> ConversationStore<'_> {
        (&self.sqlite_connection).into()
    }

    fn qs_verifying_key_store(&self) -> QsVerifyingKeyStore<'_> {
        QsVerifyingKeyStore::new(&self.sqlite_connection, self.api_clients())
    }

    fn as_credential_store(&self) -> AsCredentialStore<'_> {
        AsCredentialStore::new(&self.sqlite_connection, self.api_clients())
    }

    fn contact_store(&self) -> ContactStore<'_> {
        ContactStore::new(
            &self.sqlite_connection,
            self.qs_verifying_key_store(),
            self.api_clients(),
        )
    }

    fn group_store(&self) -> GroupStore<'_> {
        (&self.sqlite_connection).into()
    }

    fn message_store(&self) -> ConversationMessageStore<'_> {
        (&self.sqlite_connection).into()
    }

    fn queue_ratchet_store(&self) -> QueueRatchetStore<'_> {
        (&self.sqlite_connection).into()
    }

    fn leaf_key_store(&self) -> LeafKeyStore<'_> {
        (&self.sqlite_connection).into()
    }

<<<<<<< HEAD
    fn crypto_backend(&self) -> &PhnxOpenMlsProvider {
        &self.crypto_backend
=======
    fn crypto_backend(&self) -> PhnxOpenMlsProvider<'_> {
        PhnxOpenMlsProvider::new(&self.sqlite_connection)
>>>>>>> 6a489be7
    }
}<|MERGE_RESOLUTION|>--- conflicted
+++ resolved
@@ -12,21 +12,10 @@
     ClientRegistration, ClientRegistrationFinishParameters, ClientRegistrationFinishResult,
     ClientRegistrationStartResult, Identifiers, RegistrationUpload,
 };
-<<<<<<< HEAD
 use phnx_types::{
     credentials::{
         keys::{ClientSigningKey, InfraCredentialSigningKey},
         ClientCredential, ClientCredentialCsr, ClientCredentialPayload,
-=======
-use phnxapiclient::{qs_api::ws::QsWebSocket, ApiClient, ApiClientInitError};
-use phnxbackend::{
-    auth_service::{
-        credentials::{
-            keys::{ClientSigningKey, InfraCredentialSigningKey},
-            ClientCredential, ClientCredentialCsr, ClientCredentialPayload, ExpirationData,
-        },
-        AsClientId, OpaqueRegistrationRecord, OpaqueRegistrationRequest, UserName,
->>>>>>> 6a489be7
     },
     crypto::{
         ear::{
@@ -44,10 +33,7 @@
         },
         ConnectionDecryptionKey, OpaqueCiphersuite, RatchetDecryptionKey,
     },
-<<<<<<< HEAD
     identifiers::{AsClientId, ClientConfig, QsClientId, QsClientReference, QsUserId, UserName},
-=======
->>>>>>> 6a489be7
     messages::{
         client_as::{
             ConnectionEstablishmentPackageTbs, ConnectionPackageTbs, FriendshipPackage,
@@ -56,14 +42,8 @@
         client_ds_out::CreateGroupParamsOut,
         FriendshipToken, MlsInfraVersion, QueueMessage,
     },
-<<<<<<< HEAD
 };
 use phnxapiclient::{qs_api::ws::QsWebSocket, ApiClient, ApiClientInitError};
-use rand::rngs::OsRng;
-=======
-    qs::{ClientConfig, Fqdn, QsClientId, QsClientReference, QsUserId},
-};
->>>>>>> 6a489be7
 use rusqlite::Connection;
 use serde::{Deserialize, Serialize};
 use thiserror::Error;
@@ -104,10 +84,6 @@
 
 pub struct SelfUser<T: Notifiable> {
     sqlite_connection: Connection,
-<<<<<<< HEAD
-    pub(crate) crypto_backend: PhnxOpenMlsProvider,
-=======
->>>>>>> 6a489be7
     pub(crate) notification_hub_option: Mutex<Option<NotificationHub<T>>>,
     api_clients: ApiClients,
     pub(crate) _qs_user_id: QsUserId,
@@ -141,15 +117,6 @@
         )
         .await?;
 
-<<<<<<< HEAD
-        let mut savepoint = connection.savepoint()?;
-
-        let final_user_state = initial_user_state
-            .complete_user_creation(&mut savepoint, &api_clients)
-            .await?;
-
-        savepoint.commit()?;
-=======
         let mut transaction = connection.transaction()?;
 
         let final_user_state = initial_user_state
@@ -157,7 +124,6 @@
             .await?;
 
         transaction.commit()?;
->>>>>>> 6a489be7
 
         Ok(final_user_state.into_self_user(connection, api_clients, notification_hub))
     }
@@ -180,15 +146,6 @@
         let api_clients = ApiClients::new(as_client_id.user_name().domain(), stage.server_url());
 
         let user_data = stage.into_payload();
-<<<<<<< HEAD
-
-        let mut savepoint = connection.savepoint()?;
-
-        let final_user_state = match user_data {
-            UserCreationState::InitialUserState(state) => {
-                state
-                    .complete_user_creation(&mut savepoint, &api_clients)
-=======
 
         let mut transaction = connection.transaction()?;
 
@@ -196,53 +153,32 @@
             UserCreationState::InitialUserState(state) => {
                 state
                     .complete_user_creation(&mut transaction, &api_clients)
->>>>>>> 6a489be7
                     .await?
             }
             UserCreationState::PostRegistrationInitState(state) => {
                 state
-<<<<<<< HEAD
-                    .complete_user_creation(&mut savepoint, &api_clients)
-=======
                     .complete_user_creation(&mut transaction, &api_clients)
->>>>>>> 6a489be7
                     .await?
             }
             UserCreationState::UnfinalizedRegistrationState(state) => {
                 state
-<<<<<<< HEAD
-                    .complete_user_creation(&mut savepoint, &api_clients)
-=======
                     .complete_user_creation(&mut transaction, &api_clients)
->>>>>>> 6a489be7
                     .await?
             }
             UserCreationState::AsRegisteredUserState(state) => {
                 state
-<<<<<<< HEAD
-                    .complete_user_creation(&mut savepoint, &api_clients)
-=======
                     .complete_user_creation(&mut transaction, &api_clients)
->>>>>>> 6a489be7
                     .await?
             }
             UserCreationState::QsRegisteredUserState(state) => {
                 state
-<<<<<<< HEAD
-                    .complete_user_creation(&mut savepoint, &api_clients)
-=======
                     .complete_user_creation(&mut transaction, &api_clients)
->>>>>>> 6a489be7
                     .await?
             }
             UserCreationState::FinalUserState(state) => state,
         };
 
-<<<<<<< HEAD
-        savepoint.commit()?;
-=======
         transaction.commit()?;
->>>>>>> 6a489be7
 
         let self_user =
             final_user_state.into_self_user(connection, api_clients, notification_hub_option);
@@ -260,11 +196,7 @@
         let client_reference = self.create_own_client_reference();
         let group_store = self.group_store();
         let (group, partial_params) = group_store.create_group(
-<<<<<<< HEAD
-            self.crypto_backend(),
-=======
             &self.crypto_backend(),
->>>>>>> 6a489be7
             &self.key_store.signing_key,
             group_id.clone(),
         )?;
@@ -339,11 +271,7 @@
             .ok_or(anyhow!("Can't find group with id {:?}", group_id))?;
         // Adds new member and staged commit
         let params = group.invite(
-<<<<<<< HEAD
-            self.crypto_backend(),
-=======
             &self.crypto_backend(),
->>>>>>> 6a489be7
             &self.key_store.signing_key,
             contact_add_infos,
             contact_wai_keys,
@@ -362,11 +290,7 @@
 
         // Now that we know the commit went through, we can merge the commit and
         // create the events.
-<<<<<<< HEAD
-        let conversation_messages = group.merge_pending_commit(self.crypto_backend(), None)?;
-=======
         let conversation_messages = group.merge_pending_commit(&self.crypto_backend(), None)?;
->>>>>>> 6a489be7
         // Send off the notifications
         self.dispatch_message_notifications(conversation_id, conversation_messages)?;
         Ok(())
@@ -394,11 +318,7 @@
             let mut user_clients = group.user_client_ids(user_name);
             clients.append(&mut user_clients);
         }
-<<<<<<< HEAD
-        let params = group.remove(self.crypto_backend(), clients)?;
-=======
         let params = group.remove(&self.crypto_backend(), clients)?;
->>>>>>> 6a489be7
         let owner_domain = conversation.owner_domain();
         self.api_clients
             .get(&owner_domain)?
@@ -410,11 +330,7 @@
             .await?;
         // Now that we know the commit went through, we can merge the commit and
         // create the events.
-<<<<<<< HEAD
-        let conversation_messages = group.merge_pending_commit(self.crypto_backend(), None)?;
-=======
         let conversation_messages = group.merge_pending_commit(&self.crypto_backend(), None)?;
->>>>>>> 6a489be7
         // Send off the notifications
         self.dispatch_message_notifications(conversation_id, conversation_messages)?;
         Ok(())
@@ -472,11 +388,7 @@
             .ok_or(anyhow!("Can't find group with id {:?}", group_id))?;
         // Generate ciphertext
         let (params, message) = group
-<<<<<<< HEAD
-            .create_message(self.crypto_backend(), message.clone())
-=======
             .create_message(&self.crypto_backend(), message.clone())
->>>>>>> 6a489be7
             .map_err(CorelibError::Group)?;
 
         // Send message to DS
@@ -540,11 +452,7 @@
         log::info!("Creating local connection group");
         let group_store = self.group_store();
         let (connection_group, partial_params) = group_store.create_group(
-<<<<<<< HEAD
-            self.crypto_backend(),
-=======
             &self.crypto_backend(),
->>>>>>> 6a489be7
             &self.key_store.signing_key,
             group_id.clone(),
         )?;
@@ -654,21 +562,13 @@
         let mut group = group_store
             .get(&group_id.as_group_id())?
             .ok_or(anyhow!("Can't find group with id {}", group_id))?;
-<<<<<<< HEAD
-        let params = group.update_user_key(self.crypto_backend())?;
-=======
         let params = group.update_user_key(&self.crypto_backend())?;
->>>>>>> 6a489be7
         let owner_domain = conversation.owner_domain();
         self.api_clients
             .get(&owner_domain)?
             .ds_update_client(params, group.group_state_ear_key(), group.leaf_signer())
             .await?;
-<<<<<<< HEAD
-        let conversation_messages = group.merge_pending_commit(self.crypto_backend(), None)?;
-=======
         let conversation_messages = group.merge_pending_commit(&self.crypto_backend(), None)?;
->>>>>>> 6a489be7
         self.dispatch_message_notifications(conversation_id, conversation_messages)?;
         Ok(())
     }
@@ -691,11 +591,7 @@
         // No need to send a message to the server if we are the only member.
         // TODO: Make sure this is what we want.
         if past_members.len() != 1 {
-<<<<<<< HEAD
-            let params = group.delete(self.crypto_backend())?;
-=======
             let params = group.delete(&self.crypto_backend())?;
->>>>>>> 6a489be7
             let owner_domain = conversation.owner_domain();
             self.api_clients
                 .get(&owner_domain)?
@@ -705,11 +601,7 @@
                     group.group_state_ear_key(),
                 )
                 .await?;
-<<<<<<< HEAD
-            let conversation_messages = group.merge_pending_commit(self.crypto_backend(), None)?;
-=======
             let conversation_messages = group.merge_pending_commit(&self.crypto_backend(), None)?;
->>>>>>> 6a489be7
             self.dispatch_message_notifications(conversation_id, conversation_messages)?;
         }
         conversation.set_inactive(&past_members)?;
@@ -779,11 +671,7 @@
         let mut group = group_store
             .get(&group_id.as_group_id())?
             .ok_or(anyhow!("Can't find group with id {}", group_id))?;
-<<<<<<< HEAD
-        let params = group.leave_group(self.crypto_backend())?;
-=======
         let params = group.leave_group(&self.crypto_backend())?;
->>>>>>> 6a489be7
         let owner_domain = conversation.owner_domain();
         self.api_clients
             .get(&owner_domain)?
@@ -809,21 +697,13 @@
         let mut group = group_store
             .get(&group_id.as_group_id())?
             .ok_or(anyhow!("Can't find group with id {}", group_id))?;
-<<<<<<< HEAD
-        let params = group.update(self.crypto_backend())?;
-=======
         let params = group.update(&self.crypto_backend())?;
->>>>>>> 6a489be7
         let owner_domain = conversation.owner_domain();
         self.api_clients
             .get(&owner_domain)?
             .ds_update_client(params, group.group_state_ear_key(), group.leaf_signer())
             .await?;
-<<<<<<< HEAD
-        let conversation_messages = group.merge_pending_commit(self.crypto_backend(), None)?;
-=======
         let conversation_messages = group.merge_pending_commit(&self.crypto_backend(), None)?;
->>>>>>> 6a489be7
         self.dispatch_message_notifications(conversation_id, conversation_messages)?;
         Ok(())
     }
@@ -947,12 +827,7 @@
         (&self.sqlite_connection).into()
     }
 
-<<<<<<< HEAD
-    fn crypto_backend(&self) -> &PhnxOpenMlsProvider {
-        &self.crypto_backend
-=======
     fn crypto_backend(&self) -> PhnxOpenMlsProvider<'_> {
         PhnxOpenMlsProvider::new(&self.sqlite_connection)
->>>>>>> 6a489be7
     }
 }