// SPDX-FileCopyrightText: 2023 Phoenix R&D GmbH <hello@phnx.im>
//
// SPDX-License-Identifier: AGPL-3.0-or-later

use anyhow::{bail, Result};
use phnxbackend::crypto::ear::EarDecryptable;
use phnxbackend::crypto::hpke::HpkeDecryptable;
use phnxbackend::ds::api::QualifiedGroupId;
use phnxbackend::messages::client_as::ExtractedAsQueueMessagePayload;
use phnxbackend::messages::client_as_out::ConnectionEstablishmentPackageIn;
use phnxbackend::messages::client_ds::{
    ExtractedQsQueueMessagePayload, InfraAadMessage, InfraAadPayload, JoinConnectionGroupParamsAad,
};
use phnxbackend::messages::client_ds_out::ExternalCommitInfoIn;
use phnxbackend::messages::QueueMessage;
use tls_codec::DeserializeBytes;

use super::*;

impl<T: Notifiable> SelfUser<T> {
    /// Process received messages by group. This function is meant to be called
    /// with messages received from the QS queue.
    pub async fn process_qs_messages(
        &mut self,
        message_ciphertexts: Vec<QueueMessage>,
    ) -> Result<()> {
        // Decrypt received message.
        let messages: Vec<ExtractedQsQueueMessagePayload> = message_ciphertexts
            .into_iter()
            .map(|message_ciphertext| {
                let message = self
                    .key_store
                    .qs_queue_ratchet
                    .decrypt(message_ciphertext)?
                    .extract()?;
                Ok(message)
            })
            .collect::<Result<Vec<_>>>()?;

        // TODO: We should verify whether the messages are valid infra messages, i.e.
        // if it doesn't mix requests, etc. I think the DS already does some of this
        // and we might be able to re-use code.

        // Keep track of freshly joined groups s.t. we can later update our user auth keys.
        let mut freshly_joined_groups = vec![];
        for message in messages {
            match message {
                ExtractedQsQueueMessagePayload::WelcomeBundle(welcome_bundle) => {
                    let group_id = self
                        .group_store
                        .join_group(
                            &self.crypto_backend,
                            welcome_bundle,
                            &self.key_store.wai_ear_key,
                            &mut self.key_store.leaf_signers,
                            // TODO: For now, I'm passing the ApiClients in here
                            // s.t. the group can fetch AS Credentials if it needs
                            // to. In the future, it would be great if we could have
                            // multiple references to the API clients flying around,
                            // for example one in the ASCredentials store itself.
                            &mut self.api_clients,
                            &mut self.key_store.as_credentials,
                            &self.contacts,
                        )
                        .await?;
                    freshly_joined_groups.push(group_id.clone());

                    let attributes = ConversationAttributes {
                        title: "New conversation".to_string(),
                    };
                    let conversation_id = self
                        .conversation_store
                        .create_group_conversation(group_id, attributes);
                    self.notification_hub
                        .dispatch_conversation_notification(conversation_id);
                }
                ExtractedQsQueueMessagePayload::MlsMessage(mls_message) => {
                    let protocol_message: ProtocolMessage = match mls_message.extract() {
                        MlsMessageInBody::PublicMessage(handshake_message) =>
                            handshake_message.into(),
                        // Only application messages are private
                        MlsMessageInBody::PrivateMessage(app_msg) => app_msg.into(),
                        // Welcomes always come as a WelcomeBundle, not as an MLSMessage.
                        MlsMessageInBody::Welcome(_) |
                        // Neither GroupInfos nor KeyPackages should come from the queue.
                        MlsMessageInBody::GroupInfo(_) | MlsMessageInBody::KeyPackage(_) => bail!("Unexpected message type"),
                    };
                    let group_id = protocol_message.group_id();
                    let conversation_id = self
                        .conversation_store
                        .conversation_by_group_id(group_id)
                        .ok_or(anyhow!("Can't find conversation for the given group id"))?
                        .id
                        .as_uuid();
                    let Some(group) = self.group_store.get_group_mut(group_id)
                        else {
                            bail!("Unknown group")
                        };
                    let (processed_message, we_were_removed, sender_credential) = group
                        .process_message(
                            &self.crypto_backend,
                            protocol_message,
                            &mut self.api_clients,
                            &mut self.key_store.as_credentials,
                        )
                        .await?;

                    let sender = processed_message.sender().clone();
                    let aad = processed_message.authenticated_data().to_vec();
                    let conversation_messages = match processed_message.into_content() {
                        ProcessedMessageContent::ApplicationMessage(application_message) => {
                            application_message_to_conversation_messages(
                                &sender_credential,
                                application_message,
                            )?
                        }
                        ProcessedMessageContent::ProposalMessage(proposal) => {
                            // For now, we don't to anything here. The proposal
                            // was processed by the MLS group and will be
                            // committed with the next commit.
                            group.store_proposal(*proposal);
                            vec![]
                        }
                        ProcessedMessageContent::StagedCommitMessage(staged_commit) => {
                            // If a client joined externally, we check if the
                            // group belongs to an unconfirmed conversation.
                            if let ConversationType::UnconfirmedConnection(user_name) = &self
                                .conversation_store
                                .conversation(conversation_id)
                                .ok_or(anyhow!("Can't find conversation for the given id"))?
                                .conversation_type
                            {
                                let user_name = user_name.clone().into();
                                // Check if it was an external commit and if the user name matches
                                if !matches!(sender, Sender::NewMemberCommit)
                                    && sender_credential.identity().user_name() == user_name
                                {
                                    // TODO: Handle the fact that an unexpected user joined the connection group.
                                }
                                // Load up the partial contact and decrypt the
                                // friendship package
                                let partial_contact = self.partial_contacts.remove(&user_name).ok_or(anyhow!("Unknown sender: Can't find partial contact while processing connection request"))?;

                                // This is a bit annoying, since we already
                                // de-serialized this in the group processing
                                // function, but we need the encrypted
                                // friendship package here.
                                let encrypted_friendship_package =
                                    if let InfraAadPayload::JoinConnectionGroup(payload) =
                                        InfraAadMessage::tls_deserialize_exact(&aad)?.into_payload()
                                    {
                                        payload.encrypted_friendship_package
                                    } else {
                                        bail!("Unexpected AAD payload")
                                    };

                                let friendship_package = FriendshipPackage::decrypt(
                                    &partial_contact.friendship_package_ear_key,
                                    &encrypted_friendship_package,
                                )?;
                                // We also need to get the add infos
                                let mut add_infos = vec![];
                                for _ in 0..5 {
                                    let key_package_batch_response = self
                                        .api_clients
                                        .get(&user_name.domain())?
                                        .qs_key_package_batch(
                                            friendship_package.friendship_token.clone(),
                                            friendship_package.add_package_ear_key.clone(),
                                        )
                                        .await?;
                                    let key_packages: Vec<(KeyPackage, SignatureEarKey)> =
                                        key_package_batch_response
                                            .add_packages
                                            .into_iter()
                                            .map(|add_package| {
                                                let verified_add_package = add_package.validate(
                                                    self.crypto_backend.crypto(),
                                                    ProtocolVersion::default(),
                                                )?;
                                                let key_package =
                                                    verified_add_package.key_package().clone();
                                                let sek = SignatureEarKey::decrypt(
                                                    &friendship_package
                                                        .signature_ear_key_wrapper_key,
                                                    verified_add_package
                                                        .encrypted_signature_ear_key(),
                                                )?;
                                                Ok((key_package, sek))
                                            })
                                            .collect::<Result<Vec<_>>>()?;
                                    let qs_verifying_key = if let Some(qs_verifying_key) =
                                        self.key_store.qs_verifying_keys.get(&user_name.domain())
                                    {
                                        qs_verifying_key
                                    } else {
                                        let qs_verifying_key = self
                                            .api_clients
                                            .get(&user_name.domain())?
                                            .qs_verifying_key()
                                            .await?;
                                        self.key_store.qs_verifying_keys.insert(
                                            user_name.domain().clone(),
                                            qs_verifying_key.verifying_key,
                                        );
                                        self.key_store
                                            .qs_verifying_keys
                                            .get(&user_name.domain())
                                            .ok_or(anyhow!("Error fetching QS veryfing key"))?
                                    };
                                    let key_package_batch = key_package_batch_response
                                        .key_package_batch
                                        .verify(qs_verifying_key)?;
                                    let add_info = ContactAddInfos {
                                        key_package_batch,
                                        key_packages,
                                    };
                                    add_infos.push(add_info);
                                }
                                // Now we can turn the partial contact into a full one.
                                let contact = partial_contact.into_contact(
                                    friendship_package,
                                    add_infos,
                                    sender_credential.clone(),
                                );
                                // And add it to our list of contacts
                                self.contacts.insert(user_name.clone().into(), contact);
                                // Finally, we can turn the conversation type to a full connection group
                                self.conversation_store
                                    .confirm_connection_conversation(&conversation_id);
                                // And notify the application
                                self.notification_hub
                                    .dispatch_conversation_notification(conversation_id);
                            }
                            // If we were removed, we set the group to inactive.
                            if we_were_removed {
                                let past_members = group
                                    .members()
                                    .into_iter()
                                    .map(|user_name| user_name.to_string())
                                    .collect::<Vec<_>>();
                                self.conversation_store
                                    .set_inactive(conversation_id, &past_members);
                            }
                            group.merge_pending_commit(&self.crypto_backend, *staged_commit)?
                        }
                        ProcessedMessageContent::ExternalJoinProposalMessage(_) => {
                            unimplemented!()
                        }
                    };
                    // If we got until here, the message was deemed valid and we can apply the diff.
                    self.send_off_notifications(conversation_id, conversation_messages)?;
                }
            }
        }

        // After joining, we need to set our user auth keys.
        for group_id in freshly_joined_groups {
            let group = self
                .group_store
                .get_group_mut(&group_id)
                .ok_or(anyhow!("Error finding freshly created group"))?;
            let params = group.update_user_key(&self.crypto_backend)?;
            let qgid = QualifiedGroupId::tls_deserialize_exact(group_id.as_slice())?;
            self.api_clients
                .get(&qgid.owning_domain)?
                .ds_update_client(params, group.group_state_ear_key(), group.leaf_signer())
                .await?;
            // Instead of using the conversation messages, we just
            // dispatch a conversation notification.
            let _conversation_messages = group.merge_pending_commit(&self.crypto_backend, None)?;
        }
        Ok(())
    }

    pub async fn process_as_messages(
        &mut self,
        message_ciphertexts: Vec<QueueMessage>,
    ) -> Result<()> {
        // Decrypt received message.
        let messages: Vec<ExtractedAsQueueMessagePayload> = message_ciphertexts
            .into_iter()
            .map(|message_ciphertext| {
                let message = self
                    .key_store
                    .as_queue_ratchet
                    .decrypt(message_ciphertext)?
                    .extract()?;
                Ok(message)
            })
            .collect::<Result<Vec<_>>>()?;

        let mut notification_messages = vec![];
        for message in messages {
            match message {
                ExtractedAsQueueMessagePayload::EncryptedConnectionEstablishmentPackage(ecep) => {
                    let cep_in = ConnectionEstablishmentPackageIn::decrypt(
                        ecep,
                        &self.key_store.connection_decryption_key,
                        &[],
                        &[],
                    )?;
                    // Fetch authentication AS credentials of the sender if we
                    // don't have them already.
                    let sender_domain = cep_in.sender_credential().domain();

                    let as_intermediate_credential = self
                        .key_store
                        .as_credentials
                        .get(
                            &mut self.api_clients,
                            &sender_domain,
                            cep_in.sender_credential().signer_fingerprint(),
                        )
                        .await?;
                    let cep_tbs = cep_in.verify(as_intermediate_credential.verifying_key());
                    // We create a new group and signal that fact to the user,
                    // so the user can decide if they want to accept the
                    // connection.

                    let signature_ear_key = SignatureEarKey::random()?;
                    let leaf_signer = InfraCredentialSigningKey::generate(
                        &self.key_store.signing_key,
                        &signature_ear_key,
                    );
                    let esek = signature_ear_key
                        .encrypt(&cep_tbs.connection_group_signature_ear_key_wrapper_key)?;

                    let encrypted_friendship_package = FriendshipPackage {
                        friendship_token: self.key_store.friendship_token.clone(),
                        add_package_ear_key: self.key_store.add_package_ear_key.clone(),
                        client_credential_ear_key: self.key_store.client_credential_ear_key.clone(),
                        signature_ear_key_wrapper_key: self
                            .key_store
                            .signature_ear_key_wrapper_key
                            .clone(),
                        wai_ear_key: self.key_store.wai_ear_key.clone(),
                    }
                    .encrypt(&cep_tbs.friendship_package_ear_key)?;
                    let ecc = self
                        .key_store
                        .signing_key
                        .credential()
                        .encrypt(&cep_tbs.connection_group_credential_key)?;

                    let aad = InfraAadPayload::JoinConnectionGroup(JoinConnectionGroupParamsAad {
                        encrypted_client_information: (ecc, esek),
                        encrypted_friendship_package,
                    })
                    .into();

                    // Fetch external commit information.
                    let qgid = QualifiedGroupId::tls_deserialize_exact(
                        cep_tbs.connection_group_id.as_slice(),
                    )?;
                    let eci: ExternalCommitInfoIn = self
                        .api_clients
                        .get(&qgid.owning_domain)?
                        .ds_connection_group_info(
                            cep_tbs.connection_group_id.clone(),
                            &cep_tbs.connection_group_ear_key,
                        )
                        .await?;

                    let (group, commit, group_info) = Group::join_group_externally(
                        &self.crypto_backend,
                        eci,
                        leaf_signer,
                        signature_ear_key,
                        cep_tbs.connection_group_ear_key.clone(),
                        cep_tbs.connection_group_signature_ear_key_wrapper_key,
                        cep_tbs.connection_group_credential_key,
                        &mut self.key_store.as_credentials,
                        &mut self.api_clients,
                        aad,
                        self.key_store.signing_key.credential(),
                    )
                    .await?;
                    let user_name = cep_tbs.sender_client_credential.identity().user_name();
                    let conversation_id = self.conversation_store.create_connection_conversation(
                        group.group_id(),
                        user_name.clone(),
                        ConversationAttributes {
                            title: user_name.to_string(),
                        },
                    );
                    // TODO: For now, we automatically confirm conversations.
                    self.conversation_store
                        .confirm_connection_conversation(&conversation_id);
<<<<<<< HEAD

                    notification_messages.push(conversation_id);
                    // Fetch a keypackage for our new contact.
                    // TODO: For now, one is enough.
                    let response = self
                        .api_clients
                        .get(&user_name.domain())
                        .qs_key_package_batch(
                            cep_tbs.friendship_package.friendship_token.clone(),
                            cep_tbs.friendship_package.add_package_ear_key.clone(),
                        )
                        .await
                        .unwrap();
                    let key_packages: Vec<(KeyPackage, SignatureEarKey)> = response
                        .add_packages
                        .into_iter()
                        .map(|add_package| {
                            let validated_add_package = add_package
                                .validate(self.crypto_backend.crypto(), ProtocolVersion::default())
                                .unwrap();
                            let key_package = validated_add_package.key_package().clone();
                            let sek = SignatureEarKey::decrypt(
                                &cep_tbs.friendship_package.signature_ear_key_wrapper_key,
                                validated_add_package.encrypted_signature_ear_key(),
                            )
                            .unwrap();
                            (key_package, sek)
                        })
                        .collect();
                    let qs_verifying_key = self.qs_verifying_key(&user_name.domain()).await;
                    let add_info = ContactAddInfos {
                        key_packages,
                        key_package_batch: response
                            .key_package_batch
                            .verify(qs_verifying_key)
                            .unwrap(),
                    };
=======
>>>>>>> 3c397f28

                    let contact = PartialContact {
                        user_name: user_name.clone(),
                        conversation_id,
                        friendship_package_ear_key: cep_tbs.friendship_package_ear_key,
                    }
                    .into_contact(
                        cep_tbs.friendship_package,
                        vec![],
                        cep_tbs.sender_client_credential,
                    );

                    self.contacts.insert(user_name.clone(), contact);
                    // Fetch a few KeyPackages for our new contact.
                    self.get_key_packages(&user_name).await;
                    // TODO: Send conversation message to UI.

                    let qs_client_reference = self.create_own_client_reference();

                    // Send the confirmation by way of commit and group info to the DS.
                    self.api_clients
                        .get(&qgid.owning_domain)?
                        .ds_join_connection_group(
                            commit,
                            group_info,
                            qs_client_reference,
                            group.user_auth_key().ok_or(anyhow!("No user auth key"))?,
                            &cep_tbs.connection_group_ear_key,
                        )
                        .await?;
                    self.group_store.store_group(group)?;
                }
            }
        }
        // TODO: We notify in bulk here. We might want to change this in the future.
        for notification_message in notification_messages {
            self.notification_hub
                .dispatch_conversation_notification(notification_message);
        }
        Ok(())
    }

    /// Get existing conversations
    pub fn get_conversations(&self) -> Vec<Conversation> {
        self.conversation_store.conversations()
    }

    pub fn conversation(&self, conversation_id: Uuid) -> Option<&Conversation> {
        self.conversation_store.conversation(conversation_id)
    }

    pub fn get_messages(&self, conversation_id: Uuid, last_n: usize) -> Vec<ConversationMessage> {
        self.conversation_store.messages(conversation_id, last_n)
    }

    pub(super) async fn qs_verifying_key(&mut self, domain: &Fqdn) -> Result<&QsVerifyingKey> {
        if !self.key_store.qs_verifying_keys.contains_key(domain) {
            let qs_verifying_key = self.api_clients.get(domain)?.qs_verifying_key().await?;
            self.key_store
                .qs_verifying_keys
                .insert(domain.clone(), qs_verifying_key.verifying_key);
        }
        self.key_store
            .qs_verifying_keys
            .get(domain)
            .ok_or(anyhow!("Can't find QS verifying key for the given domain"))
    }
}<|MERGE_RESOLUTION|>--- conflicted
+++ resolved
@@ -387,46 +387,8 @@
                     // TODO: For now, we automatically confirm conversations.
                     self.conversation_store
                         .confirm_connection_conversation(&conversation_id);
-<<<<<<< HEAD
 
                     notification_messages.push(conversation_id);
-                    // Fetch a keypackage for our new contact.
-                    // TODO: For now, one is enough.
-                    let response = self
-                        .api_clients
-                        .get(&user_name.domain())
-                        .qs_key_package_batch(
-                            cep_tbs.friendship_package.friendship_token.clone(),
-                            cep_tbs.friendship_package.add_package_ear_key.clone(),
-                        )
-                        .await
-                        .unwrap();
-                    let key_packages: Vec<(KeyPackage, SignatureEarKey)> = response
-                        .add_packages
-                        .into_iter()
-                        .map(|add_package| {
-                            let validated_add_package = add_package
-                                .validate(self.crypto_backend.crypto(), ProtocolVersion::default())
-                                .unwrap();
-                            let key_package = validated_add_package.key_package().clone();
-                            let sek = SignatureEarKey::decrypt(
-                                &cep_tbs.friendship_package.signature_ear_key_wrapper_key,
-                                validated_add_package.encrypted_signature_ear_key(),
-                            )
-                            .unwrap();
-                            (key_package, sek)
-                        })
-                        .collect();
-                    let qs_verifying_key = self.qs_verifying_key(&user_name.domain()).await;
-                    let add_info = ContactAddInfos {
-                        key_packages,
-                        key_package_batch: response
-                            .key_package_batch
-                            .verify(qs_verifying_key)
-                            .unwrap(),
-                    };
-=======
->>>>>>> 3c397f28
 
                     let contact = PartialContact {
                         user_name: user_name.clone(),
