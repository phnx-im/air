// SPDX-FileCopyrightText: 2025 Phoenix R&D GmbH <hello@phnx.im>
//
// SPDX-License-Identifier: AGPL-3.0-or-later

use aircommon::{
    crypto::ear::keys::GroupStateEarKey, identifiers::MimiId,
    messages::client_ds_out::SendMessageParamsOut, time::TimeStamp,
};
use anyhow::Context;
use mimi_content::{
    ByteBuf, Disposition, MessageStatus, MessageStatusReport, MimiContent, NestedPart,
    NestedPartContent, PerMessageStatus,
};
use tokio_util::sync::CancellationToken;
use tracing::{debug, error};
use uuid::Uuid;

use crate::{
    Chat, ChatId, ChatStatus, MessageId,
    chats::StatusRecord,
    groups::{Group, openmls_provider::AirOpenMlsProvider},
<<<<<<< HEAD
    outbound_service::error::OutboundServiceError,
=======
    outbound_service::resync::Resync,
>>>>>>> d4e0bb28
    utils::connection_ext::StoreExt,
};

use super::{OutboundService, OutboundServiceContext, receipt_queue::ReceiptQueue};

impl OutboundService {
    pub async fn enqueue_receipts<'a>(
        &self,
        chat_id: ChatId,
        statuses: impl Iterator<Item = (MessageId, &'a MimiId, MessageStatus)> + Send,
    ) -> anyhow::Result<()> {
        let mut connection = self.context.pool.acquire().await?;

        let chat = Chat::load(&mut connection, &chat_id)
            .await?
            .with_context(|| format!("Can't find chat with id {chat_id}"))?;
        if let ChatStatus::Blocked = chat.status() {
            return Ok(());
        }

        for (message_id, mimi_id, status) in statuses {
            let receipt_queue = ReceiptQueue::new(message_id, status);
            receipt_queue
                .enqueue(&mut *connection, chat_id, mimi_id)
                .await?;
        }

        self.notify_work();

        Ok(())
    }
}

impl OutboundServiceContext {
    pub(super) async fn send_queued_receipts(
        &self,
        run_token: &CancellationToken,
    ) -> anyhow::Result<()> {
        // Used to identify locked receipts by this task
        let task_id = Uuid::new_v4();
        loop {
            if run_token.is_cancelled() {
                return Ok(()); // the task is being stopped
            }

            let Some((chat_id, statuses)) = ReceiptQueue::dequeue(&self.pool, task_id).await?
            else {
                return Ok(());
            };

            // If a resync is pending, we skip sending receipts for this chat
            if Resync::is_pending_for_chat(&self.pool, &chat_id).await? {
                debug!(?chat_id, "Skipping sending receipt due to pending resync");
                continue;
            }

            debug!(?chat_id, num_statuses = statuses.len(), "dequeued receipt");

            match UnsentReceipt::new(statuses.iter().map(|(mimi_id, status)| (mimi_id, *status))) {
                Ok(Some(receipt)) => match self.send_chat_receipt(chat_id, receipt).await {
                    Ok(_) => {
                        ReceiptQueue::remove(&self.pool, task_id).await?;
                    }
                    Err(OutboundServiceError::Fatal(error)) => {
                        error!(%error, "Failed to send receipt; dropping");
                        ReceiptQueue::remove(&self.pool, task_id).await?;
                        return Err(error);
                    }
                    Err(OutboundServiceError::Recoverable(error)) => {
                        error!(%error, "Failed to send receipt; will retry later");
                        // Don't unlock the receipts now; they will be unlocked after a threshold.
                        continue;
                    }
                },
                Ok(None) => {
                    // Nothing to send => Remove from the queue
                    ReceiptQueue::remove(&self.pool, task_id).await?;
                }
                Err(error) => {
                    error!(%error, "Failed to create receipt; dropping");
                    // There is no chance we will be able to create a receipt next time
                    // => Remove from the queue
                    ReceiptQueue::remove(&self.pool, task_id).await?;
                }
            };
        }
    }

    async fn send_chat_receipt(
        &self,
        chat_id: ChatId,
        unsent_receipt: UnsentReceipt,
    ) -> Result<(), OutboundServiceError> {
        debug!(%chat_id, ?unsent_receipt, "sending receipt");

        // load chat
        let chat = {
            let mut connection = self
                .pool
                .acquire()
                .await
                .map_err(OutboundServiceError::recoverable)?;
            let chat = Chat::load(&mut connection, &chat_id)
                .await
                .map_err(OutboundServiceError::recoverable)?
                .with_context(|| format!("Can't find chat with id {chat_id}"))
                .map_err(OutboundServiceError::fatal)?;
            if let ChatStatus::Blocked = chat.status() {
                return Ok(());
            }
            chat
        };

        // load group and create MLS message
        let (group_state_ear_key, params) = self
            .new_mls_message(&chat, unsent_receipt.content)
            .await
            .map_err(OutboundServiceError::fatal)?;

        // send MLS message to DS
        self.api_clients
            .get(&chat.owner_domain())
            .map_err(OutboundServiceError::fatal)?
            .ds_send_message(params, &self.signing_key, &group_state_ear_key)
            .await
            .map_err(OutboundServiceError::recoverable)?;

        // store delivery receipt report
        self.with_transaction_and_notifier(async |txn, notifier| {
            StatusRecord::borrowed(self.user_id(), unsent_receipt.report, TimeStamp::now())
                .store_report(txn, notifier)
                .await?;
            Ok(())
        })
        .await
        .map_err(OutboundServiceError::fatal)?;

        Ok(())
    }

    pub(super) async fn new_mls_message(
        &self,
        chat: &Chat,
        mimi_content: MimiContent,
    ) -> Result<(GroupStateEarKey, SendMessageParamsOut), anyhow::Error> {
        self.with_transaction(async |txn| {
            let group_id = chat.group_id();
            let mut group = Group::load_clean(txn.as_mut(), group_id)
                .await?
                .with_context(|| format!("Can't find group with id {group_id:?}"))?;
            let params = group.create_message(
                &AirOpenMlsProvider::new(txn.as_mut()),
                &self.signing_key,
                mimi_content,
            )?;
            Ok((group.group_state_ear_key().clone(), params))
        })
        .await
    }
}

/// Not yet sent receipt message consisting of the content to send and a local message status
/// report.
#[derive(Debug)]
struct UnsentReceipt {
    report: MessageStatusReport,
    content: MimiContent,
}

impl UnsentReceipt {
    fn new<'a>(
        statuses: impl IntoIterator<Item = (&'a MimiId, MessageStatus)>,
    ) -> anyhow::Result<Option<Self>> {
        let report = MessageStatusReport {
            statuses: statuses
                .into_iter()
                .map(|(id, status)| PerMessageStatus {
                    mimi_id: id.as_ref().to_vec().into(),
                    status,
                })
                .collect(),
        };

        if report.statuses.is_empty() {
            return Ok(None);
        }

        let content = MimiContent {
            salt: ByteBuf::from(aircommon::crypto::secrets::Secret::<16>::random()?.secret()),
            nested_part: NestedPart {
                disposition: Disposition::Unspecified,
                part: NestedPartContent::SinglePart {
                    content_type: "application/mimi-message-status".to_owned(),
                    content: report.serialize()?.into(),
                },
                ..Default::default()
            },
            ..Default::default()
        };

        Ok(Some(Self { report, content }))
    }
}<|MERGE_RESOLUTION|>--- conflicted
+++ resolved
@@ -19,11 +19,7 @@
     Chat, ChatId, ChatStatus, MessageId,
     chats::StatusRecord,
     groups::{Group, openmls_provider::AirOpenMlsProvider},
-<<<<<<< HEAD
-    outbound_service::error::OutboundServiceError,
-=======
-    outbound_service::resync::Resync,
->>>>>>> d4e0bb28
+    outbound_service::{error::OutboundServiceError, resync::Resync},
     utils::connection_ext::StoreExt,
 };
 
