--- conflicted
+++ resolved
@@ -142,13 +142,8 @@
         // send MLS message to DS
         self.api_clients
             .get(&chat.owner_domain())
-<<<<<<< HEAD
             .map_err(OutboundServiceError::fatal)?
-            .ds_send_message(params, &self.signing_key, &group_state_ear_key)
-=======
-            .map_err(SendChatReceiptError::fatal)?
             .ds_send_message(params, self.signing_key(), &group_state_ear_key)
->>>>>>> 17218a92
             .await
             .map_err(OutboundServiceError::recoverable)?;
 
