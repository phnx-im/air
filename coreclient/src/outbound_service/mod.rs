--- conflicted
+++ resolved
@@ -27,12 +27,9 @@
 
 mod receipt_queue;
 mod receipts;
-<<<<<<< HEAD
+pub(crate) mod resync;
 mod timed_tasks;
 pub(crate) mod timed_tasks_queue;
-=======
-pub(crate) mod resync;
->>>>>>> d4e0bb28
 
 /// A service which is responsible for processing outbound messages.
 ///
@@ -207,12 +204,9 @@
 
 impl OutboundServiceContext {
     async fn work(&self, run_token: CancellationToken) {
-<<<<<<< HEAD
-=======
         if let Err(error) = self.perform_queued_resyncs(&run_token).await {
             error!(%error, "Failed to perform queued resyncs");
         }
->>>>>>> d4e0bb28
         if let Err(error) = self.send_queued_receipts(&run_token).await {
             error!(%error, "Failed to send queued receipts");
         }
