// SPDX-FileCopyrightText: 2025 Phoenix R&D GmbH <hello@phnx.im>
//
// SPDX-License-Identifier: AGPL-3.0-or-later

use std::{
    pin::Pin,
    sync::{Arc, Mutex},
    task::{Context, Poll},
};

use aircommon::{credentials::keys::ClientSigningKey, identifiers::UserId};
use pin_project::pin_project;
use sqlx::SqlitePool;
use tokio::sync::watch;
use tokio_util::sync::{CancellationToken, DropGuard, WaitForCancellationFutureOwned};
use tracing::{debug, error};

use crate::{
    clients::api_clients::ApiClients,
    store::{StoreNotificationsSender, StoreNotifier},
    utils::{connection_ext::StoreExt, global_lock::GlobalLock},
};

mod chat_message_queue;
mod chat_messages;
mod error;
mod receipt_queue;
mod receipts;
pub(crate) mod resync;

/// A service which is responsible for processing outbound messages.
///
/// The service starts a background task which dequeues messages from the correspoding work queues.
/// The initial state of the service is `Stopped`, that is, the background task is not running. The
/// background task only runs when the service is started, and when there is a notification to run.
/// After doing the work once, it wait for the next notification, or stops if it is stopped.
#[derive(Debug)]
pub struct OutboundService<C: OutboundServiceWork = OutboundServiceContext> {
    context: C,
    run_token_tx: watch::Sender<Option<RunToken>>,
}

pub trait OutboundServiceWork: Clone + Send + 'static {
    fn work(&self, run_token: CancellationToken) -> impl Future<Output = ()> + Send;
}

impl OutboundServiceWork for OutboundServiceContext {
    async fn work(&self, run_token: CancellationToken) {
        OutboundServiceContext::work(self, run_token).await;
    }
}

impl OutboundService<OutboundServiceContext> {
    pub(crate) fn new(
        pool: SqlitePool,
        api_clients: ApiClients,
        client_signing_key: ClientSigningKey,
        store_notifications_tx: StoreNotificationsSender,
        global_lock: GlobalLock,
    ) -> Self {
        let context = OutboundServiceContext {
            pool,
            api_clients,
            signing_key: client_signing_key,
            store_notifications_tx,
        };
        Self::with_context(context, global_lock)
    }
}

impl<C: OutboundServiceWork> OutboundService<C> {
    fn with_context(context: C, global_lock: GlobalLock) -> Self {
        let (run_token_tx, run_token_rx) = watch::channel(None);
        let task = OutboundServiceTask {
            context: context.clone(),
        };
        tokio::spawn(task.run(run_token_rx, global_lock));
        Self {
            context,
            run_token_tx,
        }
    }

    /// Starts the background task.
    ///
    /// Returns a future which finishes when the background task is done.
    pub(crate) fn start(&self) -> WaitForDoneFuture {
        let mut done_token = None;
        self.run_token_tx.send_if_modified(|token| match token {
            Some(run_token) => {
                done_token = Some(run_token.done_token());
                true // already running
            }
            None => {
                debug!("starting background task");
                let run_token = RunToken::new();
                done_token = Some(run_token.done_token());
                token.replace(run_token);
                true // start running
            }
        });
        WaitForDoneFuture::new(done_token)
    }

    /// Notifies the background task to stop.
    ///
    /// Returns a futures which resolves when the background task fully stops.
    pub(crate) fn stop(&self) -> WaitForDoneFuture {
        let mut done_token = None;
        let stopped = self.run_token_tx.send_if_modified(|token| {
            if let Some(run_token) = token.take() {
                run_token.cancel();
                done_token = Some(run_token.done_token());
                false // no more work => no need to wake up the background task
            } else {
                false // already stopped
            }
        });
        debug!(stopped, "stopping background task");
        WaitForDoneFuture::new(done_token)
    }

    /// Notifies the background task about new work.
    fn notify_work(&self) -> WaitForDoneFuture {
        let mut done_token = None;
        let notified = self.run_token_tx.send_if_modified(|run_token| {
            if let Some(run_token) = run_token {
                done_token = Some(run_token.done_token());
                true
            } else {
                false
            }
        });
        debug!(?notified, "notifying background task about new work");
        WaitForDoneFuture::new(done_token)
    }

    /// Runs the background task and waits until it is done.
    ///
    /// If the background is already running, just waits until it is done.
    ///
    /// The task is stopped in any case.
    pub async fn run_once(&self) {
        self.start().await;
        self.stop().await;
    }
}

struct OutboundServiceTask<C> {
    context: C,
}

impl<C: OutboundServiceWork> OutboundServiceTask<C> {
    async fn run(
        self,
        mut run_token_rx: watch::Receiver<Option<RunToken>>,
        mut global_lock: GlobalLock,
    ) {
        loop {
            if run_token_rx.changed().await.is_err() {
                break;
            }

            let (cancel, done_cell) = {
                let run_token = run_token_rx.borrow_and_update();
                debug!(?run_token, "incoming work notification");

                let Some(run_token) = run_token.as_ref() else {
                    continue;
                };

                (run_token.cancel.clone(), run_token.done_cell.clone())
            };

            {
                let _guard = global_lock
                    .lock()
                    .await
                    .expect("fatal: failed to acquire global lock");
                debug!("starting doing work in background task");
                self.context.work(cancel).await;
                debug!("finished work in background task");
            }

            // Rotate done token
            *done_cell.lock().expect("poisoned") = DoneToken::new();
        }
    }
}

#[derive(Debug, Clone)]
pub struct OutboundServiceContext {
    pool: SqlitePool,
    api_clients: ApiClients,
    signing_key: ClientSigningKey,
    store_notifications_tx: StoreNotificationsSender,
}

impl OutboundServiceContext {
    async fn work(&self, run_token: CancellationToken) {
<<<<<<< HEAD
=======
        if let Err(error) = self.perform_queued_resyncs(&run_token).await {
            error!(%error, "Failed to perform queued resyncs");
        }
>>>>>>> d4e0bb28
        if let Err(error) = self.send_queued_receipts(&run_token).await {
            error!(%error, "Failed to send queued receipts");
        }
        if let Err(error) = self.send_queued_messages(&run_token).await {
            error!(%error, "Failed to send queued messages");
        }
    }

    fn user_id(&self) -> &UserId {
        self.signing_key.credential().identity()
    }
}

impl StoreExt for OutboundServiceContext {
    fn pool(&self) -> &SqlitePool {
        &self.pool
    }

    fn notifier(&self) -> StoreNotifier {
        StoreNotifier::new(self.store_notifications_tx.clone())
    }
}

/// A token send to the background task as work permit.
///
/// The token is stored in a [`tokio::sync::watch`] cell. Whenever, the token is updated, the
/// background task is woken up and uses the token to start work (if it is not running yet). When
/// the token is removed, the the background work (if any) is cancelled. There is no need to wake
/// up the background task in this case.
///
/// The token also contains a `done_cell` which is *shared* between the callers and the background
/// task. The background task uses it to mark the work as done. In case the run token is created
/// but the work is immediately cancelled such that the background task never receives the token,
/// the done cell is dropped (it has only a single reference), which marks the work as done.
///
/// Note: Even though is is possible to make this type `Clone`, it is not implemented, because it
/// makes it easier to argue about how many references of `done_cell` exist. Indeed, at any point
/// in time, there are at most two `done_cell` references: one as part of the `RunToken` in a
/// `watch` cell, and another in the background task.
#[derive(Debug, Default)]
struct RunToken {
    cancel: CancellationToken,
    done_cell: Arc<Mutex<DoneToken>>,
}

impl RunToken {
    fn new() -> Self {
        Default::default()
    }

    fn cancel(&self) {
        self.cancel.cancel();
    }

    fn done_token(&self) -> CancellationToken {
        self.done_cell.lock().expect("poisoned").token.clone()
    }
}

/// A token for notifying or observing that the work in the background task is done.
///
/// It is important that this token also contains the drop guard, so the work is marked as done,
/// even though it never arrived at the background task.
#[derive(Debug)]
struct DoneToken {
    token: CancellationToken,
    _guard: Option<DropGuard>,
}

impl DoneToken {
    fn new() -> Self {
        let token = CancellationToken::new();
        Self {
            token: token.clone(),
            _guard: Some(token.drop_guard()),
        }
    }
}

impl Default for DoneToken {
    fn default() -> Self {
        Self::new()
    }
}

/// A future that resolves when the background task is done.
///
/// This future is not marked as `must_use`, because the default usage of the apis returning this
/// futures is not wait for its completion.
#[pin_project]
pub struct WaitForDoneFuture {
    #[pin]
    done_fut: Option<WaitForCancellationFutureOwned>,
}

impl WaitForDoneFuture {
    fn new(done: Option<CancellationToken>) -> Self {
        Self {
            done_fut: done.map(|done| done.cancelled_owned()),
        }
    }
}

impl Future for WaitForDoneFuture {
    type Output = ();

    fn poll(self: Pin<&mut Self>, cx: &mut Context<'_>) -> Poll<Self::Output> {
        match self.project().done_fut.as_pin_mut() {
            Some(fut) => fut.poll(cx),
            None => Poll::Ready(()),
        }
    }
}

#[cfg(test)]
mod test {
    use std::{
        sync::{
            Arc,
            atomic::{AtomicUsize, Ordering},
        },
        time::Duration,
    };

    use tokio::time::{sleep, timeout};

    use crate::utils::init_test_tracing;

    use super::*;

    fn global_lock() -> GlobalLock {
        GlobalLock::from_file(tempfile::tempfile().unwrap())
    }

    #[derive(Default, Clone)]
    struct DelayedCounterContext {
        counter: Arc<AtomicUsize>,
    }

    impl OutboundServiceWork for DelayedCounterContext {
        async fn work(&self, run_token: CancellationToken) {
            debug!("starting work in delayed counter");
            sleep(Duration::from_millis(50)).await;
            if !run_token.is_cancelled() {
                debug!("+1 in delayed counter");
                self.counter.fetch_add(1, Ordering::SeqCst);
            } else {
                debug!("work cancelled");
            }
        }
    }

    #[tokio::test]
    async fn start_triggers_work() {
        init_test_tracing();

        let context = DelayedCounterContext::default();
        let service = OutboundService::with_context(context.clone(), global_lock());

        service.start().await;

        assert_eq!(1, context.counter.load(Ordering::SeqCst));
    }

    #[tokio::test]
    async fn stop_cancels_work() {
        init_test_tracing();

        let context = DelayedCounterContext::default();
        let service = OutboundService::with_context(context.clone(), global_lock());

        service.start();
        service.stop().await;

        assert_eq!(0, context.counter.load(Ordering::SeqCst));
    }

    #[tokio::test]
    async fn stop_and_wait() {
        init_test_tracing();

        let context = DelayedCounterContext::default();
        let service = OutboundService::with_context(context.clone(), global_lock());

        service.start().await;
        sleep(Duration::from_millis(100)).await; // +1
        service.notify_work();
        sleep(Duration::from_millis(100)).await; // +1
        service.notify_work();
        timeout(Duration::from_millis(100), service.stop())
            .await
            .unwrap(); // cancelled
        assert_eq!(2, context.counter.load(Ordering::SeqCst));
    }

    #[tokio::test]
    async fn wait_for_idle() {
        let context = DelayedCounterContext::default();
        let service = OutboundService::with_context(context.clone(), global_lock());

        service.start().await;
        sleep(Duration::from_millis(100)).await; // +1
        service.notify_work();
        sleep(Duration::from_millis(100)).await; // +1
        service.notify_work().await; // +1
        assert_eq!(3, context.counter.load(Ordering::SeqCst));
    }

    #[tokio::test]
    async fn notify_work_triggers_another_run() {
        let context = DelayedCounterContext::default();
        let service = OutboundService::with_context(context.clone(), global_lock());

        service.start().await;
        service.notify_work().await;

        assert_eq!(2, context.counter.load(Ordering::SeqCst));
    }

    #[tokio::test]
    async fn start_is_idempotent() {
        init_test_tracing();

        let context = DelayedCounterContext::default();
        let service = OutboundService::with_context(context.clone(), global_lock());

        service.start();
        service.start();
        service.start();
        service.start().await;
        service.start();
        service.start();
        service.start();
        service.start().await;

        assert_eq!(2, context.counter.load(Ordering::SeqCst));
    }

    #[tokio::test]
    async fn run_once() {
        init_test_tracing();

        #[derive(Debug, Clone, Default)]
        struct MultiCounterContext {
            counter: Arc<AtomicUsize>,
        }

        impl OutboundServiceWork for MultiCounterContext {
            async fn work(&self, run_token: CancellationToken) {
                sleep(Duration::from_millis(30)).await;
                if !run_token.is_cancelled() {
                    self.counter.fetch_add(1, Ordering::SeqCst);
                }
                sleep(Duration::from_millis(30)).await;
                if !run_token.is_cancelled() {
                    self.counter.fetch_add(1, Ordering::SeqCst);
                }
                sleep(Duration::from_millis(30)).await;
                if !run_token.is_cancelled() {
                    self.counter.fetch_add(1, Ordering::SeqCst);
                }
            }
        }

        let context = MultiCounterContext::default();
        let service = OutboundService::with_context(context.clone(), global_lock());

        service.run_once().await;
        assert_eq!(3, context.counter.load(Ordering::SeqCst));

        service.run_once().await;
        assert_eq!(6, context.counter.load(Ordering::SeqCst));

        service.run_once().await;
        assert_eq!(9, context.counter.load(Ordering::SeqCst));

        assert!(service.run_token_tx.subscribe().borrow().is_none());
    }
}<|MERGE_RESOLUTION|>--- conflicted
+++ resolved
@@ -198,12 +198,9 @@
 
 impl OutboundServiceContext {
     async fn work(&self, run_token: CancellationToken) {
-<<<<<<< HEAD
-=======
         if let Err(error) = self.perform_queued_resyncs(&run_token).await {
             error!(%error, "Failed to perform queued resyncs");
         }
->>>>>>> d4e0bb28
         if let Err(error) = self.send_queued_receipts(&run_token).await {
             error!(%error, "Failed to send queued receipts");
         }
