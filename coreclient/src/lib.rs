--- conflicted
+++ resolved
@@ -29,10 +29,7 @@
     groups::GroupMessage,
 };
 
-<<<<<<< HEAD
-=======
 pub use crate::utils::persistence::delete_databases;
 
 use notifications::{Notifiable, NotificationHub};
->>>>>>> 34583fac
 pub(crate) use openmls::prelude::*;