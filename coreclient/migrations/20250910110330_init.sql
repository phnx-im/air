--- conflicted
+++ resolved
@@ -225,56 +225,33 @@
     connection_user_handle TEXT
 );
 
-<<<<<<< HEAD
+CREATE INDEX idx_chat_connection_user ON chat (connection_user_uuid, connection_user_domain);
+
 CREATE TABLE chat_past_member (
-    chat_id BLOB NOT NULL REFERENCES chat (chat_id) ON DELETE CASCADE,
+    chat_id BLOB NOT NULL,
     member_user_uuid BLOB NOT NULL,
     member_user_domain TEXT NOT NULL,
-    PRIMARY KEY (chat_id, member_user_uuid, member_user_domain)
-);
-
-CREATE INDEX chat_past_member_chat_id_idx ON chat_past_member (chat_id);
-=======
-CREATE INDEX idx_conversation_connection_user ON conversation (connection_user_uuid, connection_user_domain);
-
-CREATE TABLE conversation_past_member (
-    conversation_id BLOB NOT NULL,
-    member_user_uuid BLOB NOT NULL,
-    member_user_domain TEXT NOT NULL,
-    PRIMARY KEY (
-        conversation_id,
-        member_user_uuid,
-        member_user_domain
-    ),
-    FOREIGN KEY (conversation_id) REFERENCES conversation (conversation_id) ON DELETE CASCADE
-);
-
-CREATE INDEX idx_conversation_past_member_conversation_id ON conversation_past_member (conversation_id);
->>>>>>> b5875bc3
+    PRIMARY KEY (chat_id, member_user_uuid, member_user_domain),
+    FOREIGN KEY (chat_id) REFERENCES chat (chat_id) ON DELETE CASCADE
+);
+
+CREATE INDEX idx_chat_past_member_chat_id ON chat_past_member (chat_id);
 
 CREATE TABLE contact (
     user_uuid BLOB NOT NULL,
     user_domain TEXT NOT NULL,
-<<<<<<< HEAD
-    chat_id BLOB NOT NULL REFERENCES chat (chat_id) ON DELETE CASCADE,
-=======
-    conversation_id BLOB NOT NULL,
->>>>>>> b5875bc3
+    chat_id BLOB NOT NULL,
     wai_ear_key BLOB NOT NULL,
     friendship_token BLOB NOT NULL,
     PRIMARY KEY (user_uuid, user_domain),
-    FOREIGN KEY (conversation_id) REFERENCES conversation (conversation_id) ON DELETE CASCADE
-);
-
-CREATE INDEX idx_contact_conversation_id ON contact (conversation_id);
+    FOREIGN KEY (chat_id) REFERENCES chat (chat_id) ON DELETE CASCADE
+);
+
+CREATE INDEX idx_contact_chat_id ON contact (chat_id);
 
 CREATE TABLE message (
     message_id BLOB NOT NULL PRIMARY KEY,
-<<<<<<< HEAD
-    chat_id BLOB NOT NULL REFERENCES chat (chat_id) ON DELETE CASCADE DEFERRABLE INITIALLY DEFERRED,
-=======
-    conversation_id BLOB NOT NULL,
->>>>>>> b5875bc3
+    chat_id BLOB NOT NULL,
     timestamp TEXT NOT NULL,
     -- missing `sender_as_{client_uuid,domain}` fields means it is a system message
     sender_user_uuid BLOB,
@@ -284,14 +261,10 @@
     mimi_id BLOB,
     status INT NOT NULL DEFAULT 0,
     edited_at TEXT,
-    FOREIGN KEY (conversation_id) REFERENCES conversation (conversation_id) ON DELETE CASCADE DEFERRABLE INITIALLY DEFERRED
-);
-
-<<<<<<< HEAD
-CREATE INDEX message_chat_id_idx ON message (chat_id);
-=======
-CREATE INDEX idx_message_conversation_id ON message (conversation_id);
->>>>>>> b5875bc3
+    FOREIGN KEY (chat_id) REFERENCES chat (chat_id) ON DELETE CASCADE DEFERRABLE INITIALLY DEFERRED
+);
+
+CREATE INDEX idx_message_chat_id ON message (chat_id);
 
 CREATE INDEX idx_message_timetstamp ON message (timestamp);
 
@@ -345,37 +318,27 @@
     -- Not referencing the user_handle table, because we don't want to delete
     -- the contact when the user handle is deleted.
     user_handle TEXT NOT NULL PRIMARY KEY,
-<<<<<<< HEAD
     -- 1:1 relationship with chat
-    chat_id BLOB NOT NULL UNIQUE REFERENCES chat (chat_id) ON DELETE CASCADE,
-=======
-    -- 1:1 relationship with conversation
-    conversation_id BLOB NOT NULL UNIQUE,
->>>>>>> b5875bc3
+    chat_id BLOB NOT NULL UNIQUE,
     friendship_package_ear_key BLOB NOT NULL,
     created_at TEXT NOT NULL,
     connection_offer_hash BLOB NOT NULL,
-    FOREIGN KEY (conversation_id) REFERENCES conversation (conversation_id) ON DELETE CASCADE
+    FOREIGN KEY (chat_id) REFERENCES chat (chat_id) ON DELETE CASCADE
 );
 
 CREATE TABLE attachment (
     attachment_id BLOB NOT NULL PRIMARY KEY,
-<<<<<<< HEAD
-    chat_id BLOB NOT NULL REFERENCES chat (chat_id) ON DELETE CASCADE,
-    message_id BLOB NOT NULL REFERENCES message (message_id) ON DELETE CASCADE,
-=======
-    conversation_id BLOB NOT NULL,
+    chat_id BLOB NOT NULL,
     message_id BLOB NOT NULL,
->>>>>>> b5875bc3
     content_type TEXT NOT NULL,
     content BLOB,
     status INTEGER NOT NULL,
     created_at TEXT NOT NULL,
-    FOREIGN KEY (conversation_id) REFERENCES conversation (conversation_id) ON DELETE CASCADE,
+    FOREIGN KEY (chat_id) REFERENCES chat (chat_id) ON DELETE CASCADE,
     FOREIGN KEY (message_id) REFERENCES message (message_id) ON DELETE CASCADE
 );
 
-CREATE INDEX idx_attachment_conversation_id ON attachment (conversation_id);
+CREATE INDEX idx_attachment_chat_id ON attachment (chat_id);
 
 CREATE INDEX idx_attachment_created_at ON attachment (created_at);
 
@@ -405,15 +368,11 @@
 );
 
 CREATE TABLE message_draft (
-<<<<<<< HEAD
-    chat_id BLOB NOT NULL PRIMARY KEY REFERENCES chat (chat_id) ON DELETE CASCADE,
-=======
-    conversation_id BLOB NOT NULL PRIMARY KEY,
->>>>>>> b5875bc3
+    chat_id BLOB NOT NULL PRIMARY KEY,
     message TEXT NOT NULL,
     editing_id BLOB,
     updated_at TEXT NOT NULL,
-    FOREIGN KEY (conversation_id) REFERENCES conversation (conversation_id) ON DELETE CASCADE,
+    FOREIGN KEY (chat_id) REFERENCES chat (chat_id) ON DELETE CASCADE,
     FOREIGN KEY (editing_id) REFERENCES message (message_id) ON DELETE CASCADE
 );
 
