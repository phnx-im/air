# SPDX-FileCopyrightText: 2023 Phoenix R&D GmbH <hello@phnx.im>
#
# SPDX-License-Identifier: AGPL-3.0-or-later

[package]
name = "phnxcoreclient"
version = "0.1.0"
authors = ["Phoenix R&D GmbH <hello@phnx.im>"]
edition = "2021"

[lib]
crate-type = ["cdylib", "staticlib", "lib"]

[dependencies]
thiserror = "1.0"
openmls = { git = "https://github.com/openmls/openmls", branch = "konrad/pgi_2" }
openmls_traits = { git = "https://github.com/openmls/openmls", branch = "konrad/pgi_2" }
openmls_rust_crypto = { git = "https://github.com/openmls/openmls", branch = "konrad/pgi_2" }
openmls_memory_keystore = { git = "https://github.com/openmls/openmls", branch = "konrad/pgi_2" }
openmls_basic_credential = { git = "https://github.com/openmls/openmls", branch = "konrad/pgi_2" }
mls-assist = { git = "https://github.com/phnx-im/mls-assist", branch = "konrad/interface_changes" }
tls_codec = { workspace = true }
log = "^0.4.14"
url = "2.2"
reqwest = { version = "0.11", features = [
    "blocking",
    "json",
    "rustls-tls-webpki-roots",
] }
base64 = "0.13"
pretty_env_logger = "0.5"
uuid = { version = "1", features = ["v4", "serde"] }
phnxapiclient = { path = "../apiclient" }
phnxtypes = { path = "../types" }
opaque-ke = { version = "3.0.0-pre.1", features = ["argon2"] }
futures = { version = "0.3.28", features = ["executor"] }
anyhow = { version = "1.0", features = ["backtrace"] }
# TODO: Replace this with a CSPRNG
rand = "0.8.4"
<<<<<<< HEAD
rand_chacha = "0.3.1"

# Persistence
async-trait = "0.1"
serde = { version = "1", features = ["derive"] }
rusqlite = "0.29"
serde_json = "1"
hex = { version = "0.4" }
=======
# Vendored OpenSSL (for better cross compilation)
openssl = { version = "*", features = ["vendored"] }
>>>>>>> 566e3908

# Feature dart-bridge
simple_logger = { version = "4.2.0", optional = true }
tokio = { version = "1.29.0", features = ["rt", "macros"], optional = true }
flutter_rust_bridge = { version = "=1.80.1", optional = true }

[features]
dart-bridge = ["flutter_rust_bridge", "tokio", "simple_logger"]

[dev-dependencies]
phnxserver_test_harness = { path = "../test_harness" }
actix-rt = "^2.7"

[build-dependencies]

# [profile.release]
# strip = true      # Automatically strip symbols from the binary.
# lto = true
# codegen-units = 1<|MERGE_RESOLUTION|>--- conflicted
+++ resolved
@@ -37,7 +37,6 @@
 anyhow = { version = "1.0", features = ["backtrace"] }
 # TODO: Replace this with a CSPRNG
 rand = "0.8.4"
-<<<<<<< HEAD
 rand_chacha = "0.3.1"
 
 # Persistence
@@ -46,10 +45,7 @@
 rusqlite = "0.29"
 serde_json = "1"
 hex = { version = "0.4" }
-=======
-# Vendored OpenSSL (for better cross compilation)
-openssl = { version = "*", features = ["vendored"] }
->>>>>>> 566e3908
+
 
 # Feature dart-bridge
 simple_logger = { version = "4.2.0", optional = true }
