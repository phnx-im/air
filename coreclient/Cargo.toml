# SPDX-FileCopyrightText: 2023 Phoenix R&D GmbH <hello@phnx.im>
#
# SPDX-License-Identifier: AGPL-3.0-or-later

[package]
name = "phnxcoreclient"
version = "0.1.0"
authors = ["Phoenix R&D GmbH <hello@phnx.im>"]
edition = "2021"

[lib]

[dependencies]
thiserror = "1.0"
<<<<<<< HEAD
openmls_traits = { git = "https://github.com/openmls/openmls" }
openmls_rust_crypto = { git = "https://github.com/openmls/openmls" }
openmls_memory_storage = { git = "https://github.com/openmls/openmls" }
log = "^0.4.14"
url = "2.2"
=======
openmls_traits = { git = "https://github.com/openmls/openmls", rev = "96c38a806f9c706d2cf67566c9c846eee3ac4430" }
openmls_rust_crypto = { git = "https://github.com/openmls/openmls", rev = "96c38a806f9c706d2cf67566c9c846eee3ac4430" }
openmls_memory_storage = { git = "https://github.com/openmls/openmls", rev = "96c38a806f9c706d2cf67566c9c846eee3ac4430" }
openmls_basic_credential = { git = "https://github.com/openmls/openmls", rev = "96c38a806f9c706d2cf67566c9c846eee3ac4430" }
log = "0.4"
url = "2.5"
base64 = "0.13"
pretty_env_logger = "0.5"
>>>>>>> bf5664f4
uuid = { version = "1", features = ["v4", "serde"] }
phnxapiclient = { path = "../apiclient" }
phnxtypes = { path = "../types", features = ["sqlite"] }
opaque-ke = { version = "3.0.0-pre.4", features = ["argon2"] }
futures = { version = "0.3", features = ["executor"] }
anyhow = { version = "1.0", features = ["backtrace"] }
# TODO: Replace this with a CSPRNG
rand = "0.8.4"
rand_chacha = "0.3.1"
tokio = { version = "1" }
image = "0.25.1"
kamadak-exif = "0.5.5"

# Persistence
async-trait = "0.1"
serde = { version = "1", features = ["derive"] }
rusqlite = { version = "0.30", features = ["bundled", "uuid", "chrono"] }

# Workspace dependencies
chrono = { workspace = true }
mls-assist = { workspace = true }
tls_codec = { workspace = true }
openmls = { workspace = true }
reqwest = { workspace = true }

[dev-dependencies]
phnxserver_test_harness = { path = "../test_harness" }
actix-rt = "^2.7"

[build-dependencies]<|MERGE_RESOLUTION|>--- conflicted
+++ resolved
@@ -12,22 +12,12 @@
 
 [dependencies]
 thiserror = "1.0"
-<<<<<<< HEAD
 openmls_traits = { git = "https://github.com/openmls/openmls" }
 openmls_rust_crypto = { git = "https://github.com/openmls/openmls" }
 openmls_memory_storage = { git = "https://github.com/openmls/openmls" }
-log = "^0.4.14"
-url = "2.2"
-=======
-openmls_traits = { git = "https://github.com/openmls/openmls", rev = "96c38a806f9c706d2cf67566c9c846eee3ac4430" }
-openmls_rust_crypto = { git = "https://github.com/openmls/openmls", rev = "96c38a806f9c706d2cf67566c9c846eee3ac4430" }
-openmls_memory_storage = { git = "https://github.com/openmls/openmls", rev = "96c38a806f9c706d2cf67566c9c846eee3ac4430" }
-openmls_basic_credential = { git = "https://github.com/openmls/openmls", rev = "96c38a806f9c706d2cf67566c9c846eee3ac4430" }
 log = "0.4"
 url = "2.5"
 base64 = "0.13"
-pretty_env_logger = "0.5"
->>>>>>> bf5664f4
 uuid = { version = "1", features = ["v4", "serde"] }
 phnxapiclient = { path = "../apiclient" }
 phnxtypes = { path = "../types", features = ["sqlite"] }
