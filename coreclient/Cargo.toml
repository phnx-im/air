# SPDX-FileCopyrightText: 2023 Phoenix R&D GmbH <hello@phnx.im>
#
# SPDX-License-Identifier: AGPL-3.0-or-later

[package]
name = "phnxcoreclient"
version = "0.1.0"
authors = ["Phoenix R&D GmbH <hello@phnx.im>"]
edition = "2021"

[lib]
crate-type = ["cdylib", "staticlib", "lib"]

[dependencies]
thiserror = "1.0"
openmls = { git = "https://github.com/openmls/openmls", branch = "konrad/pgi_2" }
openmls_traits = { git = "https://github.com/openmls/openmls", branch = "konrad/pgi_2" }
openmls_rust_crypto = { git = "https://github.com/openmls/openmls", branch = "konrad/pgi_2" }
openmls_memory_keystore = { git = "https://github.com/openmls/openmls", branch = "konrad/pgi_2" }
openmls_basic_credential = { git = "https://github.com/openmls/openmls", branch = "konrad/pgi_2" }
mls-assist = { git = "https://github.com/phnx-im/mls-assist", branch = "konrad/interface_changes" }
tls_codec = { workspace = true }
log = "^0.4.14"
url = "2.2"
reqwest = { version = "0.11", features = [
    "blocking",
    "json",
    "rustls-tls-webpki-roots",
] }
base64 = "0.13"
pretty_env_logger = "0.5"
uuid = { version = "1", features = ["v4", "serde"] }
phnxapiclient = { path = "../apiclient" }
phnxtypes = { path = "../types" }
opaque-ke = { version = "3.0.0-pre.1", features = ["argon2"] }
futures = { version = "0.3.28", features = ["executor"] }
anyhow = { version = "1.0", features = ["backtrace"] }
# TODO: Replace this with a CSPRNG
rand = "0.8.4"
rand_chacha = "0.3.1"

# Persistence
async-trait = "0.1"
serde = { version = "1", features = ["derive"] }
<<<<<<< HEAD
rusqlite = "0.29"
serde_json = "1"
hex = { version = "0.4" }


# Feature dart-bridge
simple_logger = { version = "4.2.0", optional = true }
tokio = { version = "1.29.0", features = ["rt", "macros"], optional = true }
flutter_rust_bridge = { version = "=1.80.1", optional = true }

[features]
dart-bridge = ["flutter_rust_bridge", "tokio", "simple_logger"]

=======
rusqlite = { version = "0.30", features = ["bundled"] }
serde_json = "1"
hex = { version = "0.4" }

>>>>>>> 3713d24d
[dev-dependencies]
phnxserver_test_harness = { path = "../test_harness" }
actix-rt = "^2.7"

[build-dependencies]

# [profile.release]
# strip = true      # Automatically strip symbols from the binary.
# lto = true
# codegen-units = 1<|MERGE_RESOLUTION|>--- conflicted
+++ resolved
@@ -42,26 +42,10 @@
 # Persistence
 async-trait = "0.1"
 serde = { version = "1", features = ["derive"] }
-<<<<<<< HEAD
-rusqlite = "0.29"
-serde_json = "1"
-hex = { version = "0.4" }
-
-
-# Feature dart-bridge
-simple_logger = { version = "4.2.0", optional = true }
-tokio = { version = "1.29.0", features = ["rt", "macros"], optional = true }
-flutter_rust_bridge = { version = "=1.80.1", optional = true }
-
-[features]
-dart-bridge = ["flutter_rust_bridge", "tokio", "simple_logger"]
-
-=======
 rusqlite = { version = "0.30", features = ["bundled"] }
 serde_json = "1"
 hex = { version = "0.4" }
 
->>>>>>> 3713d24d
 [dev-dependencies]
 phnxserver_test_harness = { path = "../test_harness" }
 actix-rt = "^2.7"
