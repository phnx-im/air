--- conflicted
+++ resolved
@@ -27,14 +27,9 @@
 phnxtypes = { path = "../types" }
 anyhow = { version = "1", features = ["backtrace"] }
 serde = { version = "1", features = ["derive"] }
-<<<<<<< HEAD
 serde_json = "1"
-tokio = { version = "1.29.0", features = ["rt", "macros"] }
-flutter_rust_bridge = { version = "=2.1.0", features = ["chrono", "uuid"] }
-=======
 tokio = { version = "1.39", features = ["rt", "macros"] }
 flutter_rust_bridge = { version = "=2.2.0", features = ["chrono", "uuid"] }
->>>>>>> bf5664f4
 notify-rust = "4"
 lazy_static = "1.5"
 chrono = { workspace = true }
