// SPDX-FileCopyrightText: 2024 Phoenix R&D GmbH <hello@phnx.im>
//
// SPDX-License-Identifier: AGPL-3.0-or-later

//! Logged-in user feature

use std::time::Duration;
use std::{sync::Arc, time::Instant};

use anyhow::bail;
use flutter_rust_bridge::frb;
use phnxcommon::identifiers::{UserHandle, UserId};
use phnxcoreclient::{
    Asset,
    clients::{QueueEvent, queue_event},
};
use phnxcoreclient::{ConversationId, clients::CoreUser, store::Store};
use tokio::sync::watch;
use tokio_stream::StreamExt;
use tokio_util::sync::{CancellationToken, DropGuard};
use tracing::{debug, error, info, warn};

use crate::{
    StreamSink,
    api::navigation_cubit::HomeNavigationState,
    notifications::NotificationService,
    util::{Cubit, CubitCore, FibonacciBackoff, spawn_from_sync},
};
use crate::{api::types::UiContact, messages::FetchedMessages};

use super::{
    navigation_cubit::{NavigationCubitBase, NavigationState},
    types::{UiUserHandle, UiUserId},
    user::User,
};

/// State of the [`UserCubit`] which is the logged in user
///
/// Opaque, cheaply clonable, copy-on-write type
///
/// Note: This has a prefix `Ui` to avoid conflicts with the `User`.
//
// TODO: Currently, frb does not support exposing eq and hash to Dart. When it is possible, we
// should do it, to minimize the amount of UI rebuilds in Flutter.
//
// See:
// * <https://github.com/phnx-im/infra/issues/247>
// * <https://github.com/fzyzcjy/flutter_rust_bridge/issues/2238>
#[frb(opaque)]
#[derive(Debug, Clone)]
pub struct UiUser {
    inner: Arc<UiUserInner>,
}

#[frb(ignore)]
#[derive(Debug, Clone)]
struct UiUserInner {
    user_id: UserId,
    user_handles: Vec<UserHandle>,
}

impl UiUser {
<<<<<<< HEAD
    fn new(inner: Arc<UiUserInner>) -> Self {
        Self { inner }
    }

    /// Loads state in the background
    fn spawn_load(state_tx: watch::Sender<UiUser>, core_user: CoreUser) {
        spawn_from_sync(async move {
            match core_user.user_handles().await {
                Ok(handles) => {
                    state_tx.send_modify(|state| {
                        let inner = Arc::make_mut(&mut state.inner);
                        inner.user_handles = handles;
                    });
                }
                Err(error) => {
                    error!(%error, "failed to load user handles");
                }
            }
            match core_user.own_user_profile().await {
                Ok(profile) => {
                    state_tx.send_modify(|state| {
                        let inner = Arc::make_mut(&mut state.inner);
                        inner.profile = profile;
                    });
                }
                Err(error) => {
                    error!(%error, "failed to load own user profile");
                }
            }
        });
    }

=======
>>>>>>> 3c49449d
    #[frb(getter, sync)]
    pub fn user_id(&self) -> UiUserId {
        self.inner.user_id.clone().into()
    }

    #[frb(getter, sync)]
    pub fn user_handles(&self) -> Vec<UiUserHandle> {
        self.inner
            .user_handles
            .iter()
            .cloned()
            .map(From::from)
            .collect()
    }
}

#[derive(Debug, Clone, Copy)]
pub enum AppState {
    Background,
    Foreground,
}

/// Provides access to the logged in user and their profile.
///
/// Also listens to queue service messages and fetches updates from the server. The lifetime of the
/// listening stream is tied to the lifetime of the cubit.
///
/// This cubit should not be created more than once, because the logged in user exists in the
/// system only once.
///
/// Allows other cubits to listen to the messages fetched from the server. In this regard, it is
/// special because it is a constuction entry point of other cubits.
#[frb(opaque)]
pub struct UserCubitBase {
    core: CubitCore<UiUser>,
    pub(crate) core_user: CoreUser,
    #[cfg_attr(
        any(target_os = "linux", target_os = "macos", target_os = "windows"),
        expect(dead_code)
    )]
    app_state_tx: watch::Sender<AppState>,
    _background_tasks_cancel: DropGuard,
}

const POLLING_INTERVAL: Duration = Duration::from_secs(10);

/// Timeout after a queue disconnect is not considered as error
const REGULAR_DISCONNECT_TIMEOUT: Duration = Duration::from_secs(30 * 60 * 60); // 30 minutes

impl UserCubitBase {
    #[frb(sync)]
    pub fn new(user: &User, navigation: &NavigationCubitBase) -> Self {
<<<<<<< HEAD
        let core = CubitCore::with_initial_state(UiUser::new(Arc::new(UiUserInner {
            profile: UserProfile::from_user_id(user.user.user_id()),
            user_handles: Vec::new(),
        })));
=======
        let inner = Arc::new(UiUserInner {
            user_id: user.user.user_id().clone(),
            user_handles: Vec::new(), // for now empty
        });
        let state = UiUser { inner };
        let core = CubitCore::with_initial_state(state);
>>>>>>> 3c49449d

        let core_user = user.user.clone();

        let navigation_state = navigation.subscribe();
        let notification_service = navigation.notification_service.clone();

        let (app_state_tx, app_state) = watch::channel(AppState::Foreground);

        let cancel = CancellationToken::new();
        spawn_listen(
            core_user.clone(),
            navigation_state.clone(),
            app_state.clone(),
            notification_service.clone(),
            cancel.clone(),
        );
        spawn_polling(
            core_user.clone(),
            navigation_state,
            app_state,
            notification_service.clone(),
            cancel.clone(),
        );

        Self {
            core,
            core_user,
            app_state_tx,
            _background_tasks_cancel: cancel.drop_guard(),
        }
    }

    // Cubit inteface

    #[frb(getter, sync)]
    pub fn is_closed(&self) -> bool {
        self.core.is_closed()
    }

    pub fn close(&mut self) {
        self.core.close();
    }

    #[frb(getter, sync)]
    pub fn state(&self) -> UiUser {
        self.core.state()
    }

    pub async fn stream(&mut self, sink: StreamSink<UiUser>) {
        self.core.stream(sink).await;
    }

    // Cubit methods

    /// Set the display name and/or profile picture of the user.
    pub async fn set_profile(
        &mut self,
        display_name: Option<String>,
        profile_picture: Option<Vec<u8>>,
    ) -> anyhow::Result<()> {
        let display_name = display_name.map(|s| s.parse()).transpose()?;
        let profile_picture = profile_picture.map(Asset::Value);

        let mut profile = self.core_user.own_user_profile().await?;
        if let Some(value) = display_name {
            profile.display_name = value;
        }
        if let Some(value) = profile_picture {
            profile.profile_picture = Some(value);
        }
        self.core_user.set_own_user_profile(profile).await?;

        Ok(())
    }

    #[frb(positional)]
    pub async fn add_user_to_conversation(
        &self,
        conversation_id: ConversationId,
        user_id: UiUserId,
    ) -> anyhow::Result<()> {
        self.core_user
            .invite_users(conversation_id, &[user_id.into()])
            .await?;
        Ok(())
    }

    #[frb(positional)]
    pub async fn remove_user_from_conversation(
        &self,
        conversation_id: ConversationId,
        user_id: UiUserId,
    ) -> anyhow::Result<()> {
        self.core_user
            .remove_users(conversation_id, vec![user_id.into()])
            .await?;
        Ok(())
    }

    #[frb(getter)]
    pub async fn contacts(&self) -> anyhow::Result<Vec<UiContact>> {
        let contacts = self.core_user.contacts().await?;
        Ok(contacts.into_iter().map(From::from).collect())
    }

    pub async fn addable_contacts(
        &self,
        conversation_id: ConversationId,
    ) -> anyhow::Result<Vec<UiContact>> {
        let Some(members) = self
            .core_user
            .conversation_participants(conversation_id)
            .await
        else {
            return Ok(vec![]);
        };
        let mut contacts = self.contacts().await.unwrap_or_default();
        // Retain only those contacts that are not already in the conversation
        contacts.retain(|contact| {
            !members
                .iter()
                .any(|member| member.uuid() == contact.user_id.uuid)
        });
        Ok(contacts)
    }

    pub fn set_app_state(&self, app_state: AppState) {
        debug!(?app_state, "app state changed");
        // Note: on Desktop, we consider the app to be always in foreground
        #[cfg(any(target_os = "android", target_os = "ios"))]
        let _no_receivers = self.app_state_tx.send(app_state);
    }

    pub async fn add_user_handle(&mut self, user_handle: UiUserHandle) -> anyhow::Result<bool> {
        let user_handle = UserHandle::new(user_handle.plaintext)?;
        let record = self.core_user.add_user_handle(&user_handle).await?;
        if record.is_none() {
            return Ok(false);
        }
        self.core.state_tx().send_modify(|state| {
            let inner = Arc::make_mut(&mut state.inner);
            inner.user_handles.push(user_handle);
        });
        Ok(true)
    }

    pub async fn remove_user_handle(&mut self, user_handle: UiUserHandle) -> anyhow::Result<()> {
        let user_handle = UserHandle::new(user_handle.plaintext)?;
        self.core_user.remove_user_handle(&user_handle).await?;
        self.core.state_tx().send_if_modified(|state| {
            let inner = Arc::make_mut(&mut state.inner);
            let Some(idx) = inner
                .user_handles
                .iter()
                .position(|handle| handle == &user_handle)
            else {
                error!("user handle is not found");
                return false;
            };
            inner.user_handles.remove(idx);
            true
        });
        Ok(())
    }
}

fn spawn_listen(
    core_user: CoreUser,
    navigation_state: watch::Receiver<NavigationState>,
    mut app_state: watch::Receiver<AppState>,
    notification_service: NotificationService,
    cancel: CancellationToken,
) {
    spawn_from_sync(async move {
        let mut backoff = FibonacciBackoff::new();
        loop {
            let res = run_listen(
                &core_user,
                &navigation_state,
                &mut app_state,
                &notification_service,
                &cancel,
                &mut backoff,
            )
            .await;

            // stop handler on cancellation
            if cancel.is_cancelled() {
                return;
            }

            // wait for app to be foreground
            let _ = app_state
                .wait_for(|app_state| matches!(app_state, AppState::Foreground))
                .await;

            if let Err(error) = res {
                // if listen failed, retry with backoff
                let timeout = backoff.next_backoff();
                info!(%error, retry_in =? timeout, "listen failed");

                tokio::time::sleep(timeout).await;
            } else {
                // otherwise, reset backoff and reconnect
                backoff.reset();
            }
        }
    });
}

async fn run_listen(
    core_user: &CoreUser,
    navigation_state: &watch::Receiver<NavigationState>,
    app_state: &mut watch::Receiver<AppState>,
    notification_service: &NotificationService,
    cancel: &CancellationToken,
    backoff: &mut FibonacciBackoff,
) -> anyhow::Result<()> {
    let connected_at = Instant::now();
    let mut queue_stream = core_user.listen_queue().await?;
    info!("listening to the queue");

    loop {
        let in_background =
            app_state.wait_for(|app_state| matches!(app_state, AppState::Background));

        let event = tokio::select! {
            event = queue_stream.next() => event,
            _ = in_background => return Ok(()),
            _ = cancel.cancelled() => return Ok(()),
        };

        match event {
            Some(QueueEvent { event: Some(event) }) => {
                handle_queue_event(event, core_user, navigation_state, notification_service).await
            }
            Some(QueueEvent { event: None }) => {
                error!("missing `event` field in queue event");
            }
            None if connected_at.elapsed() < REGULAR_DISCONNECT_TIMEOUT => {
                bail!("disconnected from the queue");
            }
            None => return Ok(()), // regular disconnect
        }
        backoff.reset(); // reset backoff after a successful message
    }
}

fn spawn_polling(
    core_user: CoreUser,
    navigation_state: watch::Receiver<NavigationState>,
    mut app_state: watch::Receiver<AppState>,
    notification_service: NotificationService,
    cancel: CancellationToken,
) {
    let user = User::from_core_user(core_user);
    spawn_from_sync(async move {
        let mut backoff = FibonacciBackoff::new();
        loop {
            let _ = app_state
                .wait_for(|app_state| matches!(app_state, AppState::Foreground))
                .await;

            let res = tokio::select! {
                _ = cancel.cancelled() => break,
                res = user.fetch_all_messages() => res,
            };
            let mut timeout = POLLING_INTERVAL;
            match res {
                Ok(fetched_messages) => {
                    process_fetched_messages(
                        &navigation_state,
                        &notification_service,
                        fetched_messages,
                    )
                    .await;
                    backoff.reset();
                }
                Err(error) => {
                    timeout = backoff.next_backoff().max(timeout);
                    error!(retry_in =? timeout, %error, "Failed to fetch messages");
                }
            }
            tokio::select! {
                _ = cancel.cancelled() => break,
                _ = tokio::time::sleep(POLLING_INTERVAL) => {},
            }
        }
    });
}

async fn handle_queue_event(
    event: queue_event::Event,
    core_user: &CoreUser,
    navigation_state: &watch::Receiver<NavigationState>,
    notification_service: &NotificationService,
) {
    debug!(?event, "handling listen event");
    match event {
        queue_event::Event::Payload(_) => {
            // currently, we don't handle payload events
            warn!("ignoring listen event")
        }
        queue_event::Event::Update(_) => {
            let core_user = core_user.clone();
            let user = User::from_core_user(core_user);
            match user.fetch_all_messages().await {
                Ok(fetched_messages) => {
                    process_fetched_messages(
                        navigation_state,
                        notification_service,
                        fetched_messages,
                    )
                    .await;
                }
                Err(error) => {
                    error!(%error, "failed to fetch messages on queue update");
                }
            }
        }
    }
}

/// Places in the app where notifications in foreground are handled differently.
///
/// Dervived from the [`NavigationState`].
#[derive(Debug)]
enum NotificationContext {
    Intro,
    Conversation(ConversationId),
    ConversationList,
    Other,
}

async fn process_fetched_messages(
    navigation_state: &watch::Receiver<NavigationState>,
    notification_service: &NotificationService,
    mut fetched_messages: FetchedMessages,
) {
    let notification_context = match &*navigation_state.borrow() {
        NavigationState::Intro { .. } => NotificationContext::Intro,
        NavigationState::Home {
            home:
                HomeNavigationState {
                    conversation_id: Some(conversation_id),
                    ..
                },
        } => NotificationContext::Conversation(*conversation_id),
        NavigationState::Home {
            home:
                HomeNavigationState {
                    conversation_id: None,
                    developer_settings_screen,
                    user_settings_screen,
                    ..
                },
        } => {
            const IS_DESKTOP: bool = cfg!(any(
                target_os = "macos",
                target_os = "windows",
                target_os = "linux"
            ));
            if !IS_DESKTOP && developer_settings_screen.is_none() && user_settings_screen.is_none()
            {
                NotificationContext::ConversationList
            } else {
                NotificationContext::Other
            }
        }
    };

    debug!(
        ?fetched_messages,
        ?notification_context,
        "process_fetched_messages"
    );

    match notification_context {
        NotificationContext::Intro | NotificationContext::ConversationList => {
            return; // suppress all notifications
        }
        NotificationContext::Conversation(conversation_id) => {
            // Remove notifications for the current conversation
            fetched_messages
                .notifications_content
                .retain(|notification| notification.conversation_id != Some(conversation_id));
        }
        NotificationContext::Other => (),
    }

    for notification in fetched_messages.notifications_content {
        notification_service.send_notification(notification).await;
    }
}<|MERGE_RESOLUTION|>--- conflicted
+++ resolved
@@ -60,7 +60,6 @@
 }
 
 impl UiUser {
-<<<<<<< HEAD
     fn new(inner: Arc<UiUserInner>) -> Self {
         Self { inner }
     }
@@ -79,22 +78,9 @@
                     error!(%error, "failed to load user handles");
                 }
             }
-            match core_user.own_user_profile().await {
-                Ok(profile) => {
-                    state_tx.send_modify(|state| {
-                        let inner = Arc::make_mut(&mut state.inner);
-                        inner.profile = profile;
-                    });
-                }
-                Err(error) => {
-                    error!(%error, "failed to load own user profile");
-                }
-            }
         });
     }
 
-=======
->>>>>>> 3c49449d
     #[frb(getter, sync)]
     pub fn user_id(&self) -> UiUserId {
         self.inner.user_id.clone().into()
@@ -147,21 +133,13 @@
 impl UserCubitBase {
     #[frb(sync)]
     pub fn new(user: &User, navigation: &NavigationCubitBase) -> Self {
-<<<<<<< HEAD
+        let core_user = user.user.clone();
         let core = CubitCore::with_initial_state(UiUser::new(Arc::new(UiUserInner {
-            profile: UserProfile::from_user_id(user.user.user_id()),
+            user_id: user.user.user_id().clone(),
             user_handles: Vec::new(),
         })));
-=======
-        let inner = Arc::new(UiUserInner {
-            user_id: user.user.user_id().clone(),
-            user_handles: Vec::new(), // for now empty
-        });
-        let state = UiUser { inner };
-        let core = CubitCore::with_initial_state(state);
->>>>>>> 3c49449d
-
-        let core_user = user.user.clone();
+
+        UiUser::spawn_load(core.state_tx().clone(), core_user.clone());
 
         let navigation_state = navigation.subscribe();
         let notification_service = navigation.notification_service.clone();
