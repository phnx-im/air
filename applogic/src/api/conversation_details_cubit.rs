// SPDX-FileCopyrightText: 2024 Phoenix R&D GmbH <hello@phnx.im>
//
// SPDX-License-Identifier: AGPL-3.0-or-later

use flutter_rust_bridge::frb;
<<<<<<< HEAD
use log::{error, warn};
=======
>>>>>>> 3b95798a
use phnxcoreclient::clients::CoreUser;
use phnxcoreclient::ConversationId;
use phnxtypes::identifiers::SafeTryInto;
use tokio::sync::{broadcast, mpsc, watch};
use tokio_util::sync::{CancellationToken, DropGuard};
use tracing::error;

use crate::util::spawn_from_sync;
use crate::StreamSink;

use super::conversations::converation_into_ui_details;
use super::messages::{FetchedMessages, FetchedMessagesReceiver};
use super::types::{UiConversationDetails, UiConversationType, UiUserProfile};
use super::user::user_cubit::UserCubitBase;

#[frb(dart_metadata = ("freezed"))]
#[derive(Debug, Clone, Default, Eq, PartialEq, Hash)]
pub struct ConversationDetailsState {
    pub conversation: Option<UiConversationDetails>,
    pub members: Vec<String>,
}

#[frb(opaque)]
pub struct ConversationDetailsCubitBase {
    conversation_id: ConversationId,
    state_tx: watch::Sender<ConversationDetailsState>,
    sinks_tx: mpsc::Sender<StreamSink<ConversationDetailsState>>,
    core_user: CoreUser,
    background_tasks_cancel: Option<DropGuard>,
}

impl ConversationDetailsCubitBase {
    #[frb(sync)]
    pub fn new(user_cubit: &UserCubitBase, conversation_id: ConversationId) -> Self {
        let core_user = user_cubit.core_user.clone();
        let cancel = CancellationToken::new();

        let (state_tx, state_rx) = watch::channel(ConversationDetailsState::default());
        let (sinks_tx, sinks_rx) = mpsc::channel(16);

        spawn_from_sync(emitter_loop(state_rx, sinks_rx, cancel.clone()));

        let task = BackgroundTaskContext::new(core_user.clone(), state_tx.clone(), conversation_id)
            .run(user_cubit.subscribe_to_fetched_messages(), cancel.clone());
        spawn_from_sync(task);

        Self {
            conversation_id,
            state_tx,
            sinks_tx,
            core_user,
            background_tasks_cancel: Some(cancel.drop_guard()),
        }
    }

    // Cubit interface

    pub fn close(&mut self) {
        self.background_tasks_cancel.take();
    }

    #[frb(getter, sync)]
    pub fn is_closed(&self) -> bool {
        self.background_tasks_cancel.is_none()
    }

    #[frb(getter, sync)]
    pub fn state(&self) -> ConversationDetailsState {
        self.state_tx.borrow().clone()
    }

    pub async fn stream(&mut self, sink: StreamSink<ConversationDetailsState>) {
        if self.sinks_tx.send(sink).await.is_err() {
            self.close();
        }
    }

    // Cubit methods

    pub async fn set_conversation_picture(&mut self, bytes: Option<Vec<u8>>) -> anyhow::Result<()> {
        self.core_user
            .set_conversation_picture(self.conversation_id, bytes.clone())
            .await?;
        self.state_tx
            .send_if_modified(|state| match state.conversation.as_mut() {
                Some(conversation) => {
                    conversation.attributes.conversation_picture_option = bytes;
                    true
                }
                None => false,
            });
        Ok(())
    }

    /// Load user profile of the conversation (only for non-group conversations)
    pub async fn load_conversation_user_profile(&self) -> anyhow::Result<Option<UiUserProfile>> {
        let conversation_type = self
            .state_tx
            .borrow()
            .conversation
            .as_ref()
            .map(|c| c.conversation_type.clone());
        match conversation_type {
            Some(
                UiConversationType::UnconfirmedConnection(username)
                | UiConversationType::Connection(username),
            ) => {
                let qualified_username = SafeTryInto::try_into(username)?;
                let profile = self.core_user.user_profile(&qualified_username).await?;
                Ok(profile.map(|profile| UiUserProfile::from_profile(&profile)))
            }
            Some(UiConversationType::Group) | None => Ok(None),
        }
    }
}

/// Loads the intial state and listen to the changes
struct BackgroundTaskContext {
    core_user: CoreUser,
    state_tx: watch::Sender<ConversationDetailsState>,
    conversation_id: ConversationId,
}

impl BackgroundTaskContext {
    fn new(
        core_user: CoreUser,
        state_tx: watch::Sender<ConversationDetailsState>,
        conversation_id: ConversationId,
    ) -> Self {
        Self {
            core_user,
            state_tx,
            conversation_id,
        }
    }

    async fn run(self, fetched_messages_rx: FetchedMessagesReceiver, stop: CancellationToken) {
        self.load_conversation_and_listen(fetched_messages_rx, stop)
            .await;
    }

    async fn load_conversation_and_listen(
        self,
        fetched_messages_rx: FetchedMessagesReceiver,
        stop: CancellationToken,
    ) {
        self.load_and_emit_state().await;
        self.fetched_messages_listen_loop(fetched_messages_rx, stop)
            .await;
    }

    async fn load_and_emit_state(&self) -> Option<()> {
        let details = self.load_conversation_details().await?;
        let members = self
            .members_of_conversation()
            .await
            .inspect_err(|error| error!(%error, "Error when fetching members"))
            .unwrap_or_default();
        let new_state = ConversationDetailsState {
            conversation: Some(details),
            members,
        };
        self.state_tx.send(new_state).ok()
    }

    async fn load_conversation_details(&self) -> Option<UiConversationDetails> {
        let conversation = self.core_user.conversation(&self.conversation_id).await?;
        Some(converation_into_ui_details(&self.core_user, conversation).await)
    }

    async fn members_of_conversation(&self) -> anyhow::Result<Vec<String>> {
        Ok(self
            .core_user
            .conversation_participants(self.conversation_id)
            .await
            .unwrap_or_default()
            .into_iter()
            .map(|c| c.to_string())
            .collect())
    }

    /// Returns only when `stop` is cancelled
    async fn fetched_messages_listen_loop(
        self,
        mut fetched_messages_rx: FetchedMessagesReceiver,
        stop: CancellationToken,
    ) {
        loop {
            let res = tokio::select! {
                res = fetched_messages_rx.recv() => res,
                _ = stop.cancelled() => return,
            };
            match res {
                Ok(fetched_messages) => self.handle_fetched_messages(&fetched_messages).await,
                Err(broadcast::error::RecvError::Closed) => return,
                Err(broadcast::error::RecvError::Lagged(n)) => {
                    warn!("fetched messages lagged {n} messages");
                }
            }
        }
    }

    async fn handle_fetched_messages(
        &self,
        FetchedMessages {
            new_conversations,
            changed_conversations,
            new_messages: _,
            notifications_content: _,
        }: &FetchedMessages,
    ) {
        if changed_conversations.contains(&self.conversation_id)
            || new_conversations.contains(&self.conversation_id)
        {
            self.load_and_emit_state().await;
        }
    }
}

async fn emitter_loop(
    mut state_rx: watch::Receiver<ConversationDetailsState>,
    mut sinks_rx: mpsc::Receiver<StreamSink<ConversationDetailsState>>,
    stop: CancellationToken,
) {
    let mut sinks = Vec::new();
    loop {
        tokio::select! {
            sink = sinks_rx.recv() => {
                let Some(sink) = sink else { return };
                sinks.push(sink);
            },
            changed = state_rx.changed() => {
                if changed.is_err() {
                    return;
                };
                let state = state_rx.borrow().clone();
                sinks.retain(|sink| sink.add(state.clone()).is_ok());
            },
            _ = stop.cancelled() => {
                return;
            }
        }
    }
}<|MERGE_RESOLUTION|>--- conflicted
+++ resolved
@@ -3,16 +3,12 @@
 // SPDX-License-Identifier: AGPL-3.0-or-later
 
 use flutter_rust_bridge::frb;
-<<<<<<< HEAD
-use log::{error, warn};
-=======
->>>>>>> 3b95798a
 use phnxcoreclient::clients::CoreUser;
 use phnxcoreclient::ConversationId;
 use phnxtypes::identifiers::SafeTryInto;
 use tokio::sync::{broadcast, mpsc, watch};
 use tokio_util::sync::{CancellationToken, DropGuard};
-use tracing::error;
+use tracing::{error, warn};
 
 use crate::util::spawn_from_sync;
 use crate::StreamSink;
@@ -203,7 +199,7 @@
                 Ok(fetched_messages) => self.handle_fetched_messages(&fetched_messages).await,
                 Err(broadcast::error::RecvError::Closed) => return,
                 Err(broadcast::error::RecvError::Lagged(n)) => {
-                    warn!("fetched messages lagged {n} messages");
+                    warn!(n, "fetched messages lagged");
                 }
             }
         }
