// SPDX-FileCopyrightText: 2024 Phoenix R&D GmbH <hello@phnx.im>
//
// SPDX-License-Identifier: AGPL-3.0-or-later

use std::{sync::Arc, time::Duration};

use chrono::{DateTime, SubsecRound, Utc};
use flutter_rust_bridge::frb;
use phnxcoreclient::{clients::CoreUser, store::Store, MimiContent};
use phnxcoreclient::{store::StoreNotification, ConversationId};
<<<<<<< HEAD
use phnxtypes::identifiers::SafeTryInto;
use tokio::{sync::watch, time::sleep};
=======
use tokio::sync::watch;
>>>>>>> a93d1925
use tokio_stream::{Stream, StreamExt};
use tokio_util::sync::CancellationToken;
use tracing::error;

use crate::util::{spawn_from_sync, Cubit, CubitCore};
use crate::StreamSink;

use super::types::{UiConversationDetails, UiConversationType, UiUserProfile};
use super::user::user_cubit::UserCubitBase;
use super::{conversations::converation_into_ui_details, types::UiConversationMessageId};

#[frb(dart_metadata = ("freezed"))]
#[derive(Debug, Clone, Default, Eq, PartialEq, Hash)]
pub struct ConversationDetailsState {
    pub conversation: Option<UiConversationDetails>,
    pub members: Vec<String>,
}

#[frb(opaque)]
pub struct ConversationDetailsCubitBase {
    context: ConversationDetailsContext,
    core: CubitCore<ConversationDetailsState>,
}

impl ConversationDetailsCubitBase {
    #[frb(sync)]
    pub fn new(user_cubit: &UserCubitBase, conversation_id: ConversationId) -> Self {
        let store = user_cubit.core_user.clone();
        let store_notifications = store.subscribe();

        let core = CubitCore::new();

        let context = ConversationDetailsContext::new(
            store.clone(),
            core.state_tx().clone(),
            conversation_id,
        );
        context
            .clone()
            .spawn(store_notifications, core.cancellation_token().clone());

        Self { context, core }
    }

    // Cubit interface

    pub fn close(&mut self) {
        self.core.close();
    }

    #[frb(getter, sync)]
    pub fn is_closed(&self) -> bool {
        self.core.is_closed()
    }

    #[frb(getter, sync)]
    pub fn state(&self) -> ConversationDetailsState {
        self.core.state()
    }

    pub async fn stream(&mut self, sink: StreamSink<ConversationDetailsState>) {
        self.core.stream(sink).await;
    }

    // Cubit methods

    pub async fn set_conversation_picture(&mut self, bytes: Option<Vec<u8>>) -> anyhow::Result<()> {
        Store::set_conversation_picture(
            &self.context.store,
            self.context.conversation_id,
            bytes.clone(),
        )
        .await
    }

    /// Load user profile of the conversation (only for non-group conversations)
    pub async fn load_conversation_user_profile(&self) -> anyhow::Result<Option<UiUserProfile>> {
        let conversation_type = self
            .core
            .borrow_state()
            .conversation
            .as_ref()
            .map(|c| c.conversation_type.clone());
        match conversation_type {
            Some(
                UiConversationType::UnconfirmedConnection(user_name)
                | UiConversationType::Connection(user_name),
            ) => {
<<<<<<< HEAD
                let qualified_username = SafeTryInto::try_into(username)?;
                let profile = self.context.store.user_profile(&qualified_username).await?;
=======
                let qualified_username = user_name.parse()?;
                let profile = self.store.user_profile(&qualified_username).await?;
>>>>>>> a93d1925
                Ok(profile.map(|profile| UiUserProfile::from_profile(&profile)))
            }
            Some(UiConversationType::Group) | None => Ok(None),
        }
    }

    /// Sends a message to the conversation.
    ///
    /// The not yet sent message is immediately stored in the local store and then the message is
    /// send to the DS.
    pub async fn send_message(&self, message_text: String) -> anyhow::Result<()> {
        let domain = self.context.store.user_name().domain();
        let content = MimiContent::simple_markdown_message(domain, message_text);
        self.context
            .store
            .send_message(self.context.conversation_id, content)
            .await
            .inspect_err(|error| error!(%error, "Failed to send message"))?;
        Ok(())
    }

    /// Marks the conversation as read until the given message id (including).
    ///
    /// The calls to this method are debounced with a fixed delay.
    pub async fn mark_as_read(
        &self,
        until_message_id: UiConversationMessageId,
        until_timestamp: DateTime<Utc>,
    ) -> anyhow::Result<()> {
        let scheduled = self
            .context
            .mark_as_read_tx
            .send_if_modified(|state| match state {
                MarkAsReadState::NotLoaded => {
                    error!("Marking as read while conversation is not loaded");
                    false
                }
                MarkAsReadState::Marked { at }
                | MarkAsReadState::Scheduled {
                    until_timestamp: at,
                    until_message_id: _,
                } if *at < until_timestamp => {
                    *state = MarkAsReadState::Scheduled {
                        until_timestamp,
                        until_message_id,
                    };
                    true
                }
                MarkAsReadState::Marked { .. } => {
                    false // already marked as read
                }
                MarkAsReadState::Scheduled { .. } => {
                    false // already scheduled at a later timestamp
                }
            });
        if !scheduled {
            return Ok(());
        }

        // debounce
        const MARK_AS_READ_DEBOUNCE: Duration = Duration::from_secs(2);
        let mut rx = self.context.mark_as_read_tx.subscribe();
        tokio::select! {
            _ = rx.changed() => return Ok(()),
            _ = sleep(MARK_AS_READ_DEBOUNCE) => {},
        };

        // check if the scheduled state is still valid and if so, mark it as read
        let scheduled = self
            .context
            .mark_as_read_tx
            .send_if_modified(|state| match state {
                MarkAsReadState::Scheduled {
                    until_message_id: scheduled_message_id,
                    until_timestamp,
                } if *scheduled_message_id == until_message_id => {
                    *state = MarkAsReadState::Marked {
                        at: *until_timestamp,
                    };
                    true
                }
                _ => false,
            });
        if !scheduled {
            return Ok(());
        }

        self.context
            .store
            .mark_conversation_as_read(self.context.conversation_id, until_message_id.into())
            .await?;
        Ok(())
    }
}

/// Loads the intial state and listen to the changes
#[frb(ignore)]
#[derive(Clone)]
struct ConversationDetailsContext {
    store: CoreUser,
    state_tx: watch::Sender<ConversationDetailsState>,
    conversation_id: ConversationId,
    mark_as_read_tx: watch::Sender<MarkAsReadState>,
}

impl ConversationDetailsContext {
    fn new(
        store: CoreUser,
        state_tx: watch::Sender<ConversationDetailsState>,
        conversation_id: ConversationId,
    ) -> Self {
        let (mark_as_read_tx, _) = watch::channel(Default::default());
        Self {
            store,
            state_tx,
            conversation_id,
            mark_as_read_tx,
        }
    }

    fn spawn(
        self,
        store_notifications: impl Stream<Item = Arc<StoreNotification>> + Send + 'static,
        stop: CancellationToken,
    ) {
        spawn_from_sync(async move {
            self.load_and_emit_state().await;
            self.store_notifications_loop(store_notifications, stop)
                .await;
        });
    }

    async fn load_and_emit_state(&self) {
        let (details, last_read) = self.load_conversation_details().await.unzip();
        let members = if details.is_some() {
            self.members_of_conversation()
                .await
                .inspect_err(|error| error!(%error, "Failed fetching members"))
                .unwrap_or_default()
        } else {
            Vec::new()
        };

        if let Some(last_read) = last_read {
            let _ = self.mark_as_read_tx.send_replace(MarkAsReadState::Marked {
                // truncate nanoseconds because they are not supported by Dart's DateTime
                at: last_read.trunc_subsecs(6),
            });
        }

        let new_state = ConversationDetailsState {
            conversation: details,
            members,
        };
        let _ = self.state_tx.send(new_state);
    }

    async fn load_conversation_details(&self) -> Option<(UiConversationDetails, DateTime<Utc>)> {
        let conversation = self.store.conversation(&self.conversation_id).await?;
        let last_read = conversation.last_read();
        Some((
            converation_into_ui_details(&self.store, conversation).await,
            last_read,
        ))
    }

    async fn members_of_conversation(&self) -> anyhow::Result<Vec<String>> {
        Ok(self
            .store
            .conversation_participants(self.conversation_id)
            .await
            .unwrap_or_default()
            .into_iter()
            .map(|c| c.to_string())
            .collect())
    }

    /// Returns only when `stop` is cancelled
    async fn store_notifications_loop(
        self,
        store_notifications: impl Stream<Item = Arc<StoreNotification>>,
        stop: CancellationToken,
    ) {
        let mut store_notifications = std::pin::pin!(store_notifications);
        loop {
            let res = tokio::select! {
                notification = store_notifications.next() => notification,
                _ = stop.cancelled() => return,
            };
            match res {
                Some(notification) => self.handle_store_notification(&notification).await,
                None => return,
            }
        }
    }

    async fn handle_store_notification(&self, notification: &StoreNotification) {
        if notification.ops.contains_key(&self.conversation_id.into()) {
            self.load_and_emit_state().await;
        }
    }
}

#[frb(ignore)]
#[derive(Debug, Default)]
enum MarkAsReadState {
    #[default]
    NotLoaded,
    /// Conversation is marked as read until the given timestamp
    Marked { at: DateTime<Utc> },
    /// Conversation is scheduled to be marked as read until the given timestamp and message id
    Scheduled {
        until_timestamp: DateTime<Utc>,
        until_message_id: UiConversationMessageId,
    },
}<|MERGE_RESOLUTION|>--- conflicted
+++ resolved
@@ -8,12 +8,7 @@
 use flutter_rust_bridge::frb;
 use phnxcoreclient::{clients::CoreUser, store::Store, MimiContent};
 use phnxcoreclient::{store::StoreNotification, ConversationId};
-<<<<<<< HEAD
-use phnxtypes::identifiers::SafeTryInto;
 use tokio::{sync::watch, time::sleep};
-=======
-use tokio::sync::watch;
->>>>>>> a93d1925
 use tokio_stream::{Stream, StreamExt};
 use tokio_util::sync::CancellationToken;
 use tracing::error;
@@ -102,13 +97,8 @@
                 UiConversationType::UnconfirmedConnection(user_name)
                 | UiConversationType::Connection(user_name),
             ) => {
-<<<<<<< HEAD
-                let qualified_username = SafeTryInto::try_into(username)?;
+                let qualified_username = user_name.parse()?;
                 let profile = self.context.store.user_profile(&qualified_username).await?;
-=======
-                let qualified_username = user_name.parse()?;
-                let profile = self.store.user_profile(&qualified_username).await?;
->>>>>>> a93d1925
                 Ok(profile.map(|profile| UiUserProfile::from_profile(&profile)))
             }
             Some(UiConversationType::Group) | None => Ok(None),
