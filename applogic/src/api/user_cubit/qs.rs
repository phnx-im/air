// SPDX-FileCopyrightText: 2025 Phoenix R&D GmbH <hello@phnx.im>
//
// SPDX-License-Identifier: AGPL-3.0-or-later

use aircoreclient::clients::{
    QueueEvent,
    process::process_qs::{ProcessedQsMessages, QsNotificationProcessor, QsStreamProcessor},
};
use flutter_rust_bridge::frb;
use tokio_stream::Stream;
use tokio_util::sync::CancellationToken;

use crate::{
    api::user::User,
    util::{BackgroundStreamContext, BackgroundStreamTask},
};

use super::{AppState, CubitContext};

#[derive(Debug)]
#[frb(ignore)]
pub(super) struct QueueContext {
    cubit_context: CubitContext,
    handler: QsStreamProcessor,
}

impl QsNotificationProcessor for CubitContext {
    async fn show_notifications(
        &mut self,
        ProcessedQsMessages {
            new_chats,
            changed_chats: _,
            new_messages,
            errors: _,
            processed: _,
        }: ProcessedQsMessages,
    ) {
        let mut notifications = Vec::with_capacity(new_chats.len() + new_messages.len());
        let user = User::from_core_user(self.core_user.clone());
        user.new_chat_notifications(&new_chats, &mut notifications)
            .await;
        user.new_message_notifications(&new_messages, &mut notifications)
            .await;
        CubitContext::show_notifications(self, notifications).await;
    }
}

impl BackgroundStreamContext<QueueEvent> for QueueContext {
    async fn create_stream(&mut self) -> anyhow::Result<impl Stream<Item = QueueEvent> + 'static> {
        let (stream, responder) = self.cubit_context.core_user.listen_queue().await?;
        self.handler.replace_responder(responder);
        Ok(stream)
    }

<<<<<<< HEAD
    async fn handle_event(&mut self, event: QueueEvent) {
        debug!(?event, "handling QS listen event");
        match event.event {
            Some(queue_event::Event::Payload(_)) => {
                // currently, we don't handle payload events
                warn!("ignoring QS listen payload event")
            }
            Some(queue_event::Event::Message(message)) => {
                let message = match message.try_into() {
                    Ok(message) => message,
                    Err(error) => {
                        error!(%error, "failed to convert QS message; dropping");
                        return;
                    }
                };
                // Invariant: after a message there is always an Empty event as sentinel
                // => accumelated messages will be processed there
                self.messages.push(message);
            }
            // Empty event indicates that the queue is empty
            Some(queue_event::Event::Empty(_)) => {
                if self.messages.is_empty() {
                    return; // no messages to process
                }

                // Invariant: messages are sorted by sequence number
                if let Some(max_sequence_number) = self.messages.last().map(|m| m.sequence_number) {
                    // we received some messages, so we can ack them
                    let responder = self
                        .responder
                        .as_ref()
                        .expect("logic error: no responder")
                        .clone();
                    responder
                        .ack(max_sequence_number + 1)
                        .await
                        .inspect_err(|error| {
                            error!(%error, "failed to ack QS messages");
                        })
                        .ok();
                }

                let core_user = self.cubit_context.core_user.clone();
                let user = User::from_core_user(core_user);

                // Invariant: messages are sorted by sequence number
                let max_sequence_number = self.messages.last().map(|m| m.sequence_number);

                let messages = std::mem::take(&mut self.messages);
                match user.user.fully_process_qs_messages(messages).await {
                    Ok(ProcessedQsMessages {
                        new_chats,
                        changed_chats: _,
                        new_messages,
                        errors: _,
                        rejoined_chats: _,
                    }) => {
                        let mut notifications =
                            Vec::with_capacity(new_chats.len() + new_messages.len());
                        user.new_chat_notifications(&new_chats, &mut notifications)
                            .await;
                        user.new_message_notifications(&new_messages, &mut notifications)
                            .await;
                        self.cubit_context.show_notifications(notifications).await;
                    }
                    Err(error) => {
                        error!(%error, "failed to process QS message");
                    }
                }

                if let Some(max_sequence_number) = max_sequence_number {
                    // We received some messages, so we can ack them *after* they were fully
                    // processed. In particular, the queue ratchet sequence number was written back
                    // into the database.
                    let responder = self
                        .responder
                        .as_ref()
                        .expect("logic error: no responder")
                        .clone();
                    responder
                        .ack(max_sequence_number + 1)
                        .await
                        .inspect_err(|error| {
                            error!(%error, "failed to ack QS messages");
                        })
                        .ok();
                }
            }
            None => {}
        }
=======
    async fn handle_event(&mut self, event: QueueEvent) -> bool {
        let result = self
            .handler
            .process_event(event, &mut self.cubit_context)
            .await;
        // Stop stream if partially processed
        // => There is a hole in the sequence of the messages, therefore we cannot continue
        // processing them.
        !result.is_partially_processed()
>>>>>>> 375837b6
    }

    async fn in_foreground(&self) {
        let _ = self
            .cubit_context
            .app_state
            .clone()
            .wait_for(|app_state| {
                matches!(
                    app_state,
                    AppState::Foreground | AppState::DesktopBackground
                )
            })
            .await;
    }

    async fn in_background(&self) {
        let _ = self
            .cubit_context
            .app_state
            .clone()
            .wait_for(|app_state| matches!(app_state, AppState::MobileBackground))
            .await;
    }
}

impl QueueContext {
    pub(super) fn new(cubit_context: CubitContext) -> Self {
        let handler = QsStreamProcessor::new(cubit_context.core_user.clone());
        Self {
            handler,
            cubit_context,
        }
    }

    pub(super) fn into_task(
        self,
        cancel: CancellationToken,
    ) -> BackgroundStreamTask<Self, QueueEvent> {
        BackgroundStreamTask::new("qs", self, cancel)
    }
}<|MERGE_RESOLUTION|>--- conflicted
+++ resolved
@@ -52,98 +52,6 @@
         Ok(stream)
     }
 
-<<<<<<< HEAD
-    async fn handle_event(&mut self, event: QueueEvent) {
-        debug!(?event, "handling QS listen event");
-        match event.event {
-            Some(queue_event::Event::Payload(_)) => {
-                // currently, we don't handle payload events
-                warn!("ignoring QS listen payload event")
-            }
-            Some(queue_event::Event::Message(message)) => {
-                let message = match message.try_into() {
-                    Ok(message) => message,
-                    Err(error) => {
-                        error!(%error, "failed to convert QS message; dropping");
-                        return;
-                    }
-                };
-                // Invariant: after a message there is always an Empty event as sentinel
-                // => accumelated messages will be processed there
-                self.messages.push(message);
-            }
-            // Empty event indicates that the queue is empty
-            Some(queue_event::Event::Empty(_)) => {
-                if self.messages.is_empty() {
-                    return; // no messages to process
-                }
-
-                // Invariant: messages are sorted by sequence number
-                if let Some(max_sequence_number) = self.messages.last().map(|m| m.sequence_number) {
-                    // we received some messages, so we can ack them
-                    let responder = self
-                        .responder
-                        .as_ref()
-                        .expect("logic error: no responder")
-                        .clone();
-                    responder
-                        .ack(max_sequence_number + 1)
-                        .await
-                        .inspect_err(|error| {
-                            error!(%error, "failed to ack QS messages");
-                        })
-                        .ok();
-                }
-
-                let core_user = self.cubit_context.core_user.clone();
-                let user = User::from_core_user(core_user);
-
-                // Invariant: messages are sorted by sequence number
-                let max_sequence_number = self.messages.last().map(|m| m.sequence_number);
-
-                let messages = std::mem::take(&mut self.messages);
-                match user.user.fully_process_qs_messages(messages).await {
-                    Ok(ProcessedQsMessages {
-                        new_chats,
-                        changed_chats: _,
-                        new_messages,
-                        errors: _,
-                        rejoined_chats: _,
-                    }) => {
-                        let mut notifications =
-                            Vec::with_capacity(new_chats.len() + new_messages.len());
-                        user.new_chat_notifications(&new_chats, &mut notifications)
-                            .await;
-                        user.new_message_notifications(&new_messages, &mut notifications)
-                            .await;
-                        self.cubit_context.show_notifications(notifications).await;
-                    }
-                    Err(error) => {
-                        error!(%error, "failed to process QS message");
-                    }
-                }
-
-                if let Some(max_sequence_number) = max_sequence_number {
-                    // We received some messages, so we can ack them *after* they were fully
-                    // processed. In particular, the queue ratchet sequence number was written back
-                    // into the database.
-                    let responder = self
-                        .responder
-                        .as_ref()
-                        .expect("logic error: no responder")
-                        .clone();
-                    responder
-                        .ack(max_sequence_number + 1)
-                        .await
-                        .inspect_err(|error| {
-                            error!(%error, "failed to ack QS messages");
-                        })
-                        .ok();
-                }
-            }
-            None => {}
-        }
-=======
     async fn handle_event(&mut self, event: QueueEvent) -> bool {
         let result = self
             .handler
@@ -153,7 +61,6 @@
         // => There is a hole in the sequence of the messages, therefore we cannot continue
         // processing them.
         !result.is_partially_processed()
->>>>>>> 375837b6
     }
 
     async fn in_foreground(&self) {
