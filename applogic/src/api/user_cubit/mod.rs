// SPDX-FileCopyrightText: 2024 Phoenix R&D GmbH <hello@phnx.im>
//
// SPDX-License-Identifier: AGPL-3.0-or-later

//! Logged-in user feature

use std::sync::Arc;

use aircommon::identifiers::{UserHandle, UserId};
use aircoreclient::Asset;
use aircoreclient::{ChatId, clients::CoreUser, store::Store};
use anyhow::ensure;
use flutter_rust_bridge::frb;
use qs::QueueContext;
use tokio::sync::watch;
use tokio_util::sync::CancellationToken;
use tracing::{debug, error};
use user_handle::{HandleBackgroundTasks, HandleContext};

use crate::api::{navigation_cubit::NavigationChat, types::UiContact};
use crate::{
    StreamSink,
    api::navigation_cubit::HomeNavigationState,
    notifications::NotificationService,
    util::{Cubit, CubitCore, spawn_from_sync},
};

use super::{
    navigation_cubit::{NavigationCubitBase, NavigationState},
    notifications::NotificationContent,
    types::{UiUserHandle, UiUserId},
    user::User,
};

mod qs;
mod user_handle;

const DELETE_ACCOUNT_CONFIRMATION_TEXT: &str = "delete";

/// State of the [`UserCubit`] which is the logged in user
///
/// Opaque, cheaply clonable, copy-on-write type
///
/// Note: This has a prefix `Ui` to avoid conflicts with the `User`.
//
// TODO: Currently, frb does not support exposing eq and hash to Dart. When it is possible, we
// should do it, to minimize the amount of UI rebuilds in Flutter.
//
// See:
// * <https://github.com/phnx-im/air/issues/247>
// * <https://github.com/fzyzcjy/flutter_rust_bridge/issues/2238>
#[frb(opaque)]
#[derive(Debug, Clone)]
pub struct UiUser {
    inner: Arc<UiUserInner>,
}

#[frb(ignore)]
#[derive(Debug, Clone)]
struct UiUserInner {
    user_id: UserId,
    user_handles: Vec<UserHandle>,
}

impl UiUser {
    fn new(inner: Arc<UiUserInner>) -> Self {
        Self { inner }
    }

    /// Loads state in the background
    fn spawn_load(state_tx: watch::Sender<UiUser>, core_user: CoreUser) {
        spawn_from_sync(async move {
            match core_user.user_handles().await {
                Ok(handles) => {
                    state_tx.send_modify(|state| {
                        let inner = Arc::make_mut(&mut state.inner);
                        inner.user_handles = handles;
                    });
                }
                Err(error) => {
                    error!(%error, "failed to load user handles");
                }
            }
        });
    }

    #[frb(getter, sync)]
    pub fn user_id(&self) -> UiUserId {
        self.inner.user_id.clone().into()
    }

    #[frb(getter, sync)]
    pub fn user_handles(&self) -> Vec<UiUserHandle> {
        self.inner
            .user_handles
            .iter()
            .cloned()
            .map(From::from)
            .collect()
    }
}

#[derive(Debug, Clone, Copy, PartialEq, Eq)]
pub enum AppState {
    MobileBackground,
    DesktopBackground,
    Foreground,
}

/// Provides access to the logged in user and their profile.
///
/// Also listens to queue service messages and fetches updates from the server. The lifetime of the
/// listening stream is tied to the lifetime of the cubit.
///
/// This cubit should not be created more than once, because the logged in user exists in the
/// system only once.
///
/// Allows other cubits to listen to the messages fetched from the server. In this regard, it is
/// special because it is a constuction entry point of other cubits.
#[frb(opaque)]
pub struct UserCubitBase {
    core: CubitCore<UiUser>,
    context: CubitContext,
    app_state_tx: watch::Sender<AppState>,
    background_listen_handle_tasks: HandleBackgroundTasks,
    cancel: CancellationToken,
}

impl UserCubitBase {
    #[frb(sync)]
    pub fn new(user: &User, navigation: &NavigationCubitBase) -> Self {
        let core_user = user.user.clone();
        let core = CubitCore::with_initial_state(UiUser::new(Arc::new(UiUserInner {
            user_id: user.user.user_id().clone(),
            user_handles: Vec::new(),
        })));

        UiUser::spawn_load(core.state_tx().clone(), core_user.clone());

        let navigation_state = navigation.subscribe();
        let notification_service = navigation.notification_service.clone();

        let (app_state_tx, app_state) = watch::channel(AppState::Foreground);

        let cancel = CancellationToken::new();

        let context = CubitContext {
            core_user,
            app_state,
            navigation_state,
            notification_service,
        };

        // emit persisted store notifications
        context.spawn_emit_stored_notifications(cancel.clone());

        // start background task listening for incoming messages
        QueueContext::new(context.clone())
            .into_task(cancel.clone())
            .spawn();

        // start background tasks listening for incoming handle messages
        let background_listen_handle_tasks =
            HandleContext::spawn_loading(context.clone(), cancel.clone());

        Self {
            core,
            context,
            app_state_tx,
            background_listen_handle_tasks,
            cancel: cancel.clone(),
        }
    }

    #[frb(ignore)]
    pub(crate) fn core_user(&self) -> &CoreUser {
        &self.context.core_user
    }

    // Cubit inteface

    #[frb(getter, sync)]
    pub fn is_closed(&self) -> bool {
        self.core.is_closed()
    }

    pub fn close(&mut self) {
        self.core.close();
        self.cancel.cancel();
    }

    #[frb(getter, sync)]
    pub fn state(&self) -> UiUser {
        self.core.state()
    }

    pub async fn stream(&mut self, sink: StreamSink<UiUser>) {
        self.core.stream(sink).await;
    }

    // Cubit methods

    /// Set the display name and/or profile picture of the user.
    pub async fn set_profile(
        &mut self,
        display_name: Option<String>,
        profile_picture: Option<Vec<u8>>,
    ) -> anyhow::Result<()> {
        let display_name = display_name.map(|s| s.parse()).transpose()?;
        let profile_picture = profile_picture.map(Asset::Value);

        let mut profile = self.context.core_user.own_user_profile().await?;
        if let Some(value) = display_name {
            profile.display_name = value;
        }
        if let Some(value) = profile_picture {
            profile.profile_picture = Some(value);
        }
        self.context.core_user.set_own_user_profile(profile).await?;

        Ok(())
    }

    #[frb(positional)]
    pub async fn add_user_to_chat(&self, chat_id: ChatId, user_id: UiUserId) -> anyhow::Result<()> {
        self.context
            .core_user
            .invite_users(chat_id, &[user_id.into()])
            .await?;
        Ok(())
    }

    #[frb(positional)]
    pub async fn remove_user_from_chat(
        &self,
        chat_id: ChatId,
        user_id: UiUserId,
    ) -> anyhow::Result<()> {
        self.context
            .core_user
            .remove_users(chat_id, vec![user_id.into()])
            .await?;
        Ok(())
    }

    #[frb(positional)]
    pub async fn delete_chat(&self, chat_id: ChatId) -> anyhow::Result<()> {
        self.context
            .core_user
            .delete_chat(chat_id)
            .await
            .inspect_err(|error| {
                error!(%error, "failed to delete conversion; skipping");
            })
            .ok();
        self.context.core_user.erase_chat(chat_id).await?;
        Ok(())
    }

    #[frb(positional)]
    pub async fn leave_chat(&self, chat_id: ChatId) -> anyhow::Result<()> {
        self.context.core_user.leave_chat(chat_id).await
    }

    #[frb(getter)]
    pub async fn contacts(&self) -> anyhow::Result<Vec<UiContact>> {
        let contacts = self.context.core_user.contacts().await?;
        Ok(contacts.into_iter().map(From::from).collect())
    }

    pub async fn addable_contacts(&self, chat_id: ChatId) -> anyhow::Result<Vec<UiContact>> {
        let Some(members) = self.context.core_user.chat_participants(chat_id).await else {
            return Ok(vec![]);
        };
        let mut contacts = self.contacts().await.unwrap_or_default();
        // Retain only those contacts that are not already in the chat
        contacts.retain(|contact| {
            !members
                .iter()
                .any(|member| member.uuid() == contact.user_id.uuid)
        });
        Ok(contacts)
    }

    pub fn set_app_state(&self, _app_state: AppState) {
        let app_state = _app_state;
        debug!(?app_state, "app state changed");
        let _no_receivers = self.app_state_tx.send(app_state);
    }

    pub async fn add_user_handle(&mut self, user_handle: UiUserHandle) -> anyhow::Result<bool> {
        let user_handle = UserHandle::new(user_handle.plaintext)?;
        let Some(record) = self
            .context
            .core_user
            .add_user_handle(user_handle.clone())
            .await?
        else {
            return Ok(false);
        };

        // add user handle to UI state
        self.core.state_tx().send_modify(|state| {
            let inner = Arc::make_mut(&mut state.inner);
            inner.user_handles.push(user_handle);
        });

        // start background listen stream for the handle
        HandleContext::new(self.context.clone(), record)
            .into_task(
                self.cancel.child_token(),
                &self.background_listen_handle_tasks,
            )
            .spawn();

        Ok(true)
    }

    pub async fn remove_user_handle(&mut self, user_handle: UiUserHandle) -> anyhow::Result<()> {
        let user_handle = UserHandle::new(user_handle.plaintext)?;
        self.context
            .core_user
            .remove_user_handle(&user_handle)
            .await?;

        // remove user handle from UI state
        self.core.state_tx().send_if_modified(|state| {
            let inner = Arc::make_mut(&mut state.inner);
            let Some(idx) = inner
                .user_handles
                .iter()
                .position(|handle| handle == &user_handle)
            else {
                error!("user handle is not found");
                return false;
            };
            inner.user_handles.remove(idx);
            true
        });

        // stop background listen stream for the handle
        self.background_listen_handle_tasks.remove(user_handle);

        Ok(())
    }

    pub async fn report_spam(&self, spammer_id: UiUserId) -> anyhow::Result<()> {
        self.context.core_user.report_spam(spammer_id.into()).await
    }

    pub async fn block_contact(&self, user_id: UiUserId) -> anyhow::Result<()> {
        self.context.core_user.block_contact(user_id.into()).await
    }

    pub async fn unblock_contact(&self, user_id: UiUserId) -> anyhow::Result<()> {
        self.context.core_user.unblock_contact(user_id.into()).await
    }

    pub async fn delete_account(
        &self,
        db_path: &str,
        confirmation_text: &str,
    ) -> anyhow::Result<()> {
        ensure!(
            confirmation_text == DELETE_ACCOUNT_CONFIRMATION_TEXT,
            "unexpected confirmation text"
        );
        self.context.core_user.delete_account(Some(db_path)).await
    }
}

impl Drop for UserCubitBase {
    fn drop(&mut self) {
        self.cancel.cancel();
    }
}

/// Reusable context of this cubit in background tasks.
#[frb(ignore)]
#[derive(Debug, Clone)]
struct CubitContext {
    core_user: CoreUser,
    app_state: watch::Receiver<AppState>,
    navigation_state: watch::Receiver<NavigationState>,
    notification_service: NotificationService,
}

impl CubitContext {
    fn spawn_emit_stored_notifications(&self, cancel: CancellationToken) {
        let core_user = self.core_user.clone();
        let app_state = self.app_state.clone();
        spawn_from_sync(async move {
            if let Err(error) = Self::emit_stored_notifications(core_user, app_state, cancel).await
            {
                error!(%error, "Failed to emit stored notifications");
            }
        });
    }

    /// Emit persisted store notifications when the app goes in the foreground.
    ///
    /// Store notification is stored in the database in the background process.
    async fn emit_stored_notifications(
        core_user: CoreUser,
        mut app_state: watch::Receiver<AppState>,
        cancel: CancellationToken,
    ) -> anyhow::Result<()> {
        loop {
            tokio::select! {
                _ = cancel.cancelled() => return Ok(()),
                _ = app_state.changed() => {}
            };

            let state = *app_state.borrow_and_update();
            if let AppState::Foreground = state {
                match core_user.dequeue_notification().await {
                    Ok(store_notification) => {
                        if !store_notification.is_empty() {
                            core_user.notify(store_notification);
                        }
                    }
                    Err(error) => {
                        error!(%error, "Failed to dequeue stored notifications");
                    }
                }
            }
        }
    }
}

/// Places in the app where notifications in foreground are handled differently.
///
/// Dervived from the [`NavigationState`].
#[derive(Debug)]
enum NotificationContext {
    Intro,
    Chat(ChatId),
    ChatList,
    Other,
}

impl CubitContext {
    /// Show OS notifications depending on the current navigation state and OS.
    async fn show_notifications(&self, mut notifications: Vec<NotificationContent>) {
        const IS_DESKTOP: bool = cfg!(any(
            target_os = "macos",
            target_os = "windows",
            target_os = "linux"
        ));
        let notification_context = match &*self.navigation_state.borrow() {
            NavigationState::Intro { .. } => NotificationContext::Intro,
            NavigationState::Home {
                home:
                    HomeNavigationState {
                        current_chat: NavigationChat::Open(chat_id),
                        ..
                    },
            } => NotificationContext::Chat(*chat_id),
            NavigationState::Home {
                home:
                    HomeNavigationState {
                        current_chat,
                        developer_settings_screen,
                        user_profile_open,
                        ..
                    },
            } => {
<<<<<<< HEAD
                if !IS_DESKTOP
                    && !current_chat.is_open()
                    && developer_settings_screen.is_none()
                    && user_settings_screen.is_none()
                {
=======
                if !IS_DESKTOP && developer_settings_screen.is_none() && !user_profile_open {
>>>>>>> 7edceb47
                    NotificationContext::ChatList
                } else {
                    NotificationContext::Other
                }
            }
        };

        debug!(?notifications, ?notification_context, "send_notification");

        match notification_context {
            NotificationContext::Intro | NotificationContext::ChatList => {
                return; // suppress all notifications
            }
            NotificationContext::Chat(chat_id) => {
                // We don't want to show notifications when
                // - we are on mobile and the notification belongs to the currently open chat
                // - we are on desktop, the app is in the foreground, and the notification belongs to the currently open chat
                let app_state = *self.app_state.borrow();
                if !IS_DESKTOP || app_state == AppState::Foreground {
                    notifications.retain(|notification| notification.chat_id != Some(chat_id));
                }
            }
            NotificationContext::Other => (),
        }

        for notification in notifications {
            self.notification_service
                .show_notification(notification)
                .await;
        }
    }
}<|MERGE_RESOLUTION|>--- conflicted
+++ resolved
@@ -465,15 +465,11 @@
                         ..
                     },
             } => {
-<<<<<<< HEAD
                 if !IS_DESKTOP
                     && !current_chat.is_open()
                     && developer_settings_screen.is_none()
-                    && user_settings_screen.is_none()
+                    && !user_profile_open
                 {
-=======
-                if !IS_DESKTOP && developer_settings_screen.is_none() && !user_profile_open {
->>>>>>> 7edceb47
                     NotificationContext::ChatList
                 } else {
                     NotificationContext::Other
