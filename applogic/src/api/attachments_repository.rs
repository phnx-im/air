// SPDX-FileCopyrightText: 2025 Phoenix R&D GmbH <hello@phnx.im>
//
// SPDX-License-Identifier: AGPL-3.0-or-later

use std::{fs, io::Write, sync::Arc};

use aircommon::identifiers::AttachmentId;
use aircoreclient::{
    AttachmentContent, AttachmentProgress, AttachmentProgressEvent, AttachmentStatus,
    clients::CoreUser,
    store::{Store, StoreEntityId, StoreOperation},
};
use anyhow::{Context, bail};
use dashmap::{DashMap, Entry};
use flutter_rust_bridge::{DartFnFuture, frb};
use tokio_stream::StreamExt;
use tokio_util::sync::{CancellationToken, DropGuard};
use tracing::{debug, error, info};

use crate::{StreamSink, api::user_cubit::UserCubitBase, util::spawn_from_sync};

pub(crate) type InProgressMap = Arc<DashMap<AttachmentId, AttachmentTaskHandle>>;

/// Repository managing attachments
///
/// * Listens to store notifications and spawns download tasks for attachments that are added or
/// pending.
/// * Provides access for loading attachments.
#[frb(opaque)]
pub struct AttachmentsRepository {
    store: CoreUser,
    cancel: CancellationToken,
    /// Upload or download tasks that are currently in progress
    in_progress: InProgressMap,
    _cancel: DropGuard,
}

impl AttachmentsRepository {
    #[frb(sync)]
    pub fn new(user_cubit: &UserCubitBase) -> Self {
        let store = user_cubit.core_user().clone();

        let cancel = CancellationToken::new();
        let in_progress = InProgressMap::default();
        spawn_attachment_downloads(store.clone(), in_progress.clone(), cancel.clone());

        Self {
            store,
            in_progress,
            cancel: cancel.clone(),
            _cancel: cancel.drop_guard(),
        }
    }

    pub async fn status_stream(
        &self,
        attachment_id: AttachmentId,
        sink: StreamSink<UiAttachmentStatus>,
    ) {
        let handle = self
            .in_progress
            .get(&attachment_id)
            .as_deref()
            .cloned()
            .filter(|handle| !handle.is_cancelled());
        if let Some(handle) = handle {
            let mut stream = handle.progress.stream();
            // Note: this stream will always emit at least one event.
            while let Some(event) = stream.next().await {
                match event {
                    AttachmentProgressEvent::Init => {
                        if sink.add(UiAttachmentStatus::Progress(0)).is_err() {
                            break; // sink is closed
                        }
                    }
                    AttachmentProgressEvent::Progress { bytes_loaded } => {
                        if sink
                            .add(UiAttachmentStatus::Progress(bytes_loaded))
                            .is_err()
                        {
                            break; // sink is closed
                        }
                    }
                    AttachmentProgressEvent::Completed => {
                        sink.add(UiAttachmentStatus::Completed).ok();
                        break;
                    }
                    AttachmentProgressEvent::Failed => {
                        sink.add(UiAttachmentStatus::Failed).ok();
                        break;
                    }
                }
            }
        } else if let Ok(Some(AttachmentStatus::Ready)) =
            self.store.attachment_status(attachment_id).await
        {
            sink.add(UiAttachmentStatus::Completed).ok();
        } else {
            sink.add(UiAttachmentStatus::Failed).ok();
        }
    }

<<<<<<< HEAD
=======
    /// Load attachment's data from database
>>>>>>> d580ee0d
    pub async fn load_attachment(
        &self,
        attachment_id: AttachmentId,
    ) -> anyhow::Result<Option<Vec<u8>>> {
<<<<<<< HEAD
        if let AttachmentContent::Ready(data) | AttachmentContent::Uploading(data) =
            self.store.load_attachment(attachment_id).await?
        {
            Ok(Some(data))
        } else {
            Ok(None)
=======
        match self.store.load_attachment(attachment_id).await? {
            AttachmentContent::Ready(data) | AttachmentContent::Uploading(data) => Ok(Some(data)),
            _ => Ok(None),
>>>>>>> d580ee0d
        }
    }

    pub async fn load_image_attachment(
        &self,
        attachment_id: AttachmentId,
        chunk_event_callback: impl Fn(u64) -> DartFnFuture<()> + Send + 'static,
    ) -> anyhow::Result<Vec<u8>> {
        // Remove cancelled handles
        self.in_progress.retain(|_, handle| !handle.is_cancelled());

        match self.store.load_attachment(attachment_id).await? {
            AttachmentContent::Ready(bytes) => Ok(bytes),
            AttachmentContent::Uploading(bytes) => Ok(bytes),
            AttachmentContent::Pending => {
                debug!(?attachment_id, "Attachment is pending; spawn download task");
                let handle = spawn_download_task(
                    &self.store,
                    &self.in_progress,
                    &self.cancel,
                    attachment_id,
                );
                self.track_attachment_download(attachment_id, handle, chunk_event_callback)
                    .await
            }
            AttachmentContent::Downloading => {
                let handle = self.in_progress.get(&attachment_id).as_deref().cloned();
                if let Some(handle) = handle {
                    self.track_attachment_download(attachment_id, handle, chunk_event_callback)
                        .await
                } else {
                    match self.store.load_attachment(attachment_id).await? {
                        AttachmentContent::Ready(bytes) => Ok(bytes),
                        _ => bail!("Attachment download failed"),
                    }
                }
            }
            AttachmentContent::None => bail!("Attachment not found"),
            AttachmentContent::Failed | AttachmentContent::Unknown => {
                bail!("Attachment download failed")
            }
        }
    }

    pub fn cancel(&self, attachment_id: AttachmentId) {
        if let Some((_, handle)) = self.in_progress.remove(&attachment_id) {
            handle.cancel.cancel();
        }
    }

    pub async fn save_attachment(
        &self,
        attachment_id: AttachmentId,
        path: String,
    ) -> anyhow::Result<()> {
        let data = self
            .load_attachment(attachment_id)
            .await?
            .context("Attachment is not present on the device")?;
        let mut file = fs::File::create(&path)
            .with_context(|| format!("Failed to create file at path: {path}"))?;
        file.write_all(&data)?;
        Ok(())
    }

    async fn track_attachment_download(
        &self,
        attachment_id: AttachmentId,
        handle: AttachmentTaskHandle,
        chunk_event_callback: impl Fn(u64) -> DartFnFuture<()> + Send + 'static,
    ) -> anyhow::Result<Vec<u8>> {
        debug!(?attachment_id, "Tracking attachment download");
        let mut events_stream = handle.progress.stream();
        while let Some(event) = events_stream.next().await {
            match event {
                AttachmentProgressEvent::Init => {
                    chunk_event_callback(0).await;
                }
                AttachmentProgressEvent::Progress { bytes_loaded } => {
                    chunk_event_callback(bytes_loaded.try_into()?).await;
                }
                AttachmentProgressEvent::Completed => {
                    return self
                        .store
                        .load_attachment(attachment_id)
                        .await?
                        .into_bytes()
                        .context("Attachment download failed");
                }
                AttachmentProgressEvent::Failed => bail!("Attachment download failed"),
            }
        }
        bail!("Attachment download aborted")
    }

    pub(crate) fn in_progress(&self) -> &InProgressMap {
        &self.in_progress
    }
}

fn spawn_attachment_downloads(
    store: CoreUser,
    in_progress: InProgressMap,

    cancel: CancellationToken,
) {
    spawn_from_sync(attachment_downloads_loop(store, in_progress, cancel));
}

async fn attachment_downloads_loop(
    store: CoreUser,
    in_progress: InProgressMap,
    cancel: CancellationToken,
) {
    info!("Starting attachments download loop");

    let mut store_notifications = store.subscribe();
    loop {
        if cancel.is_cancelled() {
            return;
        }

        // download pending attachments
        match store.pending_attachments().await {
            Ok(pending_attachments) => {
                debug!(
                    ?pending_attachments,
                    "Spawn download for pending attachments"
                );
                for attachment_id in pending_attachments {
                    spawn_download_task(&store, &in_progress, &cancel, attachment_id);
                }
            }
            Err(error) => {
                error!(%error, "Failed to load pending attachments");
            }
        }

        // wait for the next store notification
        let notification = tokio::select! {
            _ = cancel.cancelled() => return,
            notification = store_notifications.next() => notification,
        };
        let Some(notification) = notification else {
            return;
        };

        debug!(?notification, "Received store notification");

        // download newly added attachments
        for (id, ops) in &notification.ops {
            match id {
                StoreEntityId::Attachment(attachment_id) if ops.contains(StoreOperation::Add) => {
                    debug!(?attachment_id, "Spawn download for added attachment");
                    spawn_download_task(&store, &in_progress, &cancel, *attachment_id);
                }
                _ => (),
            }
        }
    }
}

fn spawn_download_task(
    store: &CoreUser,
    in_progress: &InProgressMap,
    cancel: &CancellationToken,
    attachment_id: AttachmentId,
) -> AttachmentTaskHandle {
    let (task, cancel, handle) = match in_progress.entry(attachment_id) {
        Entry::Occupied(mut entry) if entry.get().is_cancelled() => {
            let (progress, task) = store.download_attachment(attachment_id);
            let cancel = cancel.child_token();
            let handle = AttachmentTaskHandle::with_cancellation(progress, cancel.clone());
            entry.insert(handle.clone());
            (task, cancel, handle)
        }
        Entry::Occupied(entry) => {
            return entry.get().clone();
        }
        Entry::Vacant(entry) => {
            let (progress, task) = store.download_attachment(attachment_id);
            let cancel = cancel.child_token();
            let handle = AttachmentTaskHandle::with_cancellation(progress, cancel.clone());
            entry.insert(handle.clone());
            (task, cancel, handle)
        }
    };

    tokio::spawn(cancel.run_until_cancelled_owned(async move {
        if let Err(error) = task.await {
            error!(%error, "Failed to download attachment");
        }
    }));

    handle
}

/// A handle to a download or upload attachment task
#[derive(Debug, Clone)]
pub(crate) struct AttachmentTaskHandle {
    progress: AttachmentProgress,
    cancel: CancellationToken,
    _drop_guard: Arc<DropGuard>,
}

impl AttachmentTaskHandle {
    pub(crate) fn new(progress: AttachmentProgress) -> Self {
        Self::with_cancellation(progress, CancellationToken::new())
    }

    pub(crate) fn with_cancellation(
        progress: AttachmentProgress,
        cancel: CancellationToken,
    ) -> Self {
        let drop_guard = Arc::new(cancel.clone().drop_guard());
        Self {
            progress,
            cancel,
            _drop_guard: drop_guard,
        }
    }

    pub(crate) fn cancellation_token(&self) -> &CancellationToken {
        &self.cancel
    }

    fn is_cancelled(&self) -> bool {
        self.cancel.is_cancelled()
    }
}

pub enum UiAttachmentStatus {
    /// Not in progress
    Pending,
    /// Uploading or downloading
    Progress(usize),
    /// Done uploading or downloading
    Completed,
    /// Failed to upload or download
    Failed,
}<|MERGE_RESOLUTION|>--- conflicted
+++ resolved
@@ -100,26 +100,14 @@
         }
     }
 
-<<<<<<< HEAD
-=======
     /// Load attachment's data from database
->>>>>>> d580ee0d
     pub async fn load_attachment(
         &self,
         attachment_id: AttachmentId,
     ) -> anyhow::Result<Option<Vec<u8>>> {
-<<<<<<< HEAD
-        if let AttachmentContent::Ready(data) | AttachmentContent::Uploading(data) =
-            self.store.load_attachment(attachment_id).await?
-        {
-            Ok(Some(data))
-        } else {
-            Ok(None)
-=======
         match self.store.load_attachment(attachment_id).await? {
             AttachmentContent::Ready(data) | AttachmentContent::Uploading(data) => Ok(Some(data)),
             _ => Ok(None),
->>>>>>> d580ee0d
         }
     }
 
