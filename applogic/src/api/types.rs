--- conflicted
+++ resolved
@@ -470,7 +470,13 @@
             Asset::Value(bytes) => Self::from_bytes(bytes),
         }
     }
-<<<<<<< HEAD
+
+    /// Computes opaque hashsum of the data and returns it as a hex string.
+    #[frb(sync, positional)]
+    pub fn compute_hash(bytes: &[u8]) -> String {
+        let hash = blake3::hash(bytes);
+        hash.to_hex().to_string()
+    }
 }
 
 /// Client record of a user
@@ -506,13 +512,5 @@
 impl fmt::Display for UiUserName {
     fn fmt(&self, f: &mut fmt::Formatter<'_>) -> fmt::Result {
         write!(f, "{}@{}", self.user_name, self.domain)
-=======
-
-    /// Computes opaque hashsum of the data and returns it as a hex string.
-    #[frb(sync, positional)]
-    pub fn compute_hash(bytes: &[u8]) -> String {
-        let hash = blake3::hash(bytes);
-        hash.to_hex().to_string()
->>>>>>> 1fe2ed4d
     }
 }