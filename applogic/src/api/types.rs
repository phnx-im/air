--- conflicted
+++ resolved
@@ -16,12 +16,8 @@
 use phnxcoreclient::{
     Asset, Contact, ContentMessage, ConversationAttributes, ConversationMessage,
     ConversationStatus, ConversationType, DisplayName, ErrorMessage, EventMessage,
-<<<<<<< HEAD
-    InactiveConversation, Message, SystemMessage, UserProfile,
+    InactiveConversation, Message, MessageDraft, SystemMessage, UserProfile,
     store::{MessageWithStatus, Store},
-=======
-    InactiveConversation, Message, MessageDraft, SystemMessage, UserProfile, store::Store,
->>>>>>> bc5faa82
 };
 pub use phnxcoreclient::{ConversationId, ConversationMessageId};
 use uuid::Uuid;
