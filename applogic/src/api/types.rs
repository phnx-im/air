// SPDX-FileCopyrightText: 2023 Phoenix R&D GmbH <hello@phnx.im>
//
// SPDX-License-Identifier: AGPL-3.0-or-later

//! Types exposed to the Flutter app
//!
//! Some types are mirrored, especially identifiers. All types that are not mirrored are prefixed
//! with `Ui`.

use std::fmt;

use chrono::{DateTime, Duration, Utc};
use flutter_rust_bridge::frb;
pub use phnxcommon::identifiers::UserHandle;
use phnxcommon::identifiers::UserId;
use phnxcoreclient::{
    Asset, Contact, ContentMessage, ConversationAttributes, ConversationMessage,
    ConversationStatus, ConversationType, DisplayName, ErrorMessage, EventMessage,
    InactiveConversation, Message, SystemMessage, UserProfile,
    store::{MessageWithStatus, Store},
};
pub use phnxcoreclient::{ConversationId, ConversationMessageId};
use uuid::Uuid;

use crate::api::message_content::UiMimiContent;

/// Mirror of the [`ConversationId`] type
#[doc(hidden)]
#[frb(mirror(ConversationId))]
#[frb(dart_code = "
    @override
    String toString() => 'ConversationId($uuid)';
")]
pub struct _ConversationId {
    pub uuid: Uuid,
}

/// UI representation of an [`UserId`]
#[derive(Debug, Clone, Eq, PartialEq, Hash)]
#[frb(dart_code = "
    @override
    String toString() => '$uuid@$domain';
")]
pub struct UiUserId {
    pub uuid: Uuid,
    pub domain: String,
}

impl From<UserId> for UiUserId {
    fn from(user_id: UserId) -> Self {
        let (uuid, domain) = user_id.into_parts();
        Self {
            uuid,
            domain: domain.into(),
        }
    }
}

impl From<UiUserId> for UserId {
    fn from(user_id: UiUserId) -> Self {
        UserId::new(
            user_id.uuid,
            user_id.domain.parse().expect("logic error: invalid data"),
        )
    }
}

/// A conversation which is a 1:1 connection or a group conversation
#[derive(Debug, Clone, Eq, PartialEq, Hash)]
pub struct UiConversation {
    pub id: ConversationId,
    pub status: UiConversationStatus,
    pub conversation_type: UiConversationType,
    pub attributes: UiConversationAttributes,
}

/// Details of a conversation
#[derive(Debug, Clone, Eq, PartialEq, Hash)]
#[frb(type_64bit_int)]
pub struct UiConversationDetails {
    pub id: ConversationId,
    pub status: UiConversationStatus,
    pub conversation_type: UiConversationType,
    pub last_used: String,
    pub attributes: UiConversationAttributes,
    pub messages_count: usize,
    pub unread_messages: usize,
    pub last_message: Option<UiConversationMessage>,
}

/// Status of a conversation
///
/// A conversation can be inactive or active.
#[derive(Eq, PartialEq, Debug, Clone, Hash)]
pub enum UiConversationStatus {
    Inactive(UiInactiveConversation),
    Active,
}

impl From<ConversationStatus> for UiConversationStatus {
    fn from(status: ConversationStatus) -> Self {
        match status {
            ConversationStatus::Inactive(inactive) => {
                UiConversationStatus::Inactive(UiInactiveConversation::from(inactive))
            }
            ConversationStatus::Active => UiConversationStatus::Active,
        }
    }
}

/// Inactive conversation with past members
#[derive(Eq, PartialEq, Debug, Clone, Hash)]
pub struct UiInactiveConversation {
    pub past_members: Vec<UiUserId>,
}

impl From<InactiveConversation> for UiInactiveConversation {
    fn from(inactive: InactiveConversation) -> Self {
        Self {
            past_members: inactive
                .past_members()
                .iter()
                .cloned()
                .map(From::from)
                .collect(),
        }
    }
}

/// Type of a conversation
#[derive(Debug, Clone, Eq, PartialEq, Hash)]
pub enum UiConversationType {
    /// A connection conversation which was established via a handle and is not yet confirmed by
    /// the other party.
    HandleConnection(UiUserHandle),
    /// A connection conversation that is confirmed by the other party and for which we have
    /// received the necessary secrets.
    Connection(UiUserProfile),
    /// A group conversation, that is, it can contains multiple participants.
    Group,
}

impl UiConversationType {
    /// Converts [`ConversationType`] to [`UiConversationType`] but also load the corresponding
    /// user profile.
    ///
    /// If the user profile cannot be loaded, or is not set, a minimal user profile is returned
    /// with the display name derived from the client id.
    #[frb(ignore)]
    pub(crate) async fn load_from_conversation_type(
        store: &impl Store,
        conversation_type: ConversationType,
    ) -> Self {
        match conversation_type {
            ConversationType::HandleConnection(handle) => {
                Self::HandleConnection(UiUserHandle::from(handle))
            }
            ConversationType::Connection(user_id) => {
                let user_profile = store.user_profile(&user_id).await;
                let profile = UiUserProfile::from_profile(user_profile);
                Self::Connection(profile)
            }
            ConversationType::Group => Self::Group,
        }
    }
}

/// Attributes of a conversation
#[derive(Debug, Clone, Hash, Eq, PartialEq)]
pub struct UiConversationAttributes {
    /// Title of the conversation
    pub title: String,
    /// Optional picture of the conversation
    pub picture: Option<ImageData>,
}

impl From<ConversationAttributes> for UiConversationAttributes {
    fn from(attributes: ConversationAttributes) -> Self {
        Self {
            title: attributes.title().to_string(),
            picture: attributes
                .picture()
                .map(|a| ImageData::from_bytes(a.to_vec())),
        }
    }
}

/// Mirror of the [`ConversationMessageId`] type
#[doc(hidden)]
#[frb(mirror(ConversationMessageId))]
#[frb(dart_code = "
    @override
    String toString() => 'ConversationMessageId($uuid)';
")]
pub struct _ConversationMessageId {
    pub uuid: Uuid,
}

/// A message in a conversation
#[derive(Debug, Clone, Eq, PartialEq, Hash)]
pub struct UiConversationMessage {
    pub conversation_id: ConversationId,
    pub id: ConversationMessageId,
    pub timestamp: String, // We don't convert this to a DateTime because Dart can't handle nanoseconds.
    pub message: UiMessage,
    pub position: UiFlightPosition,
    pub delivery_status: Vec<UiUserId>,
}

impl UiConversationMessage {
    pub(crate) fn timestamp(&self) -> Option<DateTime<Utc>> {
        self.timestamp.parse().ok()
    }

    #[frb(ignore)]
    pub fn from_simple(conversation_message: ConversationMessage) -> Self {
        Self::with_status(MessageWithStatus {
            message: conversation_message,
            delivery_status: Vec::new(),
        })
    }

    #[frb(ignore)]
    pub fn with_status(message: MessageWithStatus) -> Self {
        Self {
            conversation_id: message.message.conversation_id(),
            id: message.message.id(),
            timestamp: message.message.timestamp().to_rfc3339(),
            message: UiMessage::from(message.message.message().clone()),
            position: UiFlightPosition::Single,
            delivery_status: message
                .delivery_status
                .into_iter()
                .map(|u| UiUserId::from(u))
                .collect(),
        }
    }
}

/// The actual message in a conversation
///
/// Can be either a message to display (e.g. a system message) or a message from a user.
#[derive(Debug, Clone, Eq, PartialEq, Hash)]
pub enum UiMessage {
    Content(Box<UiContentMessage>),
    Display(UiEventMessage),
}

impl From<Message> for UiMessage {
    fn from(message: Message) -> Self {
        match message {
            Message::Content(content_message) => {
                UiMessage::Content(Box::new(UiContentMessage::from(*content_message)))
            }
            Message::Event(display_message) => {
                UiMessage::Display(UiEventMessage::from(display_message))
            }
        }
    }
}

<<<<<<< HEAD
/// The actual content of a message
#[derive(Debug, Clone, Eq, PartialEq, Hash)]
#[frb(dart_metadata = ("freezed"))]
pub struct UiMimiContent {
    pub replaces: Option<Vec<u8>>,
    pub topic_id: Vec<u8>,
    pub in_reply_to: Option<Vec<u8>>,
    pub plain_body: String,
    pub content: MessageContent,
}

impl From<MimiContent> for UiMimiContent {
    fn from(mimi_content: MimiContent) -> Self {
        let plain_body = match mimi_content.string_rendering() {
            Ok(plain_body) => plain_body,
            Err(e) => {
                return Self {
                    plain_body: format!("Invalid message: {e}"),
                    replaces: mimi_content.replaces.map(|v| v.into_vec()),
                    topic_id: mimi_content.topic_id.into_vec(),
                    in_reply_to: mimi_content.in_reply_to.map(|v| v.into_vec()),
                    content: MessageContent::error(format!("Invalid message: {e}")),
                };
            }
        };

        let parsed_message = MessageContent::parse_markdown(&plain_body);

        Self {
            plain_body,
            replaces: mimi_content.replaces.map(|v| v.into_vec()),
            topic_id: mimi_content.topic_id.into_vec(),
            in_reply_to: mimi_content.in_reply_to.map(|v| v.into_vec()),
            content: parsed_message,
        }
    }
}

=======
>>>>>>> 87cfb495
/// Content of a message including the sender and whether it was sent
#[derive(Debug, Clone, Eq, PartialEq, Hash)]
pub struct UiContentMessage {
    pub sender: UiUserId,
    pub sent: bool,
    pub content: UiMimiContent,
}

impl From<ContentMessage> for UiContentMessage {
    fn from(content_message: ContentMessage) -> Self {
        let (sender, sent, content) = content_message.into_parts();
        Self {
            sender: sender.into(),
            sent,
            content: UiMimiContent::from(content),
        }
    }
}

/// Event message (e.g. a message from the system)
#[derive(Debug, Clone, Eq, PartialEq, Hash)]
pub enum UiEventMessage {
    System(UiSystemMessage),
    Error(UiErrorMessage),
}

impl From<EventMessage> for UiEventMessage {
    fn from(event_message: EventMessage) -> Self {
        match event_message {
            EventMessage::System(message) => UiEventMessage::System(message.into()),
            EventMessage::Error(message) => UiEventMessage::Error(message.into()),
        }
    }
}

/// System message
#[derive(Debug, Clone, Eq, PartialEq, Hash)]
pub enum UiSystemMessage {
    Add(UiUserId, UiUserId),
    Remove(UiUserId, UiUserId),
}

impl From<SystemMessage> for UiSystemMessage {
    fn from(system_message: SystemMessage) -> Self {
        match system_message {
            SystemMessage::Add(user_id, contact_id) => {
                UiSystemMessage::Add(user_id.into(), contact_id.into())
            }
            SystemMessage::Remove(user_id, contact_id) => {
                UiSystemMessage::Remove(user_id.into(), contact_id.into())
            }
        }
    }
}

/// Error message
#[derive(Debug, Clone, Eq, PartialEq, Hash)]
pub struct UiErrorMessage {
    pub message: String,
}

impl From<ErrorMessage> for UiErrorMessage {
    fn from(error_message: ErrorMessage) -> Self {
        Self {
            message: error_message.into(),
        }
    }
}

/// Position of a conversation message in a flight
///
/// A flight is a sequence of messages that are grouped to be displayed together.
#[derive(Debug, Clone, Copy, Eq, PartialEq, Hash)]
pub enum UiFlightPosition {
    /// The message is the only message in the flight.
    Single,
    /// The message is the first message in the flight and the flight has more than one message.
    Start,
    /// The message is in the middle of the flight and the flight has more than one message.
    Middle,
    /// The message is the last message in the flight and the flight has more than one message.
    End,
}

impl UiFlightPosition {
    /// Calculate the position of a `message` in a flight.
    ///
    /// The position is determined by the message and its previous and next messages in the
    /// conversation timeline.
    ///
    /// The implementation of this function defines which messages are grouped together in a
    /// flight.
    pub(crate) fn calculate(
        message: &UiConversationMessage,
        prev_message: Option<&UiConversationMessage>,
        next_message: Option<&UiConversationMessage>,
    ) -> Self {
        match (prev_message, next_message) {
            (None, None) => Self::Single,
            (Some(prev), None) => {
                if Self::flight_break_condition(prev, message) {
                    Self::Single
                } else {
                    Self::End
                }
            }
            (None, Some(next)) => {
                if Self::flight_break_condition(message, next) {
                    Self::Single
                } else {
                    Self::Start
                }
            }
            (Some(prev), Some(next)) => {
                let at_flight_start = Self::flight_break_condition(prev, message);
                let at_flight_end = Self::flight_break_condition(message, next);
                match (at_flight_start, at_flight_end) {
                    (true, true) => Self::Single,
                    (true, false) => Self::Start,
                    (false, true) => Self::End,
                    (false, false) => Self::Middle,
                }
            }
        }
    }

    /// Returns true if there is a flight break between the messages `a` and `b`.
    fn flight_break_condition(a: &UiConversationMessage, b: &UiConversationMessage) -> bool {
        const TIME_THRESHOLD: Duration = Duration::minutes(1);
        match (&a.message, &b.message) {
            (UiMessage::Content(a_content), UiMessage::Content(b_content)) => {
                a_content.sender != b_content.sender
                    || a.timestamp()
                        .zip(b.timestamp())
                        .map(|(a_timestamp, b_timestamp)| {
                            TIME_THRESHOLD <= b_timestamp.signed_duration_since(a_timestamp).abs()
                        })
                        .unwrap_or(true)
            }
            // all non-content messages are considered to be flight breaks
            _ => true,
        }
    }
}

/// Contact of the logged-in user
#[derive(Debug, Clone, Hash, PartialEq, Eq)]
pub struct UiContact {
    pub user_id: UiUserId,
}

impl From<Contact> for UiContact {
    fn from(contact: Contact) -> Self {
        Self {
            user_id: contact.user_id.into(),
        }
    }
}

/// Profile of a user
#[derive(Eq, PartialEq, Debug, Clone, Hash)]
pub struct UiUserProfile {
    /// ID of the user
    pub user_id: UiUserId,
    /// Display name
    pub display_name: String,
    /// Optional profile picture
    pub profile_picture: Option<ImageData>,
}

impl UiUserProfile {
    pub(crate) fn from_profile(user_profile: UserProfile) -> Self {
        Self {
            user_id: user_profile.user_id.into(),
            display_name: user_profile.display_name.into_string(),
            profile_picture: user_profile.profile_picture.map(ImageData::from_asset),
        }
    }

    pub(crate) fn from_user_id(user_id: UserId) -> Self {
        let display_name = DisplayName::from_user_id(&user_id);
        Self {
            user_id: user_id.into(),
            display_name: display_name.into_string(),
            profile_picture: None,
        }
    }
}

/// Image binary data together with its hashsum
#[derive(Clone, PartialEq, Eq, Hash)]
pub struct ImageData {
    /// The image data
    pub(crate) data: Vec<u8>,
    /// Opaque hash of the image data as hex string
    pub(crate) hash: String,
}

impl fmt::Debug for ImageData {
    fn fmt(&self, f: &mut fmt::Formatter<'_>) -> fmt::Result {
        f.debug_struct("ImageData")
            .field("data", &self.data.len())
            .field("hash", &self.hash)
            .finish()
    }
}

impl ImageData {
    pub(crate) fn from_bytes(data: Vec<u8>) -> Self {
        let hash = Self::compute_hash(&data);
        Self { data, hash }
    }

    pub(crate) fn from_asset(asset: Asset) -> Self {
        match asset {
            Asset::Value(bytes) => Self::from_bytes(bytes),
        }
    }

    /// Computes opaque hashsum of the data and returns it as a hex string.
    #[frb(sync, positional)]
    pub fn compute_hash(bytes: &[u8]) -> String {
        let hash = blake3::hash(bytes);
        hash.to_hex().to_string()
    }
}

/// Client record of a user
///
/// Each user has a client record which identifies the users database.
#[derive(Debug)]
pub struct UiClientRecord {
    /// The unique identifier of the user
    ///
    /// Also used for identifying the client database path.
    pub(crate) user_id: UiUserId,
    pub(crate) created_at: DateTime<Utc>,
    pub(crate) user_profile: UiUserProfile,
    pub(crate) is_finished: bool,
}

#[derive(Debug, Clone, Eq, PartialEq, Hash)]
#[frb(dart_metadata = ("freezed"))]
pub struct UiUserHandle {
    pub(crate) plaintext: String,
}

impl UiUserHandle {
    /// Returns `None` if the handle is valid, otherwise returns an error message why it is
    /// invalid.
    #[frb(sync)]
    pub fn validation_error(&self) -> Option<String> {
        if let Err(error) = UserHandle::new(self.plaintext.clone()) {
            Some(error.to_string())
        } else {
            None
        }
    }
}

impl From<UserHandle> for UiUserHandle {
    fn from(user_handle: UserHandle) -> Self {
        Self {
            plaintext: user_handle.into_plaintext(),
        }
    }
}<|MERGE_RESOLUTION|>--- conflicted
+++ resolved
@@ -11,6 +11,7 @@
 
 use chrono::{DateTime, Duration, Utc};
 use flutter_rust_bridge::frb;
+use mimi_content::{NestedPart, NestedPartContent};
 pub use phnxcommon::identifiers::UserHandle;
 use phnxcommon::identifiers::UserId;
 use phnxcoreclient::{
@@ -208,6 +209,14 @@
 }
 
 impl UiConversationMessage {
+    #[frb(sync)]
+    pub fn is_hidden(&self) -> bool {
+        match &self.message {
+            UiMessage::Content(ui_content_message) => ui_content_message.hidden,
+            UiMessage::Display(_ui_event_message) => false,
+        }
+    }
+
     pub(crate) fn timestamp(&self) -> Option<DateTime<Utc>> {
         self.timestamp.parse().ok()
     }
@@ -259,59 +268,26 @@
     }
 }
 
-<<<<<<< HEAD
-/// The actual content of a message
-#[derive(Debug, Clone, Eq, PartialEq, Hash)]
-#[frb(dart_metadata = ("freezed"))]
-pub struct UiMimiContent {
-    pub replaces: Option<Vec<u8>>,
-    pub topic_id: Vec<u8>,
-    pub in_reply_to: Option<Vec<u8>>,
-    pub plain_body: String,
-    pub content: MessageContent,
-}
-
-impl From<MimiContent> for UiMimiContent {
-    fn from(mimi_content: MimiContent) -> Self {
-        let plain_body = match mimi_content.string_rendering() {
-            Ok(plain_body) => plain_body,
-            Err(e) => {
-                return Self {
-                    plain_body: format!("Invalid message: {e}"),
-                    replaces: mimi_content.replaces.map(|v| v.into_vec()),
-                    topic_id: mimi_content.topic_id.into_vec(),
-                    in_reply_to: mimi_content.in_reply_to.map(|v| v.into_vec()),
-                    content: MessageContent::error(format!("Invalid message: {e}")),
-                };
-            }
-        };
-
-        let parsed_message = MessageContent::parse_markdown(&plain_body);
-
-        Self {
-            plain_body,
-            replaces: mimi_content.replaces.map(|v| v.into_vec()),
-            topic_id: mimi_content.topic_id.into_vec(),
-            in_reply_to: mimi_content.in_reply_to.map(|v| v.into_vec()),
-            content: parsed_message,
-        }
-    }
-}
-
-=======
->>>>>>> 87cfb495
 /// Content of a message including the sender and whether it was sent
 #[derive(Debug, Clone, Eq, PartialEq, Hash)]
 pub struct UiContentMessage {
     pub sender: UiUserId,
     pub sent: bool,
     pub content: UiMimiContent,
+    pub hidden: bool,
 }
 
 impl From<ContentMessage> for UiContentMessage {
     fn from(content_message: ContentMessage) -> Self {
         let (sender, sent, content) = content_message.into_parts();
         Self {
+            hidden: if let NestedPartContent::SinglePart { content_type, .. } =
+                &content.nested_part.part
+            {
+                content_type == "application/mimi-message-status"
+            } else {
+                false
+            },
             sender: sender.into(),
             sent,
             content: UiMimiContent::from(content),
