--- conflicted
+++ resolved
@@ -5,14 +5,8 @@
 use flutter_rust_bridge::frb;
 use tracing::error;
 
-<<<<<<< HEAD
 pub mod conversation_details_cubit;
 pub mod conversation_list_cubit;
-=======
-use crate::logging::init_logger;
-
-pub mod conversation_details_cubit;
->>>>>>> b8bd3391
 pub mod conversations;
 pub mod logging;
 pub mod messages;
