--- conflicted
+++ resolved
@@ -7,21 +7,14 @@
 
 use anyhow::bail;
 use flutter_rust_bridge::frb;
-<<<<<<< HEAD
-use log::{error, info, warn};
 use phnxapiclient::qs_api::ws::WsEvent;
-=======
->>>>>>> 3b95798a
 use phnxcoreclient::clients::CoreUser;
 use phnxcoreclient::{Asset, UserProfile};
 use phnxtypes::identifiers::QualifiedUserName;
 use phnxtypes::messages::client_ds::QsWsMessage;
 use tokio::sync::RwLock;
-<<<<<<< HEAD
 use tokio_util::sync::{CancellationToken, DropGuard};
-=======
-use tracing::{error, info};
->>>>>>> 3b95798a
+use tracing::{error, info, warn};
 
 use crate::api::messages::{FetchedMessages, FetchedMessagesBroadcast, FetchedMessagesReceiver};
 use crate::util::{spawn_from_sync, FibonacciBackoff};
@@ -67,11 +60,7 @@
                     *state = UiUser::new(state.inner.user_name.clone(), Some(profile));
                 }
                 Err(error) => {
-<<<<<<< HEAD
-                    error!("Could not load own user profile: {:?}", error);
-=======
                     error!(%error, "Could not load own user profile");
->>>>>>> 3b95798a
                 }
             }
         });
@@ -226,11 +215,11 @@
     spawn_from_sync(async move {
         let mut backoff = FibonacciBackoff::new();
         while let Err(error) = run_websocket(&core_user, &cancel, &mut backoff, &tx).await {
-            let timeout = backoff.next_backoff();
-            info!("websocket failed: {error}; reconnect in {timeout:?}");
-            tokio::time::sleep(timeout).await;
-        }
-        info!("websocket handler stopped normally");
+            let retry_after = backoff.next_backoff();
+            info!(%error, ?retry_after, "Websocket failed");
+            tokio::time::sleep(retry_after).await;
+        }
+        info!("Websocket handler stopped normally");
     });
 }
 
@@ -277,7 +266,7 @@
                 }
                 Err(_error) => {
                     timeout = backoff.next_backoff().max(timeout);
-                    error!("failed to fetch messages; retry in {timeout:?}");
+                    error!(retry_after =? timeout, "Failed to fetch messages");
                 }
             }
             tokio::select! {
@@ -297,7 +286,7 @@
         WsEvent::ConnectedEvent => info!("connected to websocket"),
         WsEvent::DisconnectedEvent => bail!("server disconnect"),
         WsEvent::MessageEvent(QsWsMessage::Event(event)) => {
-            warn!("ignoring websocket event: {event:?}")
+            warn!(?event, "Ignoring websocket event")
         }
         WsEvent::MessageEvent(QsWsMessage::QueueUpdate) => {
             let tx = tx.clone();
