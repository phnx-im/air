--- conflicted
+++ resolved
@@ -4,16 +4,10 @@
 
 use openmls::group::GroupId;
 use phnxcoreclient::{
-<<<<<<< HEAD
     users::user_profile::UserProfile, Contact, ContentMessage, Conversation,
     ConversationAttributes, ConversationId, ConversationMessage, ConversationStatus,
-    ConversationType, DisplayMessage, DisplayMessageType, ErrorMessage, InactiveConversation,
-    Message, MessageId, MimiContent, NotificationType, SystemMessage,
-=======
-    Contact, ContentMessage, Conversation, ConversationAttributes, ConversationId,
-    ConversationMessage, ConversationStatus, ConversationType, ErrorMessage, EventMessage,
-    InactiveConversation, Message, MessageId, MimiContent, NotificationType, SystemMessage,
->>>>>>> 83248086
+    ConversationType, ErrorMessage, EventMessage, InactiveConversation, Message, MessageId,
+    MimiContent, NotificationType, SystemMessage,
 };
 use uuid::Uuid;
 
