--- conflicted
+++ resolved
@@ -20,7 +20,6 @@
     UiConversation, UiConversationMessage, UiMessageContentType, UiNotificationType,
 };
 use crate::{
-<<<<<<< HEAD
     app_state::{
         current_conversation_state::CurrentConversationState,
         mark_messages_read_state::MarkAsReadTimerState, AppState,
@@ -28,8 +27,6 @@
     types::{ConversationIdBytes, UiContact},
 };
 use phnxcoreclient::{
-=======
->>>>>>> 77a8a6e6
     notifications::{Notifiable, NotificationHub},
     types::{ConversationIdBytes, UiContact},
 };
@@ -149,13 +146,9 @@
 type DartNotificationHub = NotificationHub<DartNotifier>;
 
 pub struct RustUser {
-<<<<<<< HEAD
-    user: RustOpaque<Mutex<SelfUser<DartNotifier>>>,
+    user: RustOpaque<Mutex<SelfUser>>,
     app_state: RustOpaque<AppState>,
-=======
-    user: RustOpaque<Mutex<SelfUser>>,
     notification_hub_option: RustOpaque<Mutex<DartNotificationHub>>,
->>>>>>> 77a8a6e6
 }
 
 impl RustUser {
@@ -182,11 +175,8 @@
         Self::init_desktop_os_notifications()?;
         Ok(Self {
             user: RustOpaque::new(Mutex::new(user)),
-<<<<<<< HEAD
             app_state: RustOpaque::new(AppState::new()),
-=======
             notification_hub_option: RustOpaque::new(Mutex::new(notification_hub)),
->>>>>>> 77a8a6e6
         })
     }
 
@@ -214,11 +204,8 @@
         Self::init_desktop_os_notifications()?;
         Ok(Self {
             user: RustOpaque::new(Mutex::new(user)),
-<<<<<<< HEAD
             app_state: RustOpaque::new(AppState::new()),
-=======
             notification_hub_option: RustOpaque::new(Mutex::new(notification_hub)),
->>>>>>> 77a8a6e6
         })
     }
 
@@ -464,7 +451,6 @@
             .await
     }
 
-<<<<<<< HEAD
     /// This function is called from the flutter side to mark messages as read.
     /// It will start a short timer (around 2 seconds) after which the messages
     /// will be marked as read.
@@ -515,7 +501,9 @@
         // Set a new current conversation.
         let new_conversation = CurrentConversationState::new(conversation_id);
         *current_conversation = Some(new_conversation);
-=======
+        Ok(())
+    }
+
     /// Dispatch a notification to the flutter side if and only if a
     /// notification hub is set.
     fn dispatch_conversation_notifications(
@@ -647,7 +635,6 @@
             .summary(summary)
             .body(body.as_str())
             .show()?;
->>>>>>> 77a8a6e6
 
         Ok(())
     }
