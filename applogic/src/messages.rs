--- conflicted
+++ resolved
@@ -82,11 +82,8 @@
             changed_chats: _,
             new_messages,
             errors: _,
-<<<<<<< HEAD
             rejoined_chats: _,
-=======
             processed: _,
->>>>>>> 375837b6
         } = self.fetch_and_process_qs_messages().await?;
         self.new_chat_notifications(&new_chats, &mut notifications)
             .await;
