--- conflicted
+++ resolved
@@ -131,65 +131,4 @@
     }
 }
 
-<<<<<<< HEAD
-impl SigningKeyBehaviour for QsUserSigningKey {}
-
-#[derive(Debug, Clone, Serialize, Deserialize, sqlx::Type)]
-#[sqlx(transparent)]
-pub struct QsSigningKey(SigningKey);
-
-impl QsSigningKey {
-    pub fn generate() -> Result<Self, KeyGenerationError> {
-        let signing_key = SigningKey::generate()?;
-        Ok(Self(signing_key))
-    }
-
-    pub fn verifying_key(&self) -> QsVerifyingKey {
-        QsVerifyingKey(self.0.verifying_key().clone())
-    }
-}
-
-impl AsRef<SigningKey> for QsSigningKey {
-    fn as_ref(&self) -> &SigningKey {
-        &self.0
-    }
-}
-
-impl SigningKeyBehaviour for QsSigningKey {}
-
-#[derive(
-    Debug, Clone, TlsDeserializeBytes, TlsSerialize, TlsSize, Serialize, Deserialize, sqlx::Type,
-)]
-#[sqlx(transparent)]
-pub struct QsVerifyingKey(VerifyingKey);
-
-#[cfg(feature = "sqlite")]
-impl rusqlite::types::ToSql for QsVerifyingKey {
-    fn to_sql(&self) -> rusqlite::Result<rusqlite::types::ToSqlOutput<'_>> {
-        self.0.to_sql()
-    }
-}
-
-#[cfg(feature = "sqlite")]
-impl rusqlite::types::FromSql for QsVerifyingKey {
-    fn column_result(value: rusqlite::types::ValueRef<'_>) -> rusqlite::types::FromSqlResult<Self> {
-        Ok(Self(VerifyingKey::column_result(value)?))
-    }
-}
-
-impl From<VerifyingKey> for QsVerifyingKey {
-    fn from(key: VerifyingKey) -> Self {
-        Self(key)
-    }
-}
-
-impl AsRef<VerifyingKey> for QsVerifyingKey {
-    fn as_ref(&self) -> &VerifyingKey {
-        &self.0
-    }
-}
-
-impl VerifyingKeyBehaviour for QsVerifyingKey {}
-=======
-impl SigningKeyBehaviour for QsUserSigningKey {}
->>>>>>> 50b7bc94
+impl SigningKeyBehaviour for QsUserSigningKey {}