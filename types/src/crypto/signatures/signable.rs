// SPDX-FileCopyrightText: 2023 Phoenix R&D GmbH <hello@phnx.im>
//
// SPDX-License-Identifier: AGPL-3.0-or-later

//! Copied from OpenMLS
//!
//! This module defines traits used for signing and verifying
//! structs.
//!
//! # Type-Enforced Verification
//!
//! This module contains four traits, each describing the property they enable
//! upon implementation: [`Signable`], [`SignedStruct`], [`Verifiable`] and
//! [`VerifiedStruct`].
//!
//! Each trait represents the state of a struct in a sender-receiver flow with
//! the following transitions.
//!
//! * the signer creates an instance of a struct that implements [`Signable`]
//! * the signer signs it, consuming the [`Signable`] struct and producing a [`SignedStruct`]
//! * the signer serializes the struct and sends it to the verifier
//! * the verifier deserializes the byte-string into a struct implementing [`Verifiable`]
//! * the verifier verifies the struct, consuming the [`Verifiable`] struct and producing a [`VerifiedStruct`]
//!
//! Using this process, we can ensure that only structs implementing
//! [`SignedStruct`] are sent over the wire and only structs implementing
//! [`VerifiedStruct`] are used on the verifier side as input for further
//! processing functions.
//!
//! For the type-safety to work, it is important that [`Signable`] and
//! [`SignedStruct`] are implemented by distinct structs. The same goes for
//! [`Verifiable`] and [`VerifiedStruct`]. In addition, only the
//! [`SignedStruct`] should implement the [`tls_codec::Serialize`] trait.
//! Similarly, only the [`Verifiable`] struct should implement the
//! [`tls_codec::Deserialize`] trait.

use std::vec;

use serde::{Deserialize, Serialize};
use tls_codec::{Serialize as TlsSerializeTrait, TlsDeserializeBytes, TlsSerialize, TlsSize};

use crate::{
    crypto::ear::{keys::IdentityLinkKey, Ciphertext, EarDecryptable, EarEncryptable},
    messages::FriendshipToken,
    LibraryError,
};

use super::traits::{SignatureVerificationError, SigningKeyBehaviour, VerifyingKeyBehaviour};

#[derive(
<<<<<<< HEAD
    Debug, Clone, TlsDeserializeBytes, TlsSerialize, TlsSize, Serialize, Deserialize, sqlx::Type,
)]
#[sqlx(transparent)]
=======
    Debug, Clone, PartialEq, Eq, TlsDeserializeBytes, TlsSerialize, TlsSize, Serialize, Deserialize,
)]
#[cfg_attr(feature = "sqlx", derive(sqlx::Type), sqlx(transparent))]
>>>>>>> ae841e0c
pub struct Signature(Vec<u8>);

impl Signature {
    pub fn empty() -> Self {
        Self(vec![])
    }

    pub(crate) fn as_slice(&self) -> &[u8] {
        &self.0
    }

    pub(crate) fn from_bytes(bytes: Vec<u8>) -> Self {
        Self(bytes)
    }

    pub(crate) fn from_token(token: FriendshipToken) -> Self {
        Self(token.token().to_vec())
    }

    pub fn into_bytes(self) -> Vec<u8> {
        self.0
    }

    #[cfg(any(feature = "test_utils", test))]
    pub fn new_for_test(value: Vec<u8>) -> Self {
        Self::from_bytes(value)
    }
}

#[derive(
    Clone, Debug, TlsSerialize, TlsDeserializeBytes, TlsSize, Serialize, Deserialize, PartialEq, Eq,
)]
pub struct EncryptedSignature {
    ciphertext: Ciphertext,
}

impl From<Ciphertext> for EncryptedSignature {
    fn from(ciphertext: Ciphertext) -> Self {
        Self { ciphertext }
    }
}

impl AsRef<Ciphertext> for EncryptedSignature {
    fn as_ref(&self) -> &Ciphertext {
        &self.ciphertext
    }
}

impl EarEncryptable<IdentityLinkKey, EncryptedSignature> for Signature {}
impl EarDecryptable<IdentityLinkKey, EncryptedSignature> for Signature {}

/// This trait must be implemented by all structs that contain a self-signature.
pub trait SignedStruct<T> {
    /// Build a signed struct version from the payload struct.
    fn from_payload(payload: T, signature: Signature) -> Self;
}

/// Labeled signature content.
#[derive(Debug, Clone, TlsSerialize, TlsDeserializeBytes, TlsSize)]
pub struct SignContent {
    label: Vec<u8>,
    content: Vec<u8>,
}

const SIGN_LABEL_PREFIX: &str = "Phoenix Homeserver Protocol 1.0";

impl From<(&str, &[u8])> for SignContent {
    fn from((label, content): (&str, &[u8])) -> Self {
        let label_string = SIGN_LABEL_PREFIX.to_owned() + label;
        let label = label_string.as_bytes().into();
        Self {
            label,
            content: content.into(),
        }
    }
}

pub enum SigningError {
    SerializationError,
}

/// This trait must be implemented by all structs that contain a verified
/// self-signature.
pub trait VerifiedStruct<T> {
    /// This type is used to prevent users of the trait from bypassing `verify`
    /// by simply calling `from_verifiable`. `Seal` should be a dummy type
    /// defined in a private module as follows:
    /// ```
    /// mod private_mod {
    ///     pub struct Seal;
    ///
    ///     impl Default for Seal {
    ///         fn default() -> Self {
    ///             Seal {}
    ///         }
    ///     }
    /// }
    /// ```
    type SealingType: Default;

    /// Build a verified struct version from the payload struct. This function
    /// is only meant to be called by the implementation of the `Verifiable`
    /// trait corresponding to this `VerifiedStruct`.
    #[doc(hidden)]
    fn from_verifiable(verifiable: T, _seal: Self::SealingType) -> Self;
}

/// The `Signable` trait is implemented by all struct that are being signed.
/// The implementation has to provide the `unsigned_payload` function.
pub trait Signable: Sized + std::fmt::Debug {
    /// The type of the object once it's signed.
    type SignedOutput;

    /// Return the unsigned, serialized payload that should be signed.
    fn unsigned_payload(&self) -> Result<Vec<u8>, tls_codec::Error>;

    /// Return the string label used for labeled signing.
    fn label(&self) -> &str;

    /// Sign the payload.
    ///
    /// Returns a `Signature`.
    fn sign(
        self,
        signing_key: &impl SigningKeyBehaviour,
    ) -> Result<Self::SignedOutput, LibraryError>
    where
        Self::SignedOutput: SignedStruct<Self>,
    {
        let payload = self
            .unsigned_payload()
            .map_err(LibraryError::missing_bound_check)?;
        let sign_content: SignContent = (self.label(), payload.as_slice()).into();
        let serialized_sign_content = sign_content
            .tls_serialize_detached()
            .map_err(LibraryError::missing_bound_check)?;
        let signature = signing_key.sign(&serialized_sign_content)?;
        Ok(Self::SignedOutput::from_payload(self, signature))
    }
}

/// The verifiable trait must be implemented by any struct that is signed with
/// a credential. The actual `verify` method is provided.
/// The `unsigned_payload` and `signature` functions have to be implemented for
/// each struct, returning the serialized payload and the signature respectively.
///
/// Note that `Verifiable` should not be implemented on the same struct as
/// `Signable`. If this appears to be necessary, it is probably a sign that the
/// struct implementing them aren't well defined. Not that both traits define an
/// `unsigned_payload` function.
pub trait Verifiable: Sized + std::fmt::Debug {
    /// Return the unsigned, serialized payload that should be verified.
    fn unsigned_payload(&self) -> Result<Vec<u8>, tls_codec::Error>;

    /// A reference to the signature to be verified.
    fn signature(&self) -> &Signature;

    /// Return the string label used for labeled verification.
    fn label(&self) -> &str;

    /// Verifies the payload against the given `credential`.
    /// The signature is fetched via the [`Verifiable::signature()`] function and
    /// the payload via [`Verifiable::unsigned_payload()`].
    ///
    /// Returns `Ok(Self::VerifiedOutput)` if the signature is valid and
    /// `CredentialError::InvalidSignature` otherwise.
    fn verify<T>(
        self,
        signature_public_key: &impl VerifyingKeyBehaviour,
    ) -> Result<T, SignatureVerificationError>
    where
        T: VerifiedStruct<Self>,
    {
        let payload = self
            .unsigned_payload()
            .map_err(LibraryError::missing_bound_check)?;
        let sign_content: SignContent = (self.label(), payload.as_slice()).into();
        let serialized_sign_content = sign_content
            .tls_serialize_detached()
            .map_err(LibraryError::missing_bound_check)?;
        signature_public_key.verify(&serialized_sign_content, self.signature())?;
        Ok(T::from_verifiable(self, T::SealingType::default()))
    }
}<|MERGE_RESOLUTION|>--- conflicted
+++ resolved
@@ -48,15 +48,18 @@
 use super::traits::{SignatureVerificationError, SigningKeyBehaviour, VerifyingKeyBehaviour};
 
 #[derive(
-<<<<<<< HEAD
-    Debug, Clone, TlsDeserializeBytes, TlsSerialize, TlsSize, Serialize, Deserialize, sqlx::Type,
+    Debug,
+    Clone,
+    PartialEq,
+    Eq,
+    TlsDeserializeBytes,
+    TlsSerialize,
+    TlsSize,
+    Serialize,
+    Deserialize,
+    sqlx::Type,
 )]
 #[sqlx(transparent)]
-=======
-    Debug, Clone, PartialEq, Eq, TlsDeserializeBytes, TlsSerialize, TlsSize, Serialize, Deserialize,
-)]
-#[cfg_attr(feature = "sqlx", derive(sqlx::Type), sqlx(transparent))]
->>>>>>> ae841e0c
 pub struct Signature(Vec<u8>);
 
 impl Signature {
