// SPDX-FileCopyrightText: 2023 Phoenix R&D GmbH <hello@phnx.im>
//
// SPDX-License-Identifier: AGPL-3.0-or-later

//! This module contains the [`Secret`] struct, which is meant to be
//! accessible only within the [`crate::crypto`] module. This
//! module should stay private, such that the [`Secret`] struct can stay public
//! and the type checker happy.
use std::{fmt::Display, ops::Deref};

use rand::{RngCore, SeedableRng};
<<<<<<< HEAD
=======
#[cfg(feature = "sqlite")]
use rusqlite::{ToSql, types::FromSql};
>>>>>>> dd4cf8e8
use secrecy::{
    CloneableSecret, SerializableSecret,
    zeroize::{Zeroize, ZeroizeOnDrop},
};
use serde::{Deserialize, Serialize};
use sqlx::{encode::IsNull, error::BoxDynError, Database, Decode, Encode, Sqlite, Type};
use tls_codec::{TlsDeserializeBytes, TlsSerialize, TlsSize};

use super::RandomnessError;

/// Struct that contains a (symmetric) secret of fixed length LENGTH.
#[derive(
    TlsSerialize, TlsDeserializeBytes, TlsSize, Clone, PartialEq, Eq, Serialize, Deserialize,
)]
pub struct Secret<const LENGTH: usize> {
    #[serde(with = "super::serde_arrays")]
    secret: [u8; LENGTH],
}

impl<const LENGTH: usize> From<[u8; LENGTH]> for Secret<LENGTH> {
    fn from(secret: [u8; LENGTH]) -> Self {
        Self { secret }
    }
}

impl<const LENGTH: usize> Secret<LENGTH> {
    /// Get the internal secret value
    pub(super) fn secret(&self) -> &[u8; LENGTH] {
        &self.secret
    }

    pub(super) fn into_secret(self) -> [u8; LENGTH] {
        self.secret
    }

    /// Generate a fresh, random secret.
    pub(super) fn random() -> Result<Self, RandomnessError> {
        let mut secret = [0; LENGTH];
        // TODO: Use a proper rng provider.
        rand_chacha::ChaCha20Rng::from_entropy()
            .try_fill_bytes(secret.as_mut_slice())
            .map_err(|_| RandomnessError::InsufficientRandomness)?;
        Ok(Self { secret })
    }
}

// Ensure that secrets are wiped from memory securely upon being dropped.
impl<const LENGTH: usize> Zeroize for Secret<LENGTH> {
    fn zeroize(&mut self) {
        self.secret.zeroize()
    }
}

impl<const LENGTH: usize> ZeroizeOnDrop for Secret<LENGTH> {}

// Ensures that secrets are not printed in debug outputs.
impl<const LENGTH: usize> std::fmt::Debug for Secret<LENGTH> {
    fn fmt(&self, f: &mut std::fmt::Formatter<'_>) -> std::fmt::Result {
        f.debug_struct("Secret: [[REDACTED]]").finish()
    }
}

// Ensures that secrets are not printed in format strings.
impl<const LENGTH: usize> Display for Secret<LENGTH> {
    fn fmt(&self, f: &mut std::fmt::Formatter<'_>) -> std::fmt::Result {
        write!(f, "[[REDACTED]]")
    }
}

impl<const LENGTH: usize> Type<Sqlite> for Secret<LENGTH> {
    fn type_info() -> <Sqlite as Database>::TypeInfo {
        <&[u8] as Type<Sqlite>>::type_info()
    }
}

impl<'q, const LENGTH: usize> Encode<'q, Sqlite> for Secret<LENGTH> {
    fn encode_by_ref(
        &self,
        buf: &mut <Sqlite as Database>::ArgumentBuffer<'q>,
    ) -> Result<IsNull, BoxDynError> {
        let bytes: Box<[u8]> = self.secret.into();
        Encode::<Sqlite>::encode(bytes, buf)
    }
}

impl<'r, const LENGTH: usize> Decode<'r, Sqlite> for Secret<LENGTH> {
    fn decode(value: <Sqlite as Database>::ValueRef<'r>) -> Result<Self, BoxDynError> {
        let bytes: &[u8] = Decode::<Sqlite>::decode(value)?;
        Ok(Secret {
            secret: bytes.try_into()?,
        })
    }
}

#[derive(Clone, Serialize, Deserialize, sqlx::Type)]
#[sqlx(transparent)]
pub(super) struct SecretBytes(Vec<u8>);

impl From<Vec<u8>> for SecretBytes {
    fn from(secret: Vec<u8>) -> Self {
        Self(secret)
    }
}

impl Deref for SecretBytes {
    type Target = Vec<u8>;

    fn deref(&self) -> &Self::Target {
        &self.0
    }
}

impl Zeroize for SecretBytes {
    fn zeroize(&mut self) {
        self.0.zeroize();
    }
}

impl ZeroizeOnDrop for SecretBytes {}

// Ensures that secrets are not printed in debug outputs.
impl std::fmt::Debug for SecretBytes {
    fn fmt(&self, f: &mut std::fmt::Formatter<'_>) -> std::fmt::Result {
        f.debug_struct("Secret: [[REDACTED]]").finish()
    }
}

// Ensures that secrets are not printed in format strings.
impl Display for SecretBytes {
    fn fmt(&self, f: &mut std::fmt::Formatter<'_>) -> std::fmt::Result {
        write!(f, "[[REDACTED]]")
    }
}

impl SerializableSecret for SecretBytes {}
impl CloneableSecret for SecretBytes {}<|MERGE_RESOLUTION|>--- conflicted
+++ resolved
@@ -9,17 +9,12 @@
 use std::{fmt::Display, ops::Deref};
 
 use rand::{RngCore, SeedableRng};
-<<<<<<< HEAD
-=======
-#[cfg(feature = "sqlite")]
-use rusqlite::{ToSql, types::FromSql};
->>>>>>> dd4cf8e8
 use secrecy::{
     CloneableSecret, SerializableSecret,
     zeroize::{Zeroize, ZeroizeOnDrop},
 };
 use serde::{Deserialize, Serialize};
-use sqlx::{encode::IsNull, error::BoxDynError, Database, Decode, Encode, Sqlite, Type};
+use sqlx::{Database, Decode, Encode, Sqlite, Type, encode::IsNull, error::BoxDynError};
 use tls_codec::{TlsDeserializeBytes, TlsSerialize, TlsSize};
 
 use super::RandomnessError;
