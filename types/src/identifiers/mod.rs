--- conflicted
+++ resolved
@@ -6,16 +6,9 @@
 
 use mls_assist::{openmls::group::GroupId, openmls_traits::types::HpkeCiphertext};
 use rand::{CryptoRng, Rng, RngCore};
-<<<<<<< HEAD
 use sqlx::{
-    encode::IsNull, error::BoxDynError, postgres::PgValueRef, Database, Decode, Encode, Postgres,
-    Sqlite, Type,
-=======
-#[cfg(feature = "sqlite")]
-use rusqlite::{
-    ToSql,
-    types::{FromSql, FromSqlError},
->>>>>>> dd4cf8e8
+    Database, Decode, Encode, Postgres, Sqlite, Type, encode::IsNull, error::BoxDynError,
+    postgres::PgValueRef,
 };
 use tls_codec_impls::{TlsString, TlsUuid};
 use tracing::{debug, error};
