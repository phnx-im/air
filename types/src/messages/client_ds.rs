--- conflicted
+++ resolved
@@ -312,12 +312,6 @@
 #[derive(TlsSerialize, TlsSize, Clone, TlsDeserializeBytes)]
 pub struct DsJoinerInformation {
     pub group_state_ear_key: GroupStateEarKey,
-<<<<<<< HEAD
-    pub encrypted_user_profile_keys: Vec<EncryptedUserProfileKey>,
-    pub ratchet_tree: RatchetTree,
-    pub room_state: Vec<u8>,
-=======
->>>>>>> 2ecad948
 }
 
 impl GenericSerializable for DsJoinerInformation {
@@ -348,21 +342,7 @@
 impl HpkeEncryptable<JoinerInfoKeyType, EncryptedDsJoinerInformation> for DsJoinerInformation {}
 impl HpkeDecryptable<JoinerInfoKeyType, EncryptedDsJoinerInformation> for DsJoinerInformation {}
 
-<<<<<<< HEAD
-#[derive(TlsDeserializeBytes, TlsSize, Clone)]
-pub struct DsJoinerInformationIn {
-    pub group_state_ear_key: GroupStateEarKey,
-    pub encrypted_user_profile_keys: Vec<EncryptedUserProfileKey>,
-    pub ratchet_tree: RatchetTreeIn,
-    pub room_state: Vec<u8>,
-}
-
-impl HpkeDecryptable<JoinerInfoKeyType, EncryptedDsJoinerInformation> for DsJoinerInformationIn {}
-
-impl GenericDeserializable for DsJoinerInformationIn {
-=======
 impl GenericDeserializable for DsJoinerInformation {
->>>>>>> 2ecad948
     type Error = tls_codec::Error;
 
     fn deserialize(bytes: &[u8]) -> Result<Self, Self::Error> {
