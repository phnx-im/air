// SPDX-FileCopyrightText: 2023 Phoenix R&D GmbH <hello@phnx.im>
//
// SPDX-License-Identifier: AGPL-3.0-or-later

use chrono::Duration;
use mls_assist::{
    openmls::prelude::{HashType, OpenMlsCrypto, OpenMlsProvider, SignatureScheme},
    openmls_rust_crypto::OpenMlsRustCrypto,
};
<<<<<<< HEAD
=======
#[cfg(feature = "sqlite")]
use rusqlite::{ToSql, types::FromSql};
>>>>>>> dd4cf8e8

use serde::{Deserialize, Serialize};
use sqlx::{encode::IsNull, error::BoxDynError, Database, Decode, Encode, Sqlite, Type};
use tls_codec::{Serialize as TlsSerialize, TlsDeserializeBytes, TlsSerialize, TlsSize};

use keys::{
    AsIntermediateVerifyingKey, AsSigningKey, AsVerifyingKey, PreliminaryAsIntermediateSigningKey,
    PreliminaryClientSigningKey,
};

use crate::{
<<<<<<< HEAD
    codec::PhnxCodec,
=======
    LibraryError,
>>>>>>> dd4cf8e8
    crypto::{
        ear::{Ciphertext, EarDecryptable, EarEncryptable, keys::IdentityLinkKey},
        errors::KeyGenerationError,
        signatures::{
            private_keys::SigningKey,
            signable::{Signable, Signature, SignedStruct, Verifiable, VerifiedStruct},
        },
    },
    identifiers::{AsClientId, Fqdn},
    messages::MlsInfraVersion,
    time::ExpirationData,
};

mod private_mod {
    #[derive(Default)]
    pub struct Seal;
}

pub mod keys;
pub mod pseudonymous_credentials;

use self::keys::ClientVerifyingKey;

#[derive(
    Clone,
    Debug,
    PartialEq,
    Eq,
    TlsDeserializeBytes,
    TlsSerialize,
    TlsSize,
    Hash,
    Serialize,
    Deserialize,
    sqlx::Type,
)]
#[sqlx(transparent)]
pub struct CredentialFingerprint(Vec<u8>);

impl std::fmt::Display for CredentialFingerprint {
    fn fmt(&self, f: &mut std::fmt::Formatter<'_>) -> std::fmt::Result {
        let fp = hex::encode(&self.0);
        write!(f, "{}", fp)
    }
}

impl CredentialFingerprint {
    #[cfg(any(feature = "test_utils", test))]
    pub fn new_for_test(value: Vec<u8>) -> Self {
        Self(value)
    }

    fn with_label(credential: &impl TlsSerialize, label: &str) -> Self {
        let hash_label = format!("Infra Credential Fingerprint {}", label);
        let rust_crypto = OpenMlsRustCrypto::default();
        let payload = credential.tls_serialize_detached().unwrap_or_default();
        let input = [hash_label.as_bytes().to_vec(), payload].concat();
        let value = rust_crypto
            .crypto()
            .hash(HashType::Sha2_256, &input)
            .unwrap_or_default();
        Self(value)
    }

    pub fn as_bytes(&self) -> &[u8] {
        &self.0
    }
}

const DEFAULT_AS_CREDENTIAL_LIFETIME: Duration = Duration::days(5 * 365);
const AS_CREDENTIAL_LABEL: &str = "MLS Infra AS Credential";

#[derive(Debug, TlsDeserializeBytes, TlsSerialize, TlsSize, Clone, Serialize, Deserialize)]
pub struct AsCredential {
    body: AsCredentialBody,
    fingerprint: CredentialFingerprint,
}

impl From<AsCredentialBody> for AsCredential {
    fn from(body: AsCredentialBody) -> Self {
        let fingerprint = body.hash();
        Self { body, fingerprint }
    }
}

#[derive(Debug, TlsDeserializeBytes, TlsSerialize, TlsSize, Clone, Serialize, Deserialize)]
pub struct AsCredentialBody {
    version: MlsInfraVersion,
    as_domain: Fqdn,
    expiration_data: ExpirationData,
    signature_scheme: SignatureScheme,
    verifying_key: AsVerifyingKey,
}

impl Type<Sqlite> for AsCredentialBody {
    fn type_info() -> <Sqlite as Database>::TypeInfo {
        <Vec<u8> as Type<Sqlite>>::type_info()
    }
}

impl Encode<'_, Sqlite> for AsCredentialBody {
    fn encode_by_ref(
        &self,
        buf: &mut <Sqlite as Database>::ArgumentBuffer<'_>,
    ) -> Result<IsNull, BoxDynError> {
        let bytes = PhnxCodec::to_vec(self)?;
        Encode::<Sqlite>::encode(bytes, buf)
    }
}

impl AsCredentialBody {
    fn hash(&self) -> CredentialFingerprint {
        CredentialFingerprint::with_label(self, AS_CREDENTIAL_LABEL)
    }
}

impl AsCredential {
    /// Generate a new [`AsCredential`] with the given data and a freshly
    /// generated signature keypair.
    ///
    /// The default [`ExpirationData`] for an [`AsCredential`] is five years.
    pub fn new(
        signature_scheme: SignatureScheme,
        as_domain: Fqdn,
        expiration_data_option: Option<ExpirationData>,
    ) -> Result<(Self, AsSigningKey), KeyGenerationError> {
        let version = MlsInfraVersion::default();
        // Create lifetime valid until 5 years in the future.
        let expiration_data =
            expiration_data_option.unwrap_or(ExpirationData::new(DEFAULT_AS_CREDENTIAL_LIFETIME));
        let signing_key = SigningKey::generate()?;
        let verifying_key = AsVerifyingKey(signing_key.verifying_key().clone());
        let body = AsCredentialBody {
            version,
            as_domain,
            expiration_data,
            signature_scheme,
            verifying_key,
        };
        let fingerprint = body.hash();
        let credential = Self { body, fingerprint };
        let signing_key =
            AsSigningKey::from_private_key_and_credential(signing_key, credential.clone());
        Ok((credential, signing_key))
    }

    pub fn fingerprint(&self) -> &CredentialFingerprint {
        &self.fingerprint
    }

    pub fn verifying_key(&self) -> &AsVerifyingKey {
        &self.body.verifying_key
    }

    pub fn domain(&self) -> &Fqdn {
        &self.body.as_domain
    }

    pub fn body(&self) -> &AsCredentialBody {
        &self.body
    }
}

const DEFAULT_AS_INTERMEDIATE_CREDENTIAL_LIFETIME: Duration = Duration::days(365);

#[derive(Debug, Clone, TlsDeserializeBytes, TlsSerialize, TlsSize, Serialize, Deserialize)]
pub struct AsIntermediateCredentialCsr {
    version: MlsInfraVersion,
    as_domain: Fqdn,
    signature_scheme: SignatureScheme,
    verifying_key: AsIntermediateVerifyingKey, // PK used to sign client credentials
}

impl AsIntermediateCredentialCsr {
    /// Generate a new [`AsIntermediateCredentialCsr`] with the given data and a freshly
    /// generated signature keypair.
    ///
    /// Returns the CSR and a preliminary signing key. The preliminary signing
    /// key can be turned into a [`keys::AsIntermediateSigningKey`] once the CSR is
    /// signed.
    pub fn new(
        signature_scheme: SignatureScheme,
        as_domain: Fqdn,
    ) -> Result<(Self, PreliminaryAsIntermediateSigningKey), KeyGenerationError> {
        let version = MlsInfraVersion::default();
        let prelim_signing_key = PreliminaryAsIntermediateSigningKey::generate()?;
        let credential = Self {
            version,
            signature_scheme,
            verifying_key: prelim_signing_key.verifying_key(),
            as_domain,
        };
        Ok((credential, prelim_signing_key))
    }

    /// Sign the CSR with the given signing key to obtain an
    /// [`AsIntermediateCredential`] with the given expiration data.
    ///
    /// If no expiration data is given, the default [`ExpirationData`] of one
    /// year is set.
    pub fn sign(
        self,
        as_signing_key: &AsSigningKey,
        expiration_data_option: Option<ExpirationData>,
    ) -> Result<AsIntermediateCredential, LibraryError> {
        // Create lifetime valid until 5 years in the future.
        let expiration_data = expiration_data_option.unwrap_or(ExpirationData::new(
            DEFAULT_AS_INTERMEDIATE_CREDENTIAL_LIFETIME,
        ));
        let signer_fingerprint = as_signing_key.credential().fingerprint().clone();
        let credential = AsIntermediateCredentialPayload {
            csr: self,
            expiration_data,
            signer_fingerprint,
        };
        credential.sign(as_signing_key)
    }
}

#[derive(Debug, Clone, TlsDeserializeBytes, TlsSerialize, TlsSize, Serialize, Deserialize)]
struct AsIntermediateCredentialPayload {
    csr: AsIntermediateCredentialCsr,
    expiration_data: ExpirationData,
    signer_fingerprint: CredentialFingerprint, // fingerprint of the signing AsCredential
}

pub const AS_INTERMEDIATE_CREDENTIAL_LABEL: &str = "MLS Infra AS Intermediate Credential";

impl Signable for AsIntermediateCredentialPayload {
    type SignedOutput = AsIntermediateCredential;

    fn unsigned_payload(&self) -> Result<Vec<u8>, tls_codec::Error> {
        self.tls_serialize_detached()
    }

    fn label(&self) -> &str {
        AS_INTERMEDIATE_CREDENTIAL_LABEL
    }
}

#[derive(Debug, Clone, TlsSerialize, TlsSize, Serialize, Deserialize)]
pub struct AsIntermediateCredentialBody {
    credential: AsIntermediateCredentialPayload,
    signature: Signature,
}

impl Type<Sqlite> for AsIntermediateCredentialBody {
    fn type_info() -> <Sqlite as Database>::TypeInfo {
        <Vec<u8> as Type<Sqlite>>::type_info()
    }
}

impl Encode<'_, Sqlite> for AsIntermediateCredentialBody {
    fn encode_by_ref(
        &self,
        buf: &mut <Sqlite as Database>::ArgumentBuffer<'_>,
    ) -> Result<IsNull, BoxDynError> {
        let bytes = PhnxCodec::to_vec(self)?;
        Encode::<Sqlite>::encode(bytes, buf)
    }
}

impl Decode<'_, Sqlite> for AsIntermediateCredentialBody {
    fn decode(value: <Sqlite as Database>::ValueRef<'_>) -> Result<Self, BoxDynError> {
        let bytes: &[u8] = Decode::<Sqlite>::decode(value)?;
        Ok(PhnxCodec::from_slice(bytes)?)
    }
}

impl AsIntermediateCredentialBody {
    fn hash(&self) -> CredentialFingerprint {
        CredentialFingerprint::with_label(self, AS_INTERMEDIATE_CREDENTIAL_LABEL)
    }
}

#[derive(Debug, Clone, Serialize, Deserialize)]
pub struct AsIntermediateCredential {
    body: AsIntermediateCredentialBody,
    fingerprint: CredentialFingerprint,
}

impl From<AsIntermediateCredentialBody> for AsIntermediateCredential {
    fn from(body: AsIntermediateCredentialBody) -> Self {
        let fingerprint = body.hash();
        Self { body, fingerprint }
    }
}

impl tls_codec::Serialize for AsIntermediateCredential {
    fn tls_serialize<W: std::io::Write>(&self, writer: &mut W) -> Result<usize, tls_codec::Error> {
        self.body.tls_serialize(writer)
    }
}

impl tls_codec::Size for AsIntermediateCredential {
    fn tls_serialized_len(&self) -> usize {
        self.body.tls_serialized_len()
    }
}

impl AsIntermediateCredential {
    pub fn verifying_key(&self) -> &AsIntermediateVerifyingKey {
        &self.body.credential.csr.verifying_key
    }

    pub fn fingerprint(&self) -> &CredentialFingerprint {
        &self.fingerprint
    }

    pub fn domain(&self) -> &Fqdn {
        &self.body.credential.csr.as_domain
    }

    pub fn body(&self) -> &AsIntermediateCredentialBody {
        &self.body
    }
}

impl SignedStruct<AsIntermediateCredentialPayload> for AsIntermediateCredential {
    fn from_payload(payload: AsIntermediateCredentialPayload, signature: Signature) -> Self {
        let body = AsIntermediateCredentialBody {
            credential: payload,
            signature,
        };
        let fingerprint = body.hash();
        Self { body, fingerprint }
    }
}

#[derive(Debug, TlsDeserializeBytes, TlsSerialize, TlsSize)]
pub struct VerifiableAsIntermediateCredential {
    credential: AsIntermediateCredentialPayload,
    signature: Signature,
}

impl VerifiableAsIntermediateCredential {
    pub fn signer_fingerprint(&self) -> &CredentialFingerprint {
        &self.credential.signer_fingerprint
    }
}

impl Verifiable for VerifiableAsIntermediateCredential {
    fn unsigned_payload(&self) -> Result<Vec<u8>, tls_codec::Error> {
        self.credential.tls_serialize_detached()
    }

    fn signature(&self) -> &Signature {
        &self.signature
    }

    fn label(&self) -> &str {
        AS_INTERMEDIATE_CREDENTIAL_LABEL
    }
}

impl VerifiedStruct<VerifiableAsIntermediateCredential> for AsIntermediateCredential {
    type SealingType = private_mod::Seal;

    fn from_verifiable(
        verifiable: VerifiableAsIntermediateCredential,
        _seal: Self::SealingType,
    ) -> Self {
        Self::from_payload(verifiable.credential, verifiable.signature)
    }
}

const CLIENT_CREDENTIAL_LABEL: &str = "MLS Infra Client Credential";
const DEFAULT_CLIENT_CREDENTIAL_LIFETIME: Duration = Duration::days(90);

// WARNING: If this type is changed, a new variant of the
// VersionedClientCredential(Ref) must be created and the `FromSql` and `ToSql`
// implementations of `ClientCredential` must be updated accordingly.
#[derive(
    Debug, Clone, PartialEq, Eq, TlsDeserializeBytes, TlsSerialize, TlsSize, Serialize, Deserialize,
)]
pub struct ClientCredentialCsr {
    version: MlsInfraVersion,
    client_id: AsClientId,
    signature_scheme: SignatureScheme,
    verifying_key: ClientVerifyingKey,
}

impl ClientCredentialCsr {
    /// Generate a new [`ClientCredentialCsr`] with the given data and a freshly
    /// generated signature keypair.
    ///
    /// Returns the CSR and a preliminary signing key. The preliminary signing
    /// key can be turned into a [`keys::AsIntermediateSigningKey`] once the CSR is
    /// signed.
    pub fn new(
        client_id: AsClientId,
        signature_scheme: SignatureScheme,
    ) -> Result<(Self, PreliminaryClientSigningKey), KeyGenerationError> {
        let version = MlsInfraVersion::default();
        let prelim_signing_key = PreliminaryClientSigningKey::generate()?;
        let credential = Self {
            version,
            signature_scheme,
            verifying_key: prelim_signing_key.verifying_key(),
            client_id,
        };
        Ok((credential, prelim_signing_key))
    }
}

// WARNING: If this type is changed, a new variant of the
// VersionedClientCredential(Ref) must be created and the `FromSql` and `ToSql`
// implementations of `ClientCredential` must be updated accordingly.
#[derive(
    Debug, Clone, PartialEq, Eq, TlsDeserializeBytes, TlsSerialize, TlsSize, Serialize, Deserialize,
)]
pub struct ClientCredentialPayload {
    csr: ClientCredentialCsr,
    expiration_data: ExpirationData,
    signer_fingerprint: CredentialFingerprint,
}

impl ClientCredentialPayload {
    pub fn new(
        csr: ClientCredentialCsr,
        expiration_data_option: Option<ExpirationData>,
        signer_fingerprint: CredentialFingerprint,
    ) -> Self {
        let expiration_data = expiration_data_option
            .unwrap_or(ExpirationData::new(DEFAULT_CLIENT_CREDENTIAL_LIFETIME));
        Self {
            csr,
            expiration_data,
            signer_fingerprint,
        }
    }

    pub fn expiration_data(&self) -> &ExpirationData {
        &self.expiration_data
    }

    pub fn validate(&self) -> bool {
        // TODO: Check uniqueness of client id
        self.expiration_data.validate()
    }
}

impl Signable for ClientCredentialPayload {
    type SignedOutput = ClientCredential;

    fn unsigned_payload(&self) -> Result<Vec<u8>, tls_codec::Error> {
        self.tls_serialize_detached()
    }

    fn label(&self) -> &str {
        CLIENT_CREDENTIAL_LABEL
    }
}

impl ClientCredentialPayload {
    pub fn identity(&self) -> AsClientId {
        self.csr.client_id.clone()
    }

    pub fn identity_ref(&self) -> &AsClientId {
        &self.csr.client_id
    }
}

// WARNING: If this type is changed, a new variant of the
// VersionedClientCredential(Ref) must be created and the `FromSql` and `ToSql`
// implementations of `ClientCredential` must be updated accordingly.
#[derive(Debug, Clone, PartialEq, Eq, TlsSerialize, TlsSize, Serialize, Deserialize)]
pub struct ClientCredential {
    payload: ClientCredentialPayload,
    signature: Signature,
}

impl ClientCredential {
    pub fn identity(&self) -> AsClientId {
        self.payload.identity()
    }

    pub fn identity_ref(&self) -> &AsClientId {
        self.payload.identity_ref()
    }

    pub fn verifying_key(&self) -> &ClientVerifyingKey {
        &self.payload.csr.verifying_key
    }

    pub fn fingerprint(&self) -> CredentialFingerprint {
        CredentialFingerprint::with_label(self, CLIENT_CREDENTIAL_LABEL)
    }

    #[cfg(feature = "test_utils")]
    pub fn new_for_test(payload: ClientCredentialPayload, signature: Signature) -> Self {
        Self { payload, signature }
    }
}

// When adding a variant to this enum, the new variant must be called
// `CurrentVersion` and the current version must be renamed to `VX`, where `X`
// is the next version number. The content type of the old `CurrentVersion` must
// be renamed and otherwise preserved to ensure backwards compatibility.
#[derive(Serialize, Deserialize)]
enum VersionedClientCredential {
    CurrentVersion(ClientCredential),
}

// Only change this enum in tandem with its non-Ref variant.
#[derive(Serialize)]
enum VersionedClientCredentialRef<'a> {
    CurrentVersion(&'a ClientCredential),
}

impl Type<Sqlite> for ClientCredential {
    fn type_info() -> <Sqlite as Database>::TypeInfo {
        <Vec<u8> as Type<Sqlite>>::type_info()
    }
}

impl<'q> Encode<'q, Sqlite> for ClientCredential {
    fn encode_by_ref(
        &self,
        buf: &mut <Sqlite as Database>::ArgumentBuffer<'q>,
    ) -> Result<IsNull, BoxDynError> {
        let versioned = VersionedClientCredentialRef::CurrentVersion(self);
        let bytes = PhnxCodec::to_vec(&versioned)?;
        Encode::<Sqlite>::encode(bytes, buf)
    }
}

impl<'r> Decode<'r, Sqlite> for ClientCredential {
    fn decode(value: <Sqlite as Database>::ValueRef<'r>) -> Result<Self, BoxDynError> {
        let bytes: &[u8] = Decode::<Sqlite>::decode(value)?;
        match PhnxCodec::from_slice(bytes)? {
            VersionedClientCredential::CurrentVersion(credential) => Ok(credential),
        }
    }
}

impl VerifiedStruct<VerifiableClientCredential> for ClientCredential {
    type SealingType = private_mod::Seal;

    fn from_verifiable(verifiable: VerifiableClientCredential, _seal: Self::SealingType) -> Self {
        Self {
            payload: verifiable.payload,
            signature: verifiable.signature,
        }
    }
}

impl SignedStruct<ClientCredentialPayload> for ClientCredential {
    fn from_payload(payload: ClientCredentialPayload, signature: Signature) -> Self {
        Self { payload, signature }
    }
}

impl EarEncryptable<IdentityLinkKey, EncryptedClientCredential> for ClientCredential {}

impl EarDecryptable<IdentityLinkKey, EncryptedClientCredential> for VerifiableClientCredential {}

#[derive(Debug, TlsDeserializeBytes, TlsSerialize, TlsSize, Clone, Serialize, Deserialize)]
pub struct VerifiableClientCredential {
    payload: ClientCredentialPayload,
    signature: Signature,
}

impl VerifiableClientCredential {
    pub fn domain(&self) -> Fqdn {
        self.payload.csr.client_id.user_name().domain()
    }

    pub fn signer_fingerprint(&self) -> &CredentialFingerprint {
        &self.payload.signer_fingerprint
    }

    pub fn client_id(&self) -> &AsClientId {
        &self.payload.csr.client_id
    }
}

impl Verifiable for VerifiableClientCredential {
    fn unsigned_payload(&self) -> Result<Vec<u8>, tls_codec::Error> {
        self.payload.tls_serialize_detached()
    }

    fn signature(&self) -> &Signature {
        &self.signature
    }

    fn label(&self) -> &str {
        CLIENT_CREDENTIAL_LABEL
    }
}

#[derive(
    Debug, Serialize, Deserialize, TlsSerialize, TlsDeserializeBytes, TlsSize, Clone, PartialEq, Eq,
)]
pub struct EncryptedClientCredential {
    pub(super) encrypted_client_credential: Ciphertext,
}

impl From<Ciphertext> for EncryptedClientCredential {
    fn from(value: Ciphertext) -> Self {
        Self {
            encrypted_client_credential: value,
        }
    }
}

impl AsRef<Ciphertext> for EncryptedClientCredential {
    fn as_ref(&self) -> &Ciphertext {
        &self.encrypted_client_credential
    }
}

pub mod persistence {
    use crate::{
        codec::PhnxCodec, crypto::signatures::signable::Signature, identifiers::AsClientId,
        time::ExpirationData,
    };

    use super::{
        ClientCredential, ClientCredentialCsr, ClientCredentialPayload, CredentialFingerprint,
        keys::ClientVerifyingKey,
    };

    #[derive(Debug, sqlx::Type)]
    #[sqlx(type_name = "client_credential")]
    pub struct FlatClientCredential {
        version: Vec<u8>,
        client_id: AsClientId,
        signature_scheme: Vec<u8>,
        verifying_key: ClientVerifyingKey,
        expiration_data: ExpirationData,
        signer_fingerprint: CredentialFingerprint,
        signature: Signature,
    }

    impl From<ClientCredential> for FlatClientCredential {
        fn from(credential: ClientCredential) -> Self {
            Self {
                version: PhnxCodec::to_vec(&credential.payload.csr.version).unwrap(),
                client_id: credential.payload.csr.client_id.clone(),
                signature_scheme: PhnxCodec::to_vec(&credential.payload.csr.signature_scheme)
                    .unwrap(),
                verifying_key: credential.payload.csr.verifying_key.clone(),
                expiration_data: credential.payload.expiration_data.clone(),
                signer_fingerprint: credential.payload.signer_fingerprint.clone(),
                signature: credential.signature.clone(),
            }
        }
    }

    impl From<FlatClientCredential> for ClientCredential {
        fn from(flat_credential: FlatClientCredential) -> Self {
            let payload = ClientCredentialPayload {
                csr: ClientCredentialCsr {
                    version: PhnxCodec::from_slice(&flat_credential.version).unwrap(),
                    client_id: flat_credential.client_id,
                    signature_scheme: PhnxCodec::from_slice(&flat_credential.signature_scheme)
                        .unwrap(),
                    verifying_key: flat_credential.verifying_key,
                },
                expiration_data: flat_credential.expiration_data,
                signer_fingerprint: flat_credential.signer_fingerprint,
            };
            let signature = flat_credential.signature;
            Self { payload, signature }
        }
    }
}<|MERGE_RESOLUTION|>--- conflicted
+++ resolved
@@ -7,14 +7,9 @@
     openmls::prelude::{HashType, OpenMlsCrypto, OpenMlsProvider, SignatureScheme},
     openmls_rust_crypto::OpenMlsRustCrypto,
 };
-<<<<<<< HEAD
-=======
-#[cfg(feature = "sqlite")]
-use rusqlite::{ToSql, types::FromSql};
->>>>>>> dd4cf8e8
 
 use serde::{Deserialize, Serialize};
-use sqlx::{encode::IsNull, error::BoxDynError, Database, Decode, Encode, Sqlite, Type};
+use sqlx::{Database, Decode, Encode, Sqlite, Type, encode::IsNull, error::BoxDynError};
 use tls_codec::{Serialize as TlsSerialize, TlsDeserializeBytes, TlsSerialize, TlsSize};
 
 use keys::{
@@ -23,11 +18,8 @@
 };
 
 use crate::{
-<<<<<<< HEAD
+    LibraryError,
     codec::PhnxCodec,
-=======
-    LibraryError,
->>>>>>> dd4cf8e8
     crypto::{
         ear::{Ciphertext, EarDecryptable, EarEncryptable, keys::IdentityLinkKey},
         errors::KeyGenerationError,
