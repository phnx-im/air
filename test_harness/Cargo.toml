--- conflicted
+++ resolved
@@ -22,8 +22,5 @@
 tracing-subscriber.workspace = true
 tempfile = "3.19.1"
 anyhow = "1.0.98"
-<<<<<<< HEAD
 openmls = { workspace = true }                    # Required for GroupId
-=======
-tokio-stream.workspace = true
->>>>>>> 87cfb495
+tokio-stream.workspace = true