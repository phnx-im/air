--- conflicted
+++ resolved
@@ -22,11 +22,7 @@
     enqueue_provider::SimpleEnqueueProvider, network_provider::MockNetworkProvider,
     push_notification_provider::ProductionPushNotificationProvider, run,
 };
-<<<<<<< HEAD
-=======
 use semver::VersionReq;
-use tokio::net::TcpListener;
->>>>>>> 2bd0fb97
 use uuid::Uuid;
 
 use crate::{
@@ -42,31 +38,12 @@
     burst: 1000,
 };
 
-<<<<<<< HEAD
-/// Start the server and initialize the database connection.
-///
-/// Returns the HTTP and gRPC addresses, and a `DispatchWebsocketNotifier` to dispatch
-/// notifications.
-pub async fn spawn_app(domain: Fqdn, network_provider: MockNetworkProvider) -> SocketAddr {
-    spawn_app_with_rate_limits(domain, network_provider, TEST_RATE_LIMITS)
-        .await
-        .0
-}
-
-/// Same as [`spawn_app`], but allows to configure rate limits.
-pub async fn spawn_app_with_rate_limits(
-    domain: Fqdn,
-    network_provider: MockNetworkProvider,
-    rate_limits: RateLimitsSettings,
-) -> (SocketAddr, ControlHandle) {
-=======
 pub(crate) async fn spawn_app(
     domain: Fqdn,
     network_provider: MockNetworkProvider,
     rate_limits: RateLimitsSettings,
     client_version_req: Option<VersionReq>,
-) -> SocketAddr {
->>>>>>> 2bd0fb97
+) -> (SocketAddr, ControlHandle) {
     init_test_tracing();
 
     // Load configuration
