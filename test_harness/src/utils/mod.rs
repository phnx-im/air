#![allow(dead_code)]

// SPDX-FileCopyrightText: 2023 Phoenix R&D GmbH <hello@phnx.im>
//
// SPDX-License-Identifier: AGPL-3.0-or-later

use std::{net::SocketAddr, time::Duration};

pub mod setup;

use phnxbackend::{auth_service::AuthService, ds::Ds, infra_service::InfraService, qs::Qs};
use phnxserver::{
    RateLimitsConfig, ServerRunParams, configurations::get_configuration_from_str,
<<<<<<< HEAD
    enqueue_provider::SimpleEnqueueProvider, network_provider::MockNetworkProvider,
    push_notification_provider::ProductionPushNotificationProvider, run, ws::DispatchNotifier,
=======
    dispatch::DispatchNotifier, enqueue_provider::SimpleEnqueueProvider,
    network_provider::MockNetworkProvider,
    push_notification_provider::ProductionPushNotificationProvider, run,
>>>>>>> b562e5b0
};
use phnxtypes::identifiers::Fqdn;
use tokio::net::TcpListener;
use uuid::Uuid;

use crate::init_test_tracing;

const BASE_CONFIG: &str = include_str!("../../../server/configuration/base.yaml");
const LOCAL_CONFIG: &str = include_str!("../../../server/configuration/local.yaml");

const TEST_RATE_LIMITS: RateLimitsConfig = RateLimitsConfig {
    period: Duration::from_millis(1),
    burst_size: 1000,
};

/// Start the server and initialize the database connection.
///
/// Returns the HTTP and gRPC addresses, and a `DispatchWebsocketNotifier` to dispatch
/// notifications.
pub async fn spawn_app(
    domain: impl Into<Option<Fqdn>>,
    network_provider: MockNetworkProvider,
) -> (SocketAddr, DispatchNotifier) {
    spawn_app_with_rate_limits(domain, network_provider, TEST_RATE_LIMITS).await
}

/// Same as [`spawn_app`], but allows to configure rate limits.
pub async fn spawn_app_with_rate_limits(
    domain: impl Into<Option<Fqdn>>,
    network_provider: MockNetworkProvider,
    rate_limits: RateLimitsConfig,
) -> (SocketAddr, DispatchNotifier) {
    init_test_tracing();

    // Load configuration
    let mut configuration = get_configuration_from_str(BASE_CONFIG, LOCAL_CONFIG)
        .expect("Could not load configuration.");
    configuration.database.name = Uuid::new_v4().to_string();

    // Port binding
    let host = configuration.application.host;
    let domain = domain.into().unwrap_or_else(|| host.parse().unwrap());

    let grpc_listener = TcpListener::bind(format!("{host}:0"))
        .await
        .expect("Failed to bind to random port.");
    let grpc_address = grpc_listener.local_addr().unwrap();

    let ws_dispatch_notifier = DispatchNotifier::new();

    // DS storage provider
    let ds = Ds::new(&configuration.database, domain.clone())
        .await
        .expect("Failed to connect to database.");

    // New database name for the AS provider
    configuration.database.name = Uuid::new_v4().to_string();

    let auth_service = AuthService::new(&configuration.database, domain.clone())
        .await
        .expect("Failed to connect to database.");

    // New database name for the QS provider
    configuration.database.name = Uuid::new_v4().to_string();

    let qs = Qs::new(&configuration.database, domain.clone())
        .await
        .expect("Failed to connect to database.");

    let push_notification_provider = ProductionPushNotificationProvider::new(None, None).unwrap();

    let qs_connector = SimpleEnqueueProvider {
        qs: qs.clone(),
        notifier: ws_dispatch_notifier.clone(),
        push_notification_provider,
        network: network_provider.clone(),
    };

    // Start the server
    let server = run(ServerRunParams {
        listener: grpc_listener,
        ds,
        auth_service,
        qs,
        qs_connector,
        ws_dispatch_notifier: ws_dispatch_notifier.clone(),
        rate_limits,
<<<<<<< HEAD
    })
    .await;
=======
    });
>>>>>>> b562e5b0

    // Execute the server in the background
    tokio::spawn(server);

    // Return the address
    (grpc_address, ws_dispatch_notifier)
}<|MERGE_RESOLUTION|>--- conflicted
+++ resolved
@@ -11,14 +11,9 @@
 use phnxbackend::{auth_service::AuthService, ds::Ds, infra_service::InfraService, qs::Qs};
 use phnxserver::{
     RateLimitsConfig, ServerRunParams, configurations::get_configuration_from_str,
-<<<<<<< HEAD
-    enqueue_provider::SimpleEnqueueProvider, network_provider::MockNetworkProvider,
-    push_notification_provider::ProductionPushNotificationProvider, run, ws::DispatchNotifier,
-=======
     dispatch::DispatchNotifier, enqueue_provider::SimpleEnqueueProvider,
     network_provider::MockNetworkProvider,
     push_notification_provider::ProductionPushNotificationProvider, run,
->>>>>>> b562e5b0
 };
 use phnxtypes::identifiers::Fqdn;
 use tokio::net::TcpListener;
@@ -106,12 +101,7 @@
         qs_connector,
         ws_dispatch_notifier: ws_dispatch_notifier.clone(),
         rate_limits,
-<<<<<<< HEAD
-    })
-    .await;
-=======
     });
->>>>>>> b562e5b0
 
     // Execute the server in the background
     tokio::spawn(server);
