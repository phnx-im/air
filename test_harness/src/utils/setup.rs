--- conflicted
+++ resolved
@@ -600,16 +600,8 @@
                 .unwrap();
 
             let message = messages.new_messages.last().unwrap();
-<<<<<<< HEAD
-            let conversation = recipient_user
-                .conversation(&message.conversation_id())
-                .await
-                .unwrap();
-            let group_id = conversation.group_id();
-=======
-            let conversaion = recipient_user.chat(&message.chat_id()).await.unwrap();
-            let group_id = conversaion.group_id();
->>>>>>> 586af7a1
+            let chat = recipient_user.chat(&message.chat_id()).await.unwrap();
+            let group_id = chat.group_id();
 
             assert_eq!(
                 message.message(),
@@ -626,14 +618,14 @@
 
     pub async fn edit_message(
         &mut self,
-        conversation_id: ConversationId,
+        chat_id: ChatId,
         sender_id: &UserId,
         recipients: Vec<&UserId>,
-    ) -> ConversationMessageId {
+    ) -> MessageId {
         let test_sender = self.users.get_mut(sender_id).unwrap();
         let sender = &mut test_sender.user;
 
-        let last_messages = sender.messages(conversation_id, 1).await.unwrap();
+        let last_messages = sender.messages(chat_id, 1).await.unwrap();
         assert_eq!(last_messages.len(), 1);
         let last_message = &last_messages[0];
 
@@ -669,24 +661,16 @@
 
         let message = test_sender
             .user
-            .send_message(
-                conversation_id,
-                orig_message.clone(),
-                Some(last_message.id()),
-            )
+            .send_message(chat_id, orig_message.clone(), Some(last_message.id()))
             .await
             .unwrap();
         let sender_user_id = test_sender.user.user_id().clone();
 
-        let conversation = test_sender
-            .user
-            .conversation(&conversation_id)
-            .await
-            .unwrap();
-        let group_id = conversation.group_id();
-
-        let mut target_message = ConversationMessage::new_for_test(
-            conversation_id,
+        let chat = test_sender.user.chat(&chat_id).await.unwrap();
+        let group_id = chat.group_id();
+
+        let mut target_message = ChatMessage::new_for_test(
+            chat_id,
             last_message.id(),
             last_message.timestamp().into(),
             Message::Content(Box::new(ContentMessage::new(
@@ -710,11 +694,8 @@
                 .unwrap();
 
             let message = messages.new_messages.last().unwrap();
-            let conversation = recipient_user
-                .conversation(&message.conversation_id())
-                .await
-                .unwrap();
-            let _group_id = conversation.group_id();
+            let chat = recipient_user.chat(&message.chat_id()).await.unwrap();
+            let _group_id = chat.group_id();
 
             assert_eq!(message.message(), target_message.message());
         }
@@ -723,14 +704,14 @@
 
     pub async fn delete_message(
         &mut self,
-        conversation_id: ConversationId,
+        chat_id: ChatId,
         sender_id: &UserId,
         recipients: Vec<&UserId>,
-    ) -> ConversationMessageId {
+    ) -> MessageId {
         let test_sender = self.users.get_mut(sender_id).unwrap();
         let sender = &mut test_sender.user;
 
-        let last_messages = sender.messages(conversation_id, 1).await.unwrap();
+        let last_messages = sender.messages(chat_id, 1).await.unwrap();
         assert_eq!(last_messages.len(), 1);
         let last_message = &last_messages[0];
 
@@ -762,26 +743,18 @@
 
         let message = test_sender
             .user
-            .send_message(
-                conversation_id,
-                orig_message.clone(),
-                Some(last_message.id()),
-            )
+            .send_message(chat_id, orig_message.clone(), Some(last_message.id()))
             .await
             .unwrap();
 
         let sender_user_id = test_sender.user.user_id().clone();
 
-        let conversation = test_sender
-            .user
-            .conversation(&conversation_id)
-            .await
-            .unwrap();
-
-        let group_id = conversation.group_id();
-
-        let mut target_message = ConversationMessage::new_for_test(
-            conversation_id,
+        let chat = test_sender.user.chat(&chat_id).await.unwrap();
+
+        let group_id = chat.group_id();
+
+        let mut target_message = ChatMessage::new_for_test(
+            chat_id,
             last_message.id(),
             last_message.timestamp().into(),
             Message::Content(Box::new(ContentMessage::new(
@@ -805,11 +778,8 @@
                 .unwrap();
 
             let message = messages.new_messages.last().unwrap();
-            let conversation = recipient_user
-                .conversation(&message.conversation_id())
-                .await
-                .unwrap();
-            let _group_id = conversation.group_id();
+            let chat = recipient_user.chat(&message.chat_id()).await.unwrap();
+            let _group_id = chat.group_id();
 
             assert_eq!(message.message(), target_message.message());
         }
@@ -925,7 +895,6 @@
         (message.id(), external_part)
     }
 
-<<<<<<< HEAD
     pub async fn scan_database(&mut self, query: &str, users: Vec<&UserId>) -> Vec<String> {
         let mut result = Vec::new();
         for user_id in &users {
@@ -938,10 +907,7 @@
         result
     }
 
-    pub async fn create_group(&mut self, user_id: &UserId) -> ConversationId {
-=======
     pub async fn create_group(&mut self, user_id: &UserId) -> ChatId {
->>>>>>> 586af7a1
         let test_user = self.users.get_mut(user_id).unwrap();
         let user = &mut test_user.user;
         let user_chats_before = user.chats().await.unwrap();
