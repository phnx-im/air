--- conflicted
+++ resolved
@@ -34,11 +34,7 @@
 use url::Url;
 use uuid::Uuid;
 
-<<<<<<< HEAD
-use crate::utils::{controlled_listener::ControlHandle, spawn_app_with_rate_limits};
-=======
-use crate::utils::spawn_app;
->>>>>>> 2bd0fb97
+use crate::utils::{controlled_listener::ControlHandle, spawn_app};
 
 use super::TEST_RATE_LIMITS;
 
@@ -161,7 +157,6 @@
         let local = LocalSet::new();
         let _guard = local.enter();
 
-<<<<<<< HEAD
         let (server_url, domain, listener_control_handle) =
             if let Ok(value) = std::env::var("TEST_SERVER_URL") {
                 let url: Url = value.parse().unwrap();
@@ -171,31 +166,16 @@
             } else {
                 let network_provider = MockNetworkProvider::new();
                 let domain: Fqdn = "example.com".parse().unwrap();
-                let (listen_addr, control_handle) =
-                    spawn_app_with_rate_limits(domain.clone(), network_provider, rate_limits).await;
+                let (listen_addr, control_handle) = spawn_app(
+                    domain.clone(),
+                    network_provider,
+                    rate_limits.unwrap_or(TEST_RATE_LIMITS),
+                    client_version_req,
+                )
+                .await;
                 info!(%listen_addr, "using spawned test server");
                 (ServerUrl::Local(listen_addr), domain, Some(control_handle))
             };
-=======
-        let (server_url, domain) = if let Ok(value) = std::env::var("TEST_SERVER_URL") {
-            let url: Url = value.parse().unwrap();
-            info!(%url, "using external test server");
-            let domain: Fqdn = url.host().unwrap().to_owned().into();
-            (ServerUrl::External(url), domain)
-        } else {
-            let network_provider = MockNetworkProvider::new();
-            let domain: Fqdn = "example.com".parse().unwrap();
-            let listen_addr = spawn_app(
-                domain.clone(),
-                network_provider,
-                rate_limits.unwrap_or(TEST_RATE_LIMITS),
-                client_version_req,
-            )
-            .await;
-            info!(%listen_addr, "using spawned test server");
-            (ServerUrl::Local(listen_addr), domain)
-        };
->>>>>>> 2bd0fb97
         Self {
             users: HashMap::new(),
             groups: HashMap::new(),
