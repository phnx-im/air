// SPDX-FileCopyrightText: 2023 Phoenix R&D GmbH <hello@phnx.im>
//
// SPDX-License-Identifier: AGPL-3.0-or-later

use std::{
    collections::{HashMap, HashSet},
    path::Path,
    time::Duration,
};

use aircommon::{
    DEFAULT_PORT_HTTP, OpenMlsRand, RustCrypto,
    identifiers::{Fqdn, UserHandle, UserId},
};
use aircoreclient::{ChatId, ChatStatus, ChatType, clients::CoreUser, store::Store, *};
use airserver::{RateLimitsConfig, network_provider::MockNetworkProvider};
use anyhow::Context;
use mimi_content::{
    MimiContent,
    content_container::{EncryptionAlgorithm, HashAlgorithm, NestedPartContent},
};
use rand::{Rng, RngCore, distributions::Alphanumeric, seq::IteratorRandom};
use rand_chacha::rand_core::OsRng;
use tempfile::TempDir;
use tokio::{
    task::{LocalEnterGuard, LocalSet},
    time::timeout,
};
use tokio_stream::StreamExt;
use tracing::info;

use crate::utils::spawn_app_with_rate_limits;

use super::TEST_RATE_LIMITS;

#[derive(Debug)]
pub struct TestUser {
    pub user: CoreUser,
    /// If this is an ephemeral user, this is None.
    pub db_dir: Option<String>,
    /// The user handle record of the user if a handle was added.
    pub user_handle_record: Option<UserHandleRecord>,
}

impl AsRef<CoreUser> for TestUser {
    fn as_ref(&self) -> &CoreUser {
        &self.user
    }
}

impl AsMut<CoreUser> for TestUser {
    fn as_mut(&mut self) -> &mut CoreUser {
        &mut self.user
    }
}

impl TestUser {
    pub async fn new(user_id: &UserId, address_option: Option<String>, grpc_port: u16) -> Self {
        Self::try_new(user_id, address_option, grpc_port)
            .await
            .unwrap()
    }

    pub async fn try_new(
        user_id: &UserId,
        address_option: Option<String>,
        grpc_port: u16,
    ) -> anyhow::Result<Self> {
        let hostname_str =
            address_option.unwrap_or_else(|| format!("{}:{}", user_id.domain(), DEFAULT_PORT_HTTP));

        let server_url = format!("http://{hostname_str}").parse().unwrap();

        let user = CoreUser::new_ephemeral(user_id.clone(), server_url, grpc_port, None).await?;

        Ok(Self {
            user,
            db_dir: None,
            user_handle_record: None,
        })
    }

    pub async fn new_persisted(
        user_id: &UserId,
        address_option: Option<String>,
        grpc_port: u16,
        db_dir: &str,
    ) -> Self {
        let hostname_str =
            address_option.unwrap_or_else(|| format!("{}:{}", user_id.domain(), DEFAULT_PORT_HTTP));

        let server_url = format!("http://{hostname_str}").parse().unwrap();

        let user = CoreUser::new(user_id.clone(), server_url, grpc_port, db_dir, None)
            .await
            .unwrap();
        Self {
            user,
            db_dir: Some(db_dir.to_owned()),
            user_handle_record: None,
        }
    }

    pub fn user(&self) -> &CoreUser {
        &self.user
    }

    pub async fn add_user_handle(&mut self) -> anyhow::Result<UserHandleRecord> {
        if let Some(record) = self.user_handle_record.clone() {
            info!(user_id = ?self.user.user_id(), "User handle already exists");
            return Ok(record);
        }

        let user_id_str = format!("{:?}", self.user.user_id())
            .replace('-', "")
            .replace(['@', '.'], "_");
        let handle = UserHandle::new(user_id_str)?;
        info!(
            user_id = ?self.user.user_id(),
            handle = handle.plaintext(),
            "Adding handle to user"
        );
        let record = self
            .user
            .add_user_handle(&handle)
            .await?
            .context("user handle is already in use")?;
        self.user_handle_record = Some(record.clone());

        Ok(record)
    }
}

enum TestKind {
    SingleBackend(String), // url of the single backend
    Federated,
}

pub struct TestBackend {
    pub users: HashMap<UserId, TestUser>,
    pub groups: HashMap<ChatId, HashSet<UserId>>,
    // This is what we feed to the test clients.
    kind: TestKind,
    grpc_port: u16,
    temp_dir: TempDir,
    _guard: Option<LocalEnterGuard>,
}

impl TestBackend {
    pub async fn single() -> Self {
        Self::single_with_rate_limits(TEST_RATE_LIMITS).await
    }

    pub async fn single_with_rate_limits(rate_limits: RateLimitsConfig) -> Self {
        let network_provider = MockNetworkProvider::new();
        let domain: Fqdn = "example.com".parse().unwrap();
        let local = LocalSet::new();
        let _guard = local.enter();
        let addr = spawn_app_with_rate_limits(domain.clone(), network_provider, rate_limits).await;
        info!(%addr, "spawned server");
        Self {
            users: HashMap::new(),
            groups: HashMap::new(),
            kind: TestKind::SingleBackend(addr.to_string()),
            grpc_port: addr.port(),
            temp_dir: tempfile::tempdir().unwrap(),
            _guard: Some(_guard),
        }
    }

    pub fn url(&self) -> Option<String> {
        if let TestKind::SingleBackend(url) = &self.kind {
            Some(url.clone())
        } else {
            None
        }
    }

    pub fn grpc_port(&self) -> u16 {
        self.grpc_port
    }

    pub fn temp_dir(&self) -> &Path {
        self.temp_dir.path()
    }

    pub async fn add_persisted_user(&mut self, user_id: &UserId) {
        let path = self.temp_dir.path().to_str().unwrap();
        info!(%path, ?user_id, "Creating persisted user");
        let user = TestUser::new_persisted(user_id, self.url(), self.grpc_port, path).await;
        self.users.insert(user_id.clone(), user);
    }

    pub async fn add_user(&mut self, user_id: &UserId) {
        info!(?user_id, "Creating user");
        let user = TestUser::new(user_id, self.url(), self.grpc_port).await;
        self.users.insert(user_id.clone(), user);
    }

    pub fn get_user(&self, user_id: &UserId) -> &TestUser {
        self.users.get(user_id).unwrap()
    }

    pub fn take_user(&mut self, user_id: &UserId) -> TestUser {
        self.users.remove(user_id).unwrap()
    }

    pub async fn delete_user(&mut self, user_id: &UserId) {
        let test_user = self.take_user(user_id);
        match test_user.db_dir {
            Some(db_dir) => test_user.user.delete(db_dir.as_str()).await.unwrap(),
            None => test_user.user.delete_ephemeral().await.unwrap(),
        }
    }

    /// This has the updater commit an update, but without the checks ensuring
    /// that the group state remains unchanged.
    pub async fn commit_to_proposals(&mut self, chat_id: ChatId, updater_id: UserId) {
        info!(
            "{updater_id:?} performs an update in group {}",
            chat_id.uuid()
        );

        let test_updater = self.users.get_mut(&updater_id).unwrap();
        let updater = &mut test_updater.user;

<<<<<<< HEAD
        let pending_removes = HashSet::from_iter(updater.pending_removes(chat_id).await.unwrap());
        let group_members_before = updater.chat_participants(chat_id).await.unwrap();
=======
        let pending_removes =
            HashSet::from_iter(updater.pending_removes(conversation_id).await.unwrap());
        let group_members_before = updater
            .mls_conversation_participants(conversation_id)
            .await
            .unwrap();
>>>>>>> b5875bc3

        updater.update_key(chat_id).await.unwrap();

<<<<<<< HEAD
        let group_members_after = updater.chat_participants(chat_id).await.unwrap();
=======
        let group_members_after = updater
            .mls_conversation_participants(conversation_id)
            .await
            .unwrap();
>>>>>>> b5875bc3
        let difference: HashSet<UserId> = group_members_before
            .difference(&group_members_after)
            .map(|s| s.to_owned())
            .collect();
        assert_eq!(difference, pending_removes);

        let group_members = self.groups.get(&chat_id).unwrap();
        // Have all group members fetch and process messages.
        for group_member_id in group_members.iter() {
            // skip the sender
            if group_member_id == &updater_id {
                continue;
            }
            let test_group_member = self.users.get_mut(group_member_id).unwrap();
            let group_member = &mut test_group_member.user;
            let qs_messages = group_member.qs_fetch_messages().await.unwrap();

            let pending_removes =
<<<<<<< HEAD
                HashSet::from_iter(group_member.pending_removes(chat_id).await.unwrap());
            let group_members_before = group_member.chat_participants(chat_id).await.unwrap();
=======
                HashSet::from_iter(group_member.pending_removes(conversation_id).await.unwrap());
            let group_members_before = group_member
                .mls_conversation_participants(conversation_id)
                .await
                .unwrap();
>>>>>>> b5875bc3

            group_member
                .fully_process_qs_messages(qs_messages)
                .await
                .expect("Error processing qs messages.");

            // If the group member in question is removed with this commit,
            // it should turn its chat inactive ...
            if pending_removes.contains(group_member_id) {
                let chat_after = group_member.chat(&chat_id).await.unwrap();
                assert!(matches!(&chat_after.status(),
                ChatStatus::Inactive(ic)
                if HashSet::from_iter(ic.past_members().to_vec()) ==
                    group_members_before
                ));
            } else {
                // ... if not, it should remove the members to be removed.
<<<<<<< HEAD
                let group_members_after = group_member.chat_participants(chat_id).await.unwrap();
=======
                let group_members_after = group_member
                    .mls_conversation_participants(conversation_id)
                    .await
                    .unwrap();
>>>>>>> b5875bc3
                let difference: HashSet<UserId> = group_members_before
                    .difference(&group_members_after)
                    .cloned()
                    .collect();
                assert_eq!(difference, pending_removes);
            }
        }
    }

    pub async fn update_group(&mut self, chat_id: ChatId, updater_id: &UserId) {
        info!(
            "{updater_id:?} performs an update in group {}",
            chat_id.uuid()
        );

        let test_updater = self.users.get_mut(updater_id).unwrap();
        let updater = &mut test_updater.user;

        updater.update_key(chat_id).await.unwrap();

        let group_members = self.groups.get(&chat_id).unwrap();
        // Have all group members fetch and process messages.
        for group_member_id in group_members.iter() {
            // skip the sender
            if group_member_id == updater_id {
                continue;
            }
            let test_group_member = self.users.get_mut(group_member_id).unwrap();
            let group_member = &mut test_group_member.user;
            let group_members_before = group_member.chat_participants(chat_id).await.unwrap();

            let qs_messages = group_member.qs_fetch_messages().await.unwrap();

            group_member
                .fully_process_qs_messages(qs_messages)
                .await
                .expect("Error processing qs messages.");

            let group_members_after = group_member.chat_participants(chat_id).await.unwrap();
            assert_eq!(group_members_after, group_members_before);
        }
    }

    pub async fn connect_users(&mut self, user1_id: &UserId, user2_id: &UserId) -> ChatId {
        info!("Connecting users {user1_id:?} and {user2_id:?}");

        let test_user2 = self.users.get_mut(user2_id).unwrap();
        let user2_handle_record = test_user2.add_user_handle().await.unwrap();
        let user2_handle = &user2_handle_record.handle;

        let test_user1 = self.users.get_mut(user1_id).unwrap();
        let user1 = &mut test_user1.user;
        let user1_profile = user1.own_user_profile().await.unwrap();
        let user1_handle_contacts_before = user1.handle_contacts().await.unwrap();
        let user1_chats_before = user1.chats().await.unwrap();
        user1.add_contact(user2_handle.clone()).await.unwrap();
        let mut user1_handle_contacts_after = user1.handle_contacts().await.unwrap();
        let error_msg = format!(
            "User 2 should be in the handle contacts list of user 1. List: {user1_handle_contacts_after:?}",
        );
        let new_user_position = user1_handle_contacts_after
            .iter()
            .position(|c| &c.handle == user2_handle)
            .expect(&error_msg);
        // If we remove the new user, the handle contact lists should be the same.
        user1_handle_contacts_after.remove(new_user_position);
        user1_handle_contacts_before
            .into_iter()
            .zip(user1_handle_contacts_after)
            .for_each(|(before, after)| {
                assert_eq!(before.handle, after.handle);
            });
        let mut user1_chats_after = user1.chats().await.unwrap();
        let test_title = format!("Connection group: {}", user2_handle.plaintext());
        let new_chat_position = user1_chats_after
            .iter()
            .position(|c| c.attributes().title() == test_title)
            .expect("User 1 should have created a new chat");
        let chat = user1_chats_after.remove(new_chat_position);
        assert!(chat.status() == &ChatStatus::Active);
        assert!(chat.chat_type() == &ChatType::HandleConnection(user2_handle.clone()));
        user1_chats_before
            .into_iter()
            .zip(user1_chats_after)
            .for_each(|(before, after)| {
                assert_eq!(before.id(), after.id());
            });
        let user1_chat_id = chat.id();

        let test_user2 = self.users.get_mut(user2_id).unwrap();
        let user2 = &mut test_user2.user;
        let user2_contacts_before = user2.contacts().await.unwrap();
        let user2_chats_before = user2.chats().await.unwrap();
        info!("{user2_id:?} fetches and process AS handle messages");
        let (mut stream, responder) = user2.listen_handle(&user2_handle_record).await.unwrap();
        while let Some(Some(message)) = timeout(Duration::from_millis(500), stream.next())
            .await
            .unwrap()
        {
            let message_id = message.message_id.unwrap();
            user2
                .process_handle_queue_message(&user2_handle_record.handle, message)
                .await
                .unwrap();
            responder.ack(message_id.into()).await;
        }

        // User 2 should have auto-accepted (for now at least) the connection request.
        let mut user2_contacts_after = user2.contacts().await.unwrap();
        info!("User 2 contacts after: {:?}", user2_contacts_after);
        let user2_handle_contacts_before = user2.handle_contacts().await.unwrap();
        info!(
            "User 2 handle contacts after: {:?}",
            user2_handle_contacts_before
        );
        let new_contact_position = user2_contacts_after
            .iter()
            .position(|c| &c.user_id == user1_id)
            .expect("User 1 should be in the handle contacts list of user 2");
        // If we remove the new user, the handle contact lists should be the same.
        user2_contacts_after.remove(new_contact_position);
        user2_contacts_before
            .into_iter()
            .zip(user2_contacts_after)
            .for_each(|(before, after)| {
                assert_eq!(before.user_id, after.user_id);
            });
        // User 2 should have created a connection group.
        let mut user2_chats_after = user2.chats().await.unwrap();
        info!("User 2 chats after: {:?}", user2_chats_after);
        let new_chat_position = user2_chats_after
            .iter()
            .position(|c| {
                c.attributes().title() == user1_profile.display_name.clone().into_string()
            })
            .expect("User 2 should have created a new chat");
        let chat = user2_chats_after.remove(new_chat_position);
        assert!(chat.status() == &ChatStatus::Active);
        assert!(chat.chat_type() == &ChatType::Connection(user1_id.clone()));
        user2_chats_before
            .into_iter()
            .zip(user2_chats_after)
            .for_each(|(before, after)| {
                assert_eq!(before.id(), after.id());
            });
        let user2_chat_id = chat.id();

        let user2_id = user2.user_id().clone();
        let test_user1 = self.users.get_mut(user1_id).unwrap();
        let user1 = &mut test_user1.user;
        let user1_contacts_before: HashSet<_> = user1
            .contacts()
            .await
            .unwrap()
            .into_iter()
            .map(|contact| contact.user_id.clone())
            .collect();
        let user1_chats_before = user1.chats().await.unwrap();
        info!("{user1_id:?} fetches QS messages");
        let qs_messages = user1.qs_fetch_messages().await.unwrap();
        info!("{user1_id:?} processes QS messages");
        user1.fully_process_qs_messages(qs_messages).await.unwrap();

        // User 1 should have added user 2 to its contacts now and a connection
        // group should have been created.
        let user1_contacts_after: HashSet<_> = user1
            .contacts()
            .await
            .unwrap()
            .into_iter()
            .map(|contact| contact.user_id.clone())
            .collect();
        let new_user_vec: Vec<_> = user1_contacts_after
            .difference(&user1_contacts_before)
            .collect();
        assert_eq!(new_user_vec, vec![&user2_id]);
        // User 2 should have created a connection group.
        let mut user1_chats_after = user1.chats().await.unwrap();
        let new_chat_position = user1_chats_after
            .iter()
            .position(|c| c.attributes().title() == test_title)
            .expect("User 1 should have created a new chat");
        let chat = user1_chats_after.remove(new_chat_position);
        assert!(chat.status() == &ChatStatus::Active);
        assert!(chat.chat_type() == &ChatType::Connection(user2_id.clone()));
        let ids_before: HashSet<_> = user1_chats_before.iter().map(|c| c.id()).collect();
        let ids_after: HashSet<_> = user1_chats_after.iter().map(|c| c.id()).collect();
        assert!(ids_before.is_superset(&ids_after));
        debug_assert_eq!(user1_chat_id, user2_chat_id);

        let user1_unread_messages = self
            .users
            .get_mut(user1_id)
            .unwrap()
            .user
            .unread_messages_count(user1_chat_id)
            .await;
        assert_eq!(user1_unread_messages, 0);

        // Send messages both ways to ensure it works.
        self.send_message(user1_chat_id, user1_id, vec![&user2_id])
            .await;

        let user1_unread_messages = self
            .users
            .get_mut(user1_id)
            .unwrap()
            .user
            .unread_messages_count(user1_chat_id)
            .await;
        assert_eq!(user1_unread_messages, 0);

        self.send_message(user1_chat_id, &user2_id, vec![user1_id])
            .await;

        let user1_unread_messages = self
            .users
            .get_mut(user1_id)
            .unwrap()
            .user
            .unread_messages_count(user1_chat_id)
            .await;
        assert_eq!(user1_unread_messages, 1);

        // Fetch the last message and mark it as read.
        let test_user1 = self.users.get_mut(user1_id).unwrap();
        let user1 = &mut test_user1.user;
        let user1_messages = user1.messages(user1_chat_id, 1).await.unwrap();

        assert_eq!(user1_messages.len(), 1);
        let user1_unread_messages = user1.unread_messages_count(user1_chat_id).await;
        assert_eq!(user1_unread_messages, 1);

        let last_message = user1_messages.last().unwrap();

        user1
            .mark_as_read([(user1_chat_id, last_message.timestamp())].into_iter())
            .await
            .unwrap();

        let user1_unread_messages = user1.unread_messages_count(user1_chat_id).await;
        assert_eq!(user1_unread_messages, 0);

        let test_user2 = self.users.get_mut(&user2_id).unwrap();
        let user2 = &mut test_user2.user;
        let user2_messages = user2.messages(user2_chat_id, 1).await.unwrap();

        assert_eq!(user2_messages.len(), 1);
        let last_message = user2_messages.last().unwrap();
        user2
            .mark_as_read([(user2_chat_id, last_message.timestamp())].into_iter())
            .await
            .unwrap();

        let user2_unread_messages = user2.unread_messages_count(user2_chat_id).await;
        assert_eq!(user2_unread_messages, 0);

        let member_set: HashSet<UserId> = [user1_id.clone(), user2_id.clone()].into();
        assert_eq!(member_set.len(), 2);
        self.groups.insert(user1_chat_id, member_set);
        user1_chat_id
    }

    /// Sends a message from the given sender to the given recipients. Before
    /// sending a message, the sender picks up its QS messages to make sure it's
    /// up to date.
    pub async fn send_message(
        &mut self,
        chat_id: ChatId,
        sender_id: &UserId,
        recipients: Vec<&UserId>,
    ) -> MessageId {
        let recipient_strings = recipients
            .iter()
            .map(|n| format!("{n:?}"))
            .collect::<Vec<_>>();
        info!(
            "{sender_id:?} sends a message to {}",
            recipient_strings.join(", ")
        );
        let message: String = OsRng
            .sample_iter(&Alphanumeric)
            .take(32)
            .map(char::from)
            .collect();
        let salt: [u8; 16] = RustCrypto::default().random_array().unwrap();
        let orig_message = MimiContent::simple_markdown_message(message, salt);
        let test_sender = self.users.get_mut(sender_id).unwrap();
        let sender = &mut test_sender.user;

        // Before sending a message, the sender must first fetch and process its QS messages.

        let sender_qs_messages = sender.qs_fetch_messages().await.unwrap();

        sender
            .fully_process_qs_messages(sender_qs_messages)
            .await
            .unwrap();

        let message = test_sender
            .user
            .send_message(chat_id, orig_message.clone(), None)
            .await
            .unwrap();
        let sender_user_id = test_sender.user.user_id().clone();

        let chat = test_sender.user.chat(&chat_id).await.unwrap();
        let group_id = chat.group_id();

        assert_eq!(
            message.message(),
            &Message::Content(Box::new(ContentMessage::new(
                test_sender.user.user_id().clone(),
                true,
                orig_message.clone(),
                group_id,
            )))
        );

        for recipient_id in &recipients {
            let recipient = self.users.get_mut(recipient_id).unwrap();
            let recipient_user = &mut recipient.user;

            let recipient_qs_messages = recipient_user.qs_fetch_messages().await.unwrap();

            let messages = recipient_user
                .fully_process_qs_messages(recipient_qs_messages)
                .await
                .unwrap();

            let message = messages.new_messages.last().unwrap();
            let conversaion = recipient_user.chat(&message.chat_id()).await.unwrap();
            let group_id = conversaion.group_id();

            assert_eq!(
                message.message(),
                &Message::Content(Box::new(ContentMessage::new(
                    sender_user_id.clone(),
                    true,
                    orig_message.clone(),
                    group_id
                )))
            );
        }
        message.id()
    }

    pub async fn send_attachment(
        &mut self,
        chat_id: ChatId,
        sender_id: &UserId,
        recipients: Vec<&UserId>,
        attachment: &[u8],
        filename: &str,
    ) -> (MessageId, NestedPartContent) {
        let recipient_strings = recipients
            .iter()
            .map(|n| format!("{n:?}"))
            .collect::<Vec<_>>();
        info!(
            "{sender_id:?} sends a message to {}",
            recipient_strings.join(", ")
        );

        let test_sender = self.users.get_mut(sender_id).unwrap();
        let sender = &mut test_sender.user;

        // Before sending a message, the sender must first fetch and process its QS messages.
        let sender_qs_messages = sender.qs_fetch_messages().await.unwrap();
        sender
            .fully_process_qs_messages(sender_qs_messages)
            .await
            .unwrap();

        let tmp_dir = TempDir::new().unwrap();
        let path = tmp_dir.path().join(filename);
        std::fs::write(&path, attachment).unwrap();

        let message = sender.upload_attachment(chat_id, &path).await.unwrap();

        let mut external_part = None;
        message
            .message()
            .mimi_content()
            .unwrap()
            .visit_attachments(|part| {
                assert!(external_part.replace(part.clone()).is_none());
                Ok(())
            })
            .unwrap();
        let external_part = external_part.unwrap();
        match &external_part {
            NestedPartContent::ExternalPart {
                enc_alg,
                key,
                nonce,
                hash_alg,
                ..
            } => {
                assert_eq!(*enc_alg, EncryptionAlgorithm::Aes256Gcm12);
                assert_eq!(nonce.len(), 12);
                assert_eq!(key.len(), 32);
                assert_eq!(*hash_alg, HashAlgorithm::Sha256);
            }
            _ => panic!("unexpected attachment type"),
        };

        for recipient_id in &recipients {
            let recipient = self.users.get_mut(recipient_id).unwrap();
            let recipient_user = &mut recipient.user;

            let recipient_qs_messages = recipient_user.qs_fetch_messages().await.unwrap();
            let messages = recipient_user
                .fully_process_qs_messages(recipient_qs_messages)
                .await
                .unwrap();

            let mut attachment_found_once = false;
            messages
                .new_messages
                .last()
                .unwrap()
                .message()
                .mimi_content()
                .unwrap()
                .visit_attachments(|part| {
                    assert!(!attachment_found_once);

                    // Removed cleared fields from the expected attachment.
                    let mut expected = external_part.clone();
                    if let NestedPartContent::ExternalPart {
                        key,
                        nonce,
                        aad,
                        content_hash,
                        ..
                    } = &mut expected
                    {
                        key.clear();
                        nonce.clear();
                        aad.clear();
                        content_hash.clear();
                    } else {
                        panic!("Unexpected attachment type")
                    }

                    assert_eq!(part, &expected);
                    attachment_found_once = true;
                    Ok(())
                })
                .unwrap();
        }

        (message.id(), external_part)
    }

    pub async fn create_group(&mut self, user_id: &UserId) -> ChatId {
        let test_user = self.users.get_mut(user_id).unwrap();
        let user = &mut test_user.user;
        let user_chats_before = user.chats().await.unwrap();

        let group_name = format!("{:?}", OsRng.r#gen::<[u8; 32]>());
        let group_picture_bytes_option = Some(OsRng.r#gen::<[u8; 32]>().to_vec());
        let chat_id = user
            .create_chat(group_name.clone(), group_picture_bytes_option.clone())
            .await
            .unwrap();
        let mut user_chats_after = user.chats().await.unwrap();
        let new_chat_position = user_chats_after
            .iter()
            .position(|c| c.attributes().title() == group_name)
            .expect("User 1 should have created a new chat");
        let chat = user_chats_after.remove(new_chat_position);
        assert!(chat.id() == chat_id);
        assert!(chat.status() == &ChatStatus::Active);
        assert!(chat.chat_type() == &ChatType::Group);
        assert_eq!(chat.attributes().title(), &group_name);
        assert_eq!(
            chat.attributes().picture(),
            group_picture_bytes_option.as_deref()
        );
        user_chats_before
            .into_iter()
            .zip(user_chats_after)
            .for_each(|(before, after)| {
                assert_eq!(before.id(), after.id());
            });
        let member_set: HashSet<UserId> = [user_id.clone()].into();
        assert_eq!(member_set.len(), 1);
        self.groups.insert(chat_id, member_set);

        chat_id
    }

    /// Has the inviter invite the invitees to the given group and has everyone
    /// send and process their messages.
    pub async fn invite_to_group(
        &mut self,
        chat_id: ChatId,
        inviter_id: &UserId,
        invitees: Vec<&UserId>,
    ) {
        let invitee_strings = invitees
            .iter()
            .map(|n| format!("{n:?}"))
            .collect::<Vec<_>>();
        let test_inviter = self.users.get_mut(inviter_id).unwrap();
        let inviter = &mut test_inviter.user;

        // Before inviting anyone to a group, the inviter must first fetch and
        // process its QS messages.
        let qs_messages = inviter.qs_fetch_messages().await.unwrap();

        inviter
            .fully_process_qs_messages(qs_messages)
            .await
            .expect("Error processing qs messages.");
        let inviter_chat = inviter.chat(&chat_id).await.unwrap();

        info!(
            "{inviter_id:?} invites {} to the group with id {}",
            invitee_strings.join(", "),
            chat_id.uuid()
        );

        // Perform the invite operation and check that the invitees are now in the group.
        let inviter_group_members_before = inviter
            .chat_participants(chat_id)
            .await
            .expect("Error getting group members.");

        let invite_messages = inviter
            .invite_users(
                chat_id,
                &invitees.iter().cloned().cloned().collect::<Vec<_>>(),
            )
            .await
            .expect("Error inviting users.");

        let mut expected_messages = HashSet::new();
        for invitee_id in &invitees {
            let expected_message = format!("{inviter_id:?} added {invitee_id:?} to the chat");
            expected_messages.insert(expected_message);
        }

        let invite_messages = display_messages_to_string_map(invite_messages);

        assert_eq!(invite_messages, expected_messages);

        let inviter_group_members_after = inviter
            .chat_participants(chat_id)
            .await
            .expect("Error getting group members.");
        let new_members = inviter_group_members_after
            .difference(&inviter_group_members_before)
            .collect::<HashSet<_>>();
        let invitee_set = invitees.iter().copied().collect::<HashSet<_>>();
        assert_eq!(new_members, invitee_set);

        // Now that the invitation is out, have the invitees and all other group
        // members fetch and process QS messages.
        for invitee_id in &invitees {
            let test_invitee = self.users.get_mut(invitee_id).unwrap();
            let invitee = &mut test_invitee.user;
            let mut invitee_chats_before = invitee.chats().await.unwrap();

            let qs_messages = invitee.qs_fetch_messages().await.unwrap();

            invitee
                .fully_process_qs_messages(qs_messages)
                .await
                .expect("Error processing qs messages.");

            let mut invitee_chats_after = invitee.chats().await.unwrap();
            let chat_uuid = chat_id.uuid();
            let new_chat_position = invitee_chats_after
                .iter()
                .position(|c| c.id() == chat_id)
                .unwrap_or_else(|| {
                    panic!("{invitee_id:?} should have created a new chat {chat_uuid}")
                });
            let chat = invitee_chats_after.remove(new_chat_position);
            assert!(chat.id() == chat_id);
            assert!(chat.status() == &ChatStatus::Active);
            assert!(chat.chat_type() == &ChatType::Group);
            assert_eq!(chat.attributes().title(), inviter_chat.attributes().title());
            assert_eq!(
                chat.attributes().picture(),
                inviter_chat.attributes().picture()
            );
            // In case it was a re-join, we remove it from the chat list before as well.
            if let Some(inactive_chat_position) =
                invitee_chats_before.iter().position(|c| c.id() == chat_id)
            {
                invitee_chats_before.remove(inactive_chat_position);
            }
            // Now that we've removed the new chat, it should be the same set of chats
            info!("chats_before: {:?}", invitee_chats_before);
            info!("chats_after: {:?}", invitee_chats_after);
            let different_chats = invitee_chats_before
                .into_iter()
                .collect::<HashSet<_>>()
                .symmetric_difference(&invitee_chats_after.into_iter().collect::<HashSet<_>>())
                .count();
            assert_eq!(different_chats, 0);
        }
        let group_members = self.groups.get_mut(&chat_id).unwrap();
        for group_member_id in group_members.iter() {
            // Skip the sender
            if group_member_id == inviter_id {
                continue;
            }
            let test_group_member = self.users.get_mut(group_member_id).unwrap();
            let group_member = &mut test_group_member.user;
            let group_members_before = group_member.chat_participants(chat_id).await.unwrap();
            let qs_messages = group_member.qs_fetch_messages().await.unwrap();

            let invite_messages = group_member
                .fully_process_qs_messages(qs_messages)
                .await
                .expect("Error processing qs messages.");

            let invite_messages = display_messages_to_string_map(invite_messages.new_messages);

            assert_eq!(invite_messages, expected_messages);

            let group_members_after = group_member.chat_participants(chat_id).await.unwrap();
            let new_members = group_members_after
                .difference(&group_members_before)
                .collect::<HashSet<_>>();
            let invitee_set = invitees.iter().copied().collect::<HashSet<_>>();
            assert_eq!(new_members, invitee_set)
        }

        for invitee_id in &invitees {
            let unique_member = group_members.insert((*invitee_id).clone());
            assert!(unique_member);
        }

        // Now send messages to check that the group works properly. This also
        // ensures that everyone involved has picked up their messages from the
        // QS and that notifications are flushed.
        self.send_message(chat_id, inviter_id, invitees.clone())
            .await;
        for invitee_id in &invitees {
            let recipients: Vec<_> = invitees
                .iter()
                .filter(|&name| name != invitee_id)
                .chain([&inviter_id].into_iter())
                .cloned()
                .collect();
            self.send_message(chat_id, invitee_id, recipients).await;
        }
    }

    /// Has the remover remove the removed from the given group and has everyone
    /// send and process their messages.
    pub async fn remove_from_group(
        &mut self,
        chat_id: ChatId,
        remover_id: &UserId,
        removed_ids: Vec<&UserId>,
    ) -> anyhow::Result<()> {
        let removed_strings = removed_ids
            .iter()
            .map(|n| format!("{n:?}"))
            .collect::<Vec<_>>();
        let test_remover = self.users.get_mut(remover_id).unwrap();
        let remover = &mut test_remover.user;

        // Before removing anyone from a group, the remover must first fetch and
        // process its QS messages.
        let qs_messages = remover.qs_fetch_messages().await.unwrap();

        remover
            .fully_process_qs_messages(qs_messages)
            .await
            .expect("Error processing qs messages.");

        info!(
            "{remover_id:?} removes {} from the group with id {}",
            removed_strings.join(", "),
            chat_id.uuid()
        );

        // Perform the remove operation and check that the removed are not in
        // the group anymore.
        let remover_group_members_before = remover
            .chat_participants(chat_id)
            .await
            .expect("Error getting group members.");

        let remove_messages = remover
            .remove_users(
                chat_id,
                removed_ids.iter().copied().cloned().collect::<Vec<_>>(),
            )
            .await?;

        let mut expected_messages = HashSet::new();

        for removed_id in &removed_ids {
            let expected_message = format!("{remover_id:?} removed {removed_id:?} from the chat");
            expected_messages.insert(expected_message);
        }

        let remove_messages = display_messages_to_string_map(remove_messages);
        assert_eq!(remove_messages, expected_messages);

        let remover_group_members_after = remover
            .chat_participants(chat_id)
            .await
            .expect("Error getting group members.");
        let removed_members: HashSet<_> = remover_group_members_before
            .difference(&remover_group_members_after)
            .cloned()
            .collect();
        let removed_set: HashSet<_> = removed_ids.iter().map(|&user_id| user_id.clone()).collect();
        assert_eq!(removed_members, removed_set);

        for removed_id in &removed_ids {
            let test_removed = self.users.get_mut(removed_id).unwrap();
            let removed = &mut test_removed.user;
            let removed_chats_before = removed
                .chats()
                .await
                .unwrap()
                .into_iter()
                .collect::<HashSet<_>>();
            let past_members = removed.chat_participants(chat_id).await.unwrap();

            let qs_messages = removed.qs_fetch_messages().await.unwrap();

            removed
                .fully_process_qs_messages(qs_messages)
                .await
                .expect("Error processing qs messages.");

            let removed_chats_after = removed
                .chats()
                .await
                .unwrap()
                .into_iter()
                .collect::<HashSet<_>>();
            let chat = removed_chats_after
                .iter()
                .find(|c| c.id() == chat_id)
                .unwrap_or_else(|| {
                    panic!(
                        "{removed_id:?} should have the chat with id {}",
                        chat_id.uuid()
                    )
                });
            assert!(chat.id() == chat_id);
            if let ChatStatus::Inactive(inactive_status) = &chat.status() {
                let inactive_status_members =
                    HashSet::from_iter(inactive_status.past_members().to_vec());
                assert_eq!(inactive_status_members, past_members);
            } else {
                panic!("chat should be inactive.")
            }
            assert!(chat.chat_type() == &ChatType::Group);
            for chat in removed_chats_after {
                assert!(removed_chats_before.iter().any(|c| c.id() == chat.id()))
            }
        }
        let group_members = self.groups.get_mut(&chat_id).unwrap();
        for removed_id in &removed_ids {
            let remove_successful = group_members.remove(removed_id);
            assert!(remove_successful);
        }
        // Now have the rest of the group pick up and process their messages.
        for group_member_id in group_members.iter() {
            // Skip the remover
            if group_member_id == remover_id {
                continue;
            }
            let test_group_member = self.users.get_mut(group_member_id).unwrap();
            let group_member = &mut test_group_member.user;
            let group_members_before = group_member.chat_participants(chat_id).await.unwrap();
            let qs_messages = group_member.qs_fetch_messages().await.unwrap();

            let remove_messages = group_member
                .fully_process_qs_messages(qs_messages)
                .await
                .expect("Error processing qs messages.");

            let remove_messages = display_messages_to_string_map(remove_messages.new_messages);
            assert_eq!(remove_messages, expected_messages);

            let group_members_after = group_member.chat_participants(chat_id).await.unwrap();
            let removed_members: HashSet<_> = group_members_before
                .difference(&group_members_after)
                .cloned()
                .collect();
            let removed_set: HashSet<_> = removed_ids.iter().cloned().cloned().collect();
            assert_eq!(removed_members, removed_set)
        }

        Ok(())
    }

    /// Has the leaver leave the given group.
<<<<<<< HEAD
    pub async fn leave_group(&mut self, chat_id: ChatId, leaver_id: &UserId) -> anyhow::Result<()> {
        info!("{leaver_id:?} leaves the group with id {}", chat_id.uuid());
        let test_leaver = self.users.get_mut(leaver_id).unwrap();
        let leaver = &mut test_leaver.user;

        // Perform the leave operation.
        leaver.leave_chat(chat_id).await?;

        // Now have a random group member perform an update, thus committing the leave operation.
        // TODO: This is not really random. We should do better here. But also,
        // we probably want a way to track the randomness s.t. we can reproduce
        // tests.
        let group_members = self.groups.get(&chat_id).unwrap().clone();
=======
    pub async fn leave_group(
        &mut self,
        conversation_id: ConversationId,
        leaver_id: &UserId,
    ) -> anyhow::Result<()> {
        info!(
            "{leaver_id:?} leaves the group with id {}",
            conversation_id.uuid()
        );

        // Get random member that observes the proposal and can commit it later
        let group_members = self.groups.get(&conversation_id).unwrap().clone();
>>>>>>> b5875bc3
        let mut random_member_iter = group_members.iter();
        let mut random_member_id = random_member_iter.next().unwrap();
        // Ensure that the random member isn't the leaver.
        if random_member_id == leaver_id {
            random_member_id = random_member_iter.next().unwrap()
        }

        // Perform the leave operation.
        let test_random_member = self.users.get_mut(random_member_id).unwrap();
        let random_member = &mut test_random_member.user;
        let mimi_members_before = random_member
            .conversation_participants(conversation_id)
            .await
            .unwrap();
        let test_leaver = self.users.get_mut(leaver_id).unwrap();
        let leaver = &mut test_leaver.user;
        leaver.leave_conversation(conversation_id).await?;

        // Fetch and process the QS messages to make sure the random member has the proposal.
        let test_random_member = self.users.get_mut(random_member_id).unwrap();
        let random_member = &mut test_random_member.user;
        let qs_messages = random_member.qs_fetch_messages().await.unwrap();

        random_member
            .fully_process_qs_messages(qs_messages)
            .await
            .expect("Error processing qs messages.");

        let mimi_members_after = random_member
            .conversation_participants(conversation_id)
            .await
            .unwrap();
        let difference: HashSet<UserId> = mimi_members_before
            .difference(&mimi_members_after)
            .map(|s| s.to_owned())
            .collect();
        let pending_removes = HashSet::from_iter(
            random_member
                .pending_removes(conversation_id)
                .await
                .unwrap(),
        );
        assert_eq!(difference, pending_removes);

        // Now have a random group member perform an update, thus committing the leave operation.
        // TODO: This is not really random. We should do better here. But also,
        // we probably want a way to track the randomness s.t. we can reproduce
        // tests.

        // Now commit to the pending proposal. This also makes everyone else
        // pick up and process their messages. This also tests that group
        // members were removed correctly from the local group and that the
        // leaver has turned its chat inactive.
        self.commit_to_proposals(chat_id, random_member_id.clone())
            .await;

        let group_members = self.groups.get_mut(&chat_id).unwrap();

        group_members.remove(leaver_id);

        Ok(())
    }

    pub async fn delete_group(&mut self, chat_id: ChatId, deleter_id: &UserId) {
        info!(
            "{deleter_id:?} deletes the group with id {}",
            chat_id.uuid()
        );
        let test_deleter = self.users.get_mut(deleter_id).unwrap();
        let deleter = &mut test_deleter.user;

        // Before removing anyone from a group, the remover must first fetch and
        // process its QS messages.
        let qs_messages = deleter.qs_fetch_messages().await.unwrap();

        deleter
            .fully_process_qs_messages(qs_messages)
            .await
            .expect("Error processing qs messages.");

        // Perform the remove operation and check that the removed are not in
        // the group anymore.
        let deleter_chat_before = deleter.chat(&chat_id).await.unwrap().clone();
        assert_eq!(deleter_chat_before.status(), &ChatStatus::Active);
        let past_members = deleter.chat_participants(chat_id).await.unwrap();

        deleter.delete_chat(chat_id).await.unwrap();

        let deleter_chat_after = deleter.chat(&chat_id).await.unwrap();
        if let ChatStatus::Inactive(inactive_status) = &deleter_chat_after.status() {
            let inactive_status_members =
                HashSet::from_iter(inactive_status.past_members().to_vec());
            assert_eq!(inactive_status_members, past_members);
        } else {
            panic!("chat should be inactive.")
        }

        for group_member_id in self.groups.get(&chat_id).unwrap().iter() {
            // Skip the deleter
            if group_member_id == deleter_id {
                continue;
            }
            let test_group_member = self.users.get_mut(group_member_id).unwrap();
            let group_member = &mut test_group_member.user;

            let group_member_chat_before = group_member.chat(&chat_id).await.unwrap();
            assert_eq!(group_member_chat_before.status(), &ChatStatus::Active);
            let past_members = group_member.chat_participants(chat_id).await.unwrap();

            let qs_messages = group_member.qs_fetch_messages().await.unwrap();

            group_member
                .fully_process_qs_messages(qs_messages)
                .await
                .expect("Error processing qs messages.");

            let group_member_chat_after = group_member.chat(&chat_id).await.unwrap();
            if let ChatStatus::Inactive(inactive_status) = &group_member_chat_after.status() {
                let inactive_status_members =
                    HashSet::from_iter(inactive_status.past_members().to_vec());
                assert_eq!(inactive_status_members, past_members);
            } else {
                panic!("chat should be inactive.")
            }
        }
        self.groups.remove(&chat_id);
    }

    pub fn random_user(&self, rng: &mut impl RngCore) -> UserId {
        self.users
            .keys()
            .choose(rng)
            .expect("There should be at least one user")
            .clone()
    }

    pub async fn perform_random_operation(&mut self, rng: &mut impl RngCore) {
        // Get a user to perform the operation
        let random_user = self.random_user(rng);
        // Possible actions:
        // 0: Establish a connection
        // 1: Create a group and invite one or more users
        // 2: Invite up to 5 users to a group
        // 3: Remove up to 5 users from a group
        // 4: Leave a group
        // Message sending is covered, as it's done as part of all of those
        // actions. If one of the actions is not possible, it is skipped.
        // TODO: Breaking up of connections
        let action = rng.gen_range(0..=3);
        match action {
            // Establish a connection
            0 => {
                let mut other_users = Vec::new();
                for user in self.users.keys() {
                    let is_contact = self
                        .users
                        .get(user)
                        .unwrap()
                        .user()
                        .contacts()
                        .await
                        .unwrap()
                        .into_iter()
                        .any(|contact| contact.user_id == random_user);
                    if user != &random_user && !is_contact {
                        other_users.push(user.clone());
                    }
                }
                if let Some(other_user) = other_users.into_iter().choose(rng) {
                    info!(
                        random_operation = true,
                        "Random operation: Connecting {random_user:?} and {other_user:?}"
                    );
                    self.connect_users(&random_user, &other_user).await;
                }
            }
            1 => {
                let chat_id = self.create_group(&random_user).await;
                info!(
                    random_operation = true,
                    "Random operation: Created group {}",
                    chat_id.uuid()
                );
                // TODO: Invite user(s)
            }
            2 => {
                // Pick a group
                let user = self.users.get(&random_user).unwrap();
                // Let's exclude connection groups for now.
                if let Some(chat) = user
                    .user()
                    .chats()
                    .await
                    .unwrap()
                    .into_iter()
                    .filter(|chat| {
                        chat.chat_type() == &ChatType::Group && chat.status() == &ChatStatus::Active
                    })
                    .choose(rng)
                {
                    let number_of_invitees = rng.gen_range(1..=5);
                    let mut invitees = Vec::new();
                    for invitee in self.users.keys() {
                        let is_group_member =
                            self.groups.get(&chat.id()).unwrap().contains(invitee);
                        let is_connected = user
                            .user()
                            .contacts()
                            .await
                            .unwrap()
                            .into_iter()
                            .any(|contact| &contact.user_id == invitee);
                        if !is_group_member && is_connected && invitee != &random_user {
                            invitees.push(invitee);
                        }
                    }
                    let invitees = invitees
                        .into_iter()
                        .cloned()
                        .choose_multiple(rng, number_of_invitees);
                    // It can happen that there are no suitable users to invite
                    if !invitees.is_empty() {
                        let invitee_strings = invitees
                            .iter()
                            .map(|invitee| format!("{invitee:?}"))
                            .collect::<Vec<_>>();
                        info!(
                            random_operation = true,
                            "Random operation: {random_user:?} invites {} to group {}",
                            invitee_strings.join(", "),
                            chat.id().uuid()
                        );
                        self.invite_to_group(chat.id(), &random_user, invitees.iter().collect())
                            .await;
                    }
                }
            }
            3 => {
                let user = self.users.get(&random_user).unwrap();
                if let Some(chat) = user
                    .user()
                    .chats()
                    .await
                    .unwrap()
                    .into_iter()
                    .filter(|chat| {
                        chat.chat_type() == &ChatType::Group && chat.status() == &ChatStatus::Active
                    })
                    .choose(rng)
                {
                    let number_of_removals = rng.gen_range(1..=5);
                    let members_to_remove = self
                        .groups
                        .get(&chat.id())
                        .unwrap()
                        .iter()
                        .filter(|&member| member != &random_user)
                        .cloned()
                        .choose_multiple(rng, number_of_removals);
                    if !members_to_remove.is_empty() {
                        let removed_strings = members_to_remove
                            .iter()
                            .map(|removed| format!("{removed:?}"))
                            .collect::<Vec<_>>();
                        info!(
                            random_operation = true,
                            "Random operation: {random_user:?} removes {} from group {}",
                            removed_strings.join(", "),
                            chat.id().uuid()
                        );
                        let members_to_remove = members_to_remove.iter().collect();
                        self.remove_from_group(chat.id(), &random_user, members_to_remove)
                            .await
                            .unwrap();
                    }
                }
            }
            4 => {
                let user = self.users.get(&random_user).unwrap();
                if let Some(chat) = user
                    .user()
                    .chats()
                    .await
                    .unwrap()
                    .into_iter()
                    .filter(|chat| {
                        chat.chat_type() == &ChatType::Group && chat.status() == &ChatStatus::Active
                    })
                    .choose(rng)
                {
                    info!(
                        random_operation = true,
                        "Random operation: {random_user:?} leaves group {}",
                        chat.id().uuid()
                    );
                    self.leave_group(chat.id(), &random_user).await.unwrap();
                }
            }
            _ => panic!("Invalid action"),
        }
    }
}

fn display_messages_to_string_map(display_messages: Vec<ChatMessage>) -> HashSet<String> {
    display_messages
        .into_iter()
        .filter_map(|m| {
            if let Message::Event(EventMessage::System(system_message)) = m.message() {
                match system_message {
                    SystemMessage::Add(adder, added) => {
                        Some(format!("{adder:?} added {added:?} to the chat"))
                    }
                    SystemMessage::Remove(remover, removed) => {
                        Some(format!("{remover:?} removed {removed:?} from the chat"))
                    }
                }
            } else {
                None
            }
        })
        .collect()
}<|MERGE_RESOLUTION|>--- conflicted
+++ resolved
@@ -224,28 +224,12 @@
         let test_updater = self.users.get_mut(&updater_id).unwrap();
         let updater = &mut test_updater.user;
 
-<<<<<<< HEAD
         let pending_removes = HashSet::from_iter(updater.pending_removes(chat_id).await.unwrap());
-        let group_members_before = updater.chat_participants(chat_id).await.unwrap();
-=======
-        let pending_removes =
-            HashSet::from_iter(updater.pending_removes(conversation_id).await.unwrap());
-        let group_members_before = updater
-            .mls_conversation_participants(conversation_id)
-            .await
-            .unwrap();
->>>>>>> b5875bc3
+        let group_members_before = updater.mls_chat_participants(chat_id).await.unwrap();
 
         updater.update_key(chat_id).await.unwrap();
 
-<<<<<<< HEAD
-        let group_members_after = updater.chat_participants(chat_id).await.unwrap();
-=======
-        let group_members_after = updater
-            .mls_conversation_participants(conversation_id)
-            .await
-            .unwrap();
->>>>>>> b5875bc3
+        let group_members_after = updater.mls_chat_participants(chat_id).await.unwrap();
         let difference: HashSet<UserId> = group_members_before
             .difference(&group_members_after)
             .map(|s| s.to_owned())
@@ -264,16 +248,8 @@
             let qs_messages = group_member.qs_fetch_messages().await.unwrap();
 
             let pending_removes =
-<<<<<<< HEAD
                 HashSet::from_iter(group_member.pending_removes(chat_id).await.unwrap());
-            let group_members_before = group_member.chat_participants(chat_id).await.unwrap();
-=======
-                HashSet::from_iter(group_member.pending_removes(conversation_id).await.unwrap());
-            let group_members_before = group_member
-                .mls_conversation_participants(conversation_id)
-                .await
-                .unwrap();
->>>>>>> b5875bc3
+            let group_members_before = group_member.mls_chat_participants(chat_id).await.unwrap();
 
             group_member
                 .fully_process_qs_messages(qs_messages)
@@ -291,14 +267,8 @@
                 ));
             } else {
                 // ... if not, it should remove the members to be removed.
-<<<<<<< HEAD
-                let group_members_after = group_member.chat_participants(chat_id).await.unwrap();
-=======
-                let group_members_after = group_member
-                    .mls_conversation_participants(conversation_id)
-                    .await
-                    .unwrap();
->>>>>>> b5875bc3
+                let group_members_after =
+                    group_member.mls_chat_participants(chat_id).await.unwrap();
                 let difference: HashSet<UserId> = group_members_before
                     .difference(&group_members_after)
                     .cloned()
@@ -1102,34 +1072,11 @@
     }
 
     /// Has the leaver leave the given group.
-<<<<<<< HEAD
     pub async fn leave_group(&mut self, chat_id: ChatId, leaver_id: &UserId) -> anyhow::Result<()> {
         info!("{leaver_id:?} leaves the group with id {}", chat_id.uuid());
-        let test_leaver = self.users.get_mut(leaver_id).unwrap();
-        let leaver = &mut test_leaver.user;
-
-        // Perform the leave operation.
-        leaver.leave_chat(chat_id).await?;
-
-        // Now have a random group member perform an update, thus committing the leave operation.
-        // TODO: This is not really random. We should do better here. But also,
-        // we probably want a way to track the randomness s.t. we can reproduce
-        // tests.
+
+        // Get random member that observes the proposal and can commit it later
         let group_members = self.groups.get(&chat_id).unwrap().clone();
-=======
-    pub async fn leave_group(
-        &mut self,
-        conversation_id: ConversationId,
-        leaver_id: &UserId,
-    ) -> anyhow::Result<()> {
-        info!(
-            "{leaver_id:?} leaves the group with id {}",
-            conversation_id.uuid()
-        );
-
-        // Get random member that observes the proposal and can commit it later
-        let group_members = self.groups.get(&conversation_id).unwrap().clone();
->>>>>>> b5875bc3
         let mut random_member_iter = group_members.iter();
         let mut random_member_id = random_member_iter.next().unwrap();
         // Ensure that the random member isn't the leaver.
@@ -1140,13 +1087,10 @@
         // Perform the leave operation.
         let test_random_member = self.users.get_mut(random_member_id).unwrap();
         let random_member = &mut test_random_member.user;
-        let mimi_members_before = random_member
-            .conversation_participants(conversation_id)
-            .await
-            .unwrap();
+        let mimi_members_before = random_member.chat_participants(chat_id).await.unwrap();
         let test_leaver = self.users.get_mut(leaver_id).unwrap();
         let leaver = &mut test_leaver.user;
-        leaver.leave_conversation(conversation_id).await?;
+        leaver.leave_chat(chat_id).await?;
 
         // Fetch and process the QS messages to make sure the random member has the proposal.
         let test_random_member = self.users.get_mut(random_member_id).unwrap();
@@ -1158,20 +1102,13 @@
             .await
             .expect("Error processing qs messages.");
 
-        let mimi_members_after = random_member
-            .conversation_participants(conversation_id)
-            .await
-            .unwrap();
+        let mimi_members_after = random_member.chat_participants(chat_id).await.unwrap();
         let difference: HashSet<UserId> = mimi_members_before
             .difference(&mimi_members_after)
             .map(|s| s.to_owned())
             .collect();
-        let pending_removes = HashSet::from_iter(
-            random_member
-                .pending_removes(conversation_id)
-                .await
-                .unwrap(),
-        );
+        let pending_removes =
+            HashSet::from_iter(random_member.pending_removes(chat_id).await.unwrap());
         assert_eq!(difference, pending_removes);
 
         // Now have a random group member perform an update, thus committing the leave operation.
