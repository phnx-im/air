--- conflicted
+++ resolved
@@ -79,7 +79,6 @@
 }
 
 impl TestBed {
-<<<<<<< HEAD
     pub fn random_user(&self, rng: &mut impl RngCore) -> UserName {
         self.users
             .keys()
@@ -219,8 +218,6 @@
         }
     }
 
-=======
->>>>>>> 250b99ce
     pub async fn new() -> Self {
         Self {
             users: HashMap::new(),
