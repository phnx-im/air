// SPDX-FileCopyrightText: 2023 Phoenix R&D GmbH <hello@phnx.im>
//
// SPDX-License-Identifier: AGPL-3.0-or-later

use std::{
    collections::{HashMap, HashSet},
    path::Path,
};

use mimi_content::MimiContent;
use phnxcoreclient::{
    ConversationId, ConversationStatus, ConversationType, clients::CoreUser, store::Store, *,
};
use phnxserver::{RateLimitsConfig, network_provider::MockNetworkProvider};
use phnxtypes::{
    DEFAULT_PORT_HTTP,
    identifiers::{Fqdn, QualifiedUserName},
};
use rand::{Rng, RngCore, distributions::Alphanumeric, seq::IteratorRandom};
use rand_chacha::rand_core::OsRng;
use tempfile::TempDir;
use tokio::task::{LocalEnterGuard, LocalSet};
use tracing::info;

use crate::utils::spawn_app_with_rate_limits;

use super::TEST_RATE_LIMITS;

#[derive(Debug)]
pub struct TestUser {
    pub user: CoreUser,
    // If this is an ephemeral user, this is None.
    pub db_dir: Option<String>,
}

impl AsRef<CoreUser> for TestUser {
    fn as_ref(&self) -> &CoreUser {
        &self.user
    }
}

impl AsMut<CoreUser> for TestUser {
    fn as_mut(&mut self) -> &mut CoreUser {
        &mut self.user
    }
}

impl TestUser {
    pub async fn new(
        user_name: &QualifiedUserName,
        address_option: Option<String>,
        grpc_port: u16,
    ) -> Self {
        Self::try_new(user_name, address_option, grpc_port)
            .await
            .unwrap()
    }

    pub async fn try_new(
        user_name: &QualifiedUserName,
        address_option: Option<String>,
        grpc_port: u16,
    ) -> anyhow::Result<Self> {
        let hostname_str = address_option
            .unwrap_or_else(|| format!("{}:{}", user_name.domain(), DEFAULT_PORT_HTTP));

        let server_url = format!("http://{}", hostname_str);

<<<<<<< HEAD
        let user = CoreUser::new_ephemeral(user_name.clone(), server_url, grpc_port, None)
            .await
            .unwrap();
        Self { user, db_dir: None }
=======
        let user = CoreUser::new_ephemeral(user_name.clone(), server_url, grpc_port, None).await?;
        Ok(Self { user, db_dir: None })
>>>>>>> 361435e9
    }

    pub async fn new_persisted(
        user_name: &QualifiedUserName,
        address_option: Option<String>,
        grpc_port: u16,
        db_dir: &str,
    ) -> Self {
        let hostname_str = address_option
            .unwrap_or_else(|| format!("{}:{}", user_name.domain(), DEFAULT_PORT_HTTP));

        let server_url = format!("http://{}", hostname_str);

        let user = CoreUser::new(user_name.clone(), server_url, grpc_port, db_dir, None)
            .await
            .unwrap();
        Self {
            user,
            db_dir: Some(db_dir.to_owned()),
        }
    }

    pub fn user(&self) -> &CoreUser {
        &self.user
    }
}

enum TestKind {
    SingleBackend(String), // url of the single backend
    Federated,
}

pub struct TestBackend {
    pub users: HashMap<QualifiedUserName, TestUser>,
    pub groups: HashMap<ConversationId, HashSet<QualifiedUserName>>,
    // This is what we feed to the test clients.
    kind: TestKind,
    grpc_port: u16,
    temp_dir: TempDir,
    _guard: Option<LocalEnterGuard>,
}

impl TestBackend {
    pub async fn single() -> Self {
        Self::single_with_rate_limits(TEST_RATE_LIMITS).await
    }

    pub async fn single_with_rate_limits(rate_limits: RateLimitsConfig) -> Self {
        let network_provider = MockNetworkProvider::new();
        let domain: Fqdn = "example.com".parse().unwrap();
        let local = LocalSet::new();
        let _guard = local.enter();
<<<<<<< HEAD
        let (addr, _ws_dispatch) =
=======
        let (addr, _dispatch) =
>>>>>>> 361435e9
            spawn_app_with_rate_limits(domain.clone(), network_provider, rate_limits).await;
        info!(%addr, "spawned server");
        Self {
            users: HashMap::new(),
            groups: HashMap::new(),
            kind: TestKind::SingleBackend(addr.to_string()),
            grpc_port: addr.port(),
            temp_dir: tempfile::tempdir().unwrap(),
            _guard: Some(_guard),
        }
    }

    pub fn url(&self) -> Option<String> {
        if let TestKind::SingleBackend(url) = &self.kind {
            Some(url.clone())
        } else {
            None
        }
    }

    pub fn grpc_port(&self) -> u16 {
        self.grpc_port
    }

    pub fn temp_dir(&self) -> &Path {
        self.temp_dir.path()
    }

    pub async fn add_persisted_user(&mut self, user_name: &QualifiedUserName) {
        let path = self.temp_dir.path().to_str().unwrap();
        info!(%path, "Creating persisted {user_name}");
        let user = TestUser::new_persisted(user_name, self.url(), self.grpc_port, path).await;
        self.users.insert(user_name.clone(), user);
    }

    pub async fn add_user(&mut self, user_name: &QualifiedUserName) {
        info!("Creating {user_name}");
        let user = TestUser::new(user_name, self.url(), self.grpc_port).await;
        self.users.insert(user_name.clone(), user);
    }

    pub fn get_user(&self, user_name: &QualifiedUserName) -> &TestUser {
        self.users.get(user_name).unwrap()
    }

    pub fn take_user(&mut self, user_name: &QualifiedUserName) -> TestUser {
        self.users.remove(user_name).unwrap()
    }

    pub async fn delete_user(&mut self, user_name: &QualifiedUserName) {
        let test_user = self.take_user(user_name);
        match test_user.db_dir {
            Some(db_dir) => test_user.user.delete(db_dir.as_str()).await.unwrap(),
            None => test_user.user.delete_ephemeral().await.unwrap(),
        }
    }

    /// This has the updater commit an update, but without the checks ensuring
    /// that the group state remains unchanged.
    pub async fn commit_to_proposals(
        &mut self,
        conversation_id: ConversationId,
        updater_name: QualifiedUserName,
    ) {
        info!(
            "{} performs an update in group {}",
            updater_name,
            conversation_id.uuid()
        );

        let test_updater = self.users.get_mut(&updater_name).unwrap();
        let updater = &mut test_updater.user;

        let pending_removes = HashSet::<QualifiedUserName>::from_iter(
            updater.pending_removes(conversation_id).await.unwrap(),
        );
        let group_members_before = updater
            .conversation_participants(conversation_id)
            .await
            .unwrap();

        updater.update_key(conversation_id).await.unwrap();

        let group_members_after = updater
            .conversation_participants(conversation_id)
            .await
            .unwrap();
        let difference: HashSet<QualifiedUserName> = group_members_before
            .difference(&group_members_after)
            .map(|s| s.to_owned())
            .collect();
        assert_eq!(difference, pending_removes);

        let group_members = self.groups.get(&conversation_id).unwrap();
        // Have all group members fetch and process messages.
        for group_member_name in group_members.iter() {
            // skip the sender
            if group_member_name == &updater_name {
                continue;
            }
            let test_group_member = self.users.get_mut(group_member_name).unwrap();
            let group_member = &mut test_group_member.user;
            let qs_messages = group_member.qs_fetch_messages().await.unwrap();

            let pending_removes = HashSet::<QualifiedUserName>::from_iter(
                group_member.pending_removes(conversation_id).await.unwrap(),
            );
            let group_members_before = group_member
                .conversation_participants(conversation_id)
                .await
                .unwrap();

            group_member
                .fully_process_qs_messages(qs_messages)
                .await
                .expect("Error processing qs messages.");

            // If the group member in question is removed with this commit,
            // it should turn its conversation inactive ...
            if pending_removes.contains(group_member_name) {
                let conversation_after = group_member.conversation(&conversation_id).await.unwrap();
                assert!(matches!(&conversation_after.status(),
                ConversationStatus::Inactive(ic)
                if HashSet::<QualifiedUserName>::from_iter(ic.past_members().to_vec()) ==
                    group_members_before
                ));
            } else {
                // ... if not, it should remove the members to be removed.
                let group_members_after = group_member
                    .conversation_participants(conversation_id)
                    .await
                    .unwrap();
                let difference: HashSet<QualifiedUserName> = group_members_before
                    .difference(&group_members_after)
                    .map(|s| s.to_owned())
                    .collect();
                assert_eq!(difference, pending_removes);
            }
        }
    }

    pub async fn update_group(
        &mut self,
        conversation_id: ConversationId,
        updater_name: &QualifiedUserName,
    ) {
        info!(
            "{} performs an update in group {}",
            updater_name,
            conversation_id.uuid()
        );

        let test_updater = self.users.get_mut(updater_name).unwrap();
        let updater = &mut test_updater.user;

        updater.update_key(conversation_id).await.unwrap();

        let group_members = self.groups.get(&conversation_id).unwrap();
        // Have all group members fetch and process messages.
        for group_member_name in group_members.iter() {
            // skip the sender
            if group_member_name == updater_name {
                continue;
            }
            let test_group_member = self.users.get_mut(group_member_name).unwrap();
            let group_member = &mut test_group_member.user;
            let group_members_before = group_member
                .conversation_participants(conversation_id)
                .await
                .unwrap();

            let qs_messages = group_member.qs_fetch_messages().await.unwrap();

            group_member
                .fully_process_qs_messages(qs_messages)
                .await
                .expect("Error processing qs messages.");

            let group_members_after = group_member
                .conversation_participants(conversation_id)
                .await
                .unwrap();
            assert_eq!(group_members_after, group_members_before);
        }
    }

    pub async fn connect_users(
        &mut self,
        user1_name: &QualifiedUserName,
        user2_name: &QualifiedUserName,
    ) -> ConversationId {
        info!("Connecting users {} and {}", user1_name, user2_name);
        let test_user1 = self.users.get_mut(user1_name).unwrap();
        let user1 = &mut test_user1.user;
        let user1_partial_contacts_before = user1.partial_contacts().await.unwrap();
        let user1_conversations_before = user1.conversations().await.unwrap();
        user1.add_contact(user2_name.clone()).await.unwrap();
        let mut user1_partial_contacts_after = user1.partial_contacts().await.unwrap();
        let error_msg = format!(
            "User 2 should be in the partial contacts list of user 1. List: {:?}",
            user1_partial_contacts_after,
        );
        let new_user_position = user1_partial_contacts_after
            .iter()
            .position(|c| &c.user_name == user2_name)
            .expect(&error_msg);
        // If we remove the new user, the partial contact lists should be the same.
        user1_partial_contacts_after.remove(new_user_position);
        user1_partial_contacts_before
            .into_iter()
            .zip(user1_partial_contacts_after)
            .for_each(|(before, after)| {
                assert_eq!(before.user_name, after.user_name);
            });
        let mut user1_conversations_after = user1.conversations().await.unwrap();
        let test_title = format!("Connection group: {} - {}", user1_name, user2_name);
        let new_conversation_position = user1_conversations_after
            .iter()
            .position(|c| c.attributes().title() == test_title)
            .expect("User 1 should have created a new conversation");
        let conversation = user1_conversations_after.remove(new_conversation_position);
        assert!(conversation.status() == &ConversationStatus::Active);
        assert!(
            conversation.conversation_type()
                == &ConversationType::UnconfirmedConnection(user2_name.clone())
        );
        user1_conversations_before
            .into_iter()
            .zip(user1_conversations_after)
            .for_each(|(before, after)| {
                assert_eq!(before.id(), after.id());
            });
        let user1_conversation_id = conversation.id();

        let test_user2 = self.users.get_mut(user2_name).unwrap();
        let user2 = &mut test_user2.user;
        let user2_contacts_before = user2.contacts().await.unwrap();
        let user2_conversations_before = user2.conversations().await.unwrap();
        info!("{} fetches AS messages", user2_name);
        let as_messages = user2.as_fetch_messages().await.unwrap();
        info!("{} processes AS messages", user2_name);
        user2.fully_process_as_messages(as_messages).await.unwrap();
        // User 2 should have auto-accepted (for now at least) the connection request.
        let mut user2_contacts_after = user2.contacts().await.unwrap();
        info!("User 2 contacts after: {:?}", user2_contacts_after);
        let user2_partial_contacts_before = user2.partial_contacts().await.unwrap();
        info!(
            "User 2 partial contacts after: {:?}",
            user2_partial_contacts_before
        );
        let new_contact_position = user2_contacts_after
            .iter()
            .position(|c| &c.user_name == user1_name)
            .expect("User 1 should be in the partial contacts list of user 2");
        // If we remove the new user, the partial contact lists should be the same.
        user2_contacts_after.remove(new_contact_position);
        user2_contacts_before
            .into_iter()
            .zip(user2_contacts_after)
            .for_each(|(before, after)| {
                assert_eq!(before.user_name, after.user_name);
            });
        // User 2 should have created a connection group.
        let mut user2_conversations_after = user2.conversations().await.unwrap();
        info!(
            "User 2 conversations after: {:?}",
            user2_conversations_after
        );
        let new_conversation_position = user2_conversations_after
            .iter()
            .position(|c| c.attributes().title() == user1_name.to_string())
            .expect("User 2 should have created a new conversation");
        let conversation = user2_conversations_after.remove(new_conversation_position);
        assert!(conversation.status() == &ConversationStatus::Active);
        assert!(
            conversation.conversation_type() == &ConversationType::Connection(user1_name.clone())
        );
        user2_conversations_before
            .into_iter()
            .zip(user2_conversations_after)
            .for_each(|(before, after)| {
                assert_eq!(before.id(), after.id());
            });
        let user2_conversation_id = conversation.id();

        let user2_user_name = user2.user_name().clone();
        let test_user1 = self.users.get_mut(user1_name).unwrap();
        let user1 = &mut test_user1.user;
        let user1_contacts_before: HashSet<_> = user1
            .contacts()
            .await
            .unwrap()
            .into_iter()
            .map(|contact| contact.user_name.clone())
            .collect();
        let user1_conversations_before = user1.conversations().await.unwrap();
        info!("{} fetches QS messages", user1_name);
        let qs_messages = user1.qs_fetch_messages().await.unwrap();
        info!("{} processes QS messages", user1_name);
        user1.fully_process_qs_messages(qs_messages).await.unwrap();

        // User 1 should have added user 2 to its contacts now and a connection
        // group should have been created.
        let user1_contacts_after: HashSet<_> = user1
            .contacts()
            .await
            .unwrap()
            .into_iter()
            .map(|contact| contact.user_name.clone())
            .collect();
        let new_user_vec: Vec<_> = user1_contacts_after
            .difference(&user1_contacts_before)
            .collect();
        assert_eq!(new_user_vec, vec![&user2_user_name]);
        // User 2 should have created a connection group.
        let mut user1_conversations_after = user1.conversations().await.unwrap();
        let new_conversation_position = user1_conversations_after
            .iter()
            .position(|c| c.attributes().title() == test_title)
            .expect("User 1 should have created a new conversation");
        let conversation = user1_conversations_after.remove(new_conversation_position);
        assert!(conversation.status() == &ConversationStatus::Active);
        assert!(
            conversation.conversation_type() == &ConversationType::Connection(user2_name.clone())
        );
        let ids_before: HashSet<_> = user1_conversations_before.iter().map(|c| c.id()).collect();
        let ids_after: HashSet<_> = user1_conversations_after.iter().map(|c| c.id()).collect();
        assert!(ids_before.is_superset(&ids_after));
        debug_assert_eq!(user1_conversation_id, user2_conversation_id);

        let user1_unread_messages = self
            .users
            .get_mut(user1_name)
            .unwrap()
            .user
            .unread_messages_count(user1_conversation_id)
            .await;
        assert_eq!(user1_unread_messages, 0);

        // Send messages both ways to ensure it works.
        self.send_message(user1_conversation_id, user1_name, vec![user2_name])
            .await;

        let user1_unread_messages = self
            .users
            .get_mut(user1_name)
            .unwrap()
            .user
            .unread_messages_count(user1_conversation_id)
            .await;
        assert_eq!(user1_unread_messages, 0);

        self.send_message(user1_conversation_id, user2_name, vec![user1_name])
            .await;

        let user1_unread_messages = self
            .users
            .get_mut(user1_name)
            .unwrap()
            .user
            .unread_messages_count(user1_conversation_id)
            .await;
        assert_eq!(user1_unread_messages, 1);

        // Fetch the last message and mark it as read.
        let test_user1 = self.users.get_mut(user1_name).unwrap();
        let user1 = &mut test_user1.user;
        let user1_messages = user1.messages(user1_conversation_id, 1).await.unwrap();

        assert_eq!(user1_messages.len(), 1);
        let user1_unread_messages = user1.unread_messages_count(user1_conversation_id).await;
        assert_eq!(user1_unread_messages, 1);

        let last_message = user1_messages.last().unwrap();

        user1
            .mark_as_read([(user1_conversation_id, last_message.timestamp())].into_iter())
            .await
            .unwrap();

        let user1_unread_messages = user1.unread_messages_count(user1_conversation_id).await;
        assert_eq!(user1_unread_messages, 0);

        let test_user2 = self.users.get_mut(user2_name).unwrap();
        let user2 = &mut test_user2.user;
        let user2_messages = user2.messages(user2_conversation_id, 1).await.unwrap();

        assert_eq!(user2_messages.len(), 1);
        let last_message = user2_messages.last().unwrap();
        user2
            .mark_as_read([(user2_conversation_id, last_message.timestamp())].into_iter())
            .await
            .unwrap();

        let user2_unread_messages = user2.unread_messages_count(user2_conversation_id).await;
        assert_eq!(user2_unread_messages, 0);

        let member_set: HashSet<QualifiedUserName> =
            [user1_name.clone(), user2_name.clone()].into();
        assert_eq!(member_set.len(), 2);
        self.groups.insert(user1_conversation_id, member_set);
        user1_conversation_id
    }

    /// Sends a message from the given sender to the given recipients. Before
    /// sending a message, the sender picks up its QS messages to make sure it's
    /// up to date.
    pub async fn send_message(
        &mut self,
        conversation_id: ConversationId,
        sender_name: &QualifiedUserName,
        recipient_names: Vec<&QualifiedUserName>,
    ) -> ConversationMessageId {
        let recipient_strings = recipient_names
            .iter()
            .map(|n| n.to_string())
            .collect::<Vec<_>>();
        info!(
            "{} sends a message to {}",
            sender_name,
            recipient_strings.join(", ")
        );
        let message: String = OsRng
            .sample_iter(&Alphanumeric)
            .take(32)
            .map(char::from)
            .collect();
        let orig_message = MimiContent::simple_markdown_message(message);
        let test_sender = self.users.get_mut(sender_name).unwrap();
        let sender = &mut test_sender.user;

        // Before sending a message, the sender must first fetch and process its QS messages.

        let sender_qs_messages = sender.qs_fetch_messages().await.unwrap();

        sender
            .fully_process_qs_messages(sender_qs_messages)
            .await
            .unwrap();

        let message = test_sender
            .user
            .send_message(conversation_id, orig_message.clone())
            .await
            .unwrap();
        let sender_user_name = test_sender.user.user_name().to_owned();

        assert_eq!(
            message.message(),
            &Message::Content(Box::new(ContentMessage::new(
                test_sender.user.user_name().to_string(),
                true,
                orig_message.clone()
            )))
        );

        for recipient_name in &recipient_names {
            let recipient = self.users.get_mut(recipient_name).unwrap();
            let recipient_user = &mut recipient.user;

            let recipient_qs_messages = recipient_user.qs_fetch_messages().await.unwrap();

            let messages = recipient_user
                .fully_process_qs_messages(recipient_qs_messages)
                .await
                .unwrap();

            assert_eq!(
                messages.new_messages.last().unwrap().message(),
                &Message::Content(Box::new(ContentMessage::new(
                    sender_user_name.to_string(),
                    true,
                    orig_message.clone()
                )))
            );
        }
        message.id()
    }

    pub async fn create_group(&mut self, user_name: &QualifiedUserName) -> ConversationId {
        let test_user = self.users.get_mut(user_name).unwrap();
        let user = &mut test_user.user;
        let user_conversations_before = user.conversations().await.unwrap();

        let group_name = format!("{:?}", OsRng.r#gen::<[u8; 32]>());
        let group_picture_bytes_option = Some(OsRng.r#gen::<[u8; 32]>().to_vec());
        let conversation_id = user
            .create_conversation(group_name.clone(), group_picture_bytes_option.clone())
            .await
            .unwrap();
        let mut user_conversations_after = user.conversations().await.unwrap();
        let new_conversation_position = user_conversations_after
            .iter()
            .position(|c| c.attributes().title() == group_name)
            .expect("User 1 should have created a new conversation");
        let conversation = user_conversations_after.remove(new_conversation_position);
        assert!(conversation.id() == conversation_id);
        assert!(conversation.status() == &ConversationStatus::Active);
        assert!(conversation.conversation_type() == &ConversationType::Group);
        assert_eq!(conversation.attributes().title(), &group_name);
        assert_eq!(
            conversation.attributes().picture(),
            group_picture_bytes_option.as_deref()
        );
        user_conversations_before
            .into_iter()
            .zip(user_conversations_after)
            .for_each(|(before, after)| {
                assert_eq!(before.id(), after.id());
            });
        let member_set: HashSet<QualifiedUserName> = [user_name.clone()].into();
        assert_eq!(member_set.len(), 1);
        self.groups.insert(conversation_id, member_set);

        conversation_id
    }

    /// Has the inviter invite the invitees to the given group and has everyone
    /// send and process their messages.
    pub async fn invite_to_group(
        &mut self,
        conversation_id: ConversationId,
        inviter_name: &QualifiedUserName,
        invitee_names: Vec<&QualifiedUserName>,
    ) {
        let invitee_strings = invitee_names
            .iter()
            .map(|n| n.to_string())
            .collect::<Vec<_>>();
        let test_inviter = self.users.get_mut(inviter_name).unwrap();
        let inviter = &mut test_inviter.user;

        // Before inviting anyone to a group, the inviter must first fetch and
        // process its QS messages.
        let qs_messages = inviter.qs_fetch_messages().await.unwrap();

        inviter
            .fully_process_qs_messages(qs_messages)
            .await
            .expect("Error processing qs messages.");
        let inviter_conversation = inviter.conversation(&conversation_id).await.unwrap();

        info!(
            "{} invites {} to the group with id {}",
            inviter_name,
            invitee_strings.join(", "),
            conversation_id.uuid()
        );

        // Perform the invite operation and check that the invitees are now in the group.
        let inviter_group_members_before = inviter
            .conversation_participants(conversation_id)
            .await
            .expect("Error getting group members.");

        let invite_messages = inviter
            .invite_users(
                conversation_id,
                &invitee_names.iter().cloned().cloned().collect::<Vec<_>>(),
            )
            .await
            .expect("Error inviting users.");

        let mut expected_messages = HashSet::new();
        for invitee_name in &invitee_names {
            let expected_message = format!(
                "{} added {} to the conversation",
                inviter_name, invitee_name,
            );
            expected_messages.insert(expected_message);
        }

        let invite_messages = display_messages_to_string_map(invite_messages);

        assert_eq!(invite_messages, expected_messages);

        let inviter_group_members_after = inviter
            .conversation_participants(conversation_id)
            .await
            .expect("Error getting group members.");
        let new_members = inviter_group_members_after
            .difference(&inviter_group_members_before)
            .collect::<HashSet<_>>();
        let invitee_set = invitee_names.iter().copied().collect::<HashSet<_>>();
        assert_eq!(new_members, invitee_set);

        // Now that the invitation is out, have the invitees and all other group
        // members fetch and process QS messages.
        for invitee_name in &invitee_names {
            let test_invitee = self.users.get_mut(invitee_name).unwrap();
            let invitee = &mut test_invitee.user;
            let mut invitee_conversations_before = invitee.conversations().await.unwrap();

            let qs_messages = invitee.qs_fetch_messages().await.unwrap();

            invitee
                .fully_process_qs_messages(qs_messages)
                .await
                .expect("Error processing qs messages.");

            let mut invitee_conversations_after = invitee.conversations().await.unwrap();
            let conversation_uuid = conversation_id.uuid();
            let new_conversation_position = invitee_conversations_after
                .iter()
                .position(|c| c.id() == conversation_id)
                .unwrap_or_else(|| panic!("{invitee_name} should have created a new conversation titles {conversation_uuid}"));
            let conversation = invitee_conversations_after.remove(new_conversation_position);
            assert!(conversation.id() == conversation_id);
            assert!(conversation.status() == &ConversationStatus::Active);
            assert!(conversation.conversation_type() == &ConversationType::Group);
            assert_eq!(
                conversation.attributes().title(),
                inviter_conversation.attributes().title()
            );
            assert_eq!(
                conversation.attributes().picture(),
                inviter_conversation.attributes().picture()
            );
            // In case it was a re-join, we remove it from the conversation list before as well.
            if let Some(inactive_conversation_position) = invitee_conversations_before
                .iter()
                .position(|c| c.id() == conversation_id)
            {
                invitee_conversations_before.remove(inactive_conversation_position);
            }
            // Now that we've removed the new conversation, it should be the same set of conversations
            info!("Conversations_before: {:?}", invitee_conversations_before);
            info!("Conversations_after: {:?}", invitee_conversations_after);
            let different_conversations = invitee_conversations_before
                .into_iter()
                .collect::<HashSet<_>>()
                .symmetric_difference(
                    &invitee_conversations_after
                        .into_iter()
                        .collect::<HashSet<_>>(),
                )
                .count();
            assert_eq!(different_conversations, 0);
        }
        let group_members = self.groups.get_mut(&conversation_id).unwrap();
        for group_member_name in group_members.iter() {
            // Skip the sender
            if group_member_name == inviter_name {
                continue;
            }
            let test_group_member = self.users.get_mut(group_member_name).unwrap();
            let group_member = &mut test_group_member.user;
            let group_members_before = group_member
                .conversation_participants(conversation_id)
                .await
                .unwrap();
            let qs_messages = group_member.qs_fetch_messages().await.unwrap();

            let invite_messages = group_member
                .fully_process_qs_messages(qs_messages)
                .await
                .expect("Error processing qs messages.");

            let invite_messages = display_messages_to_string_map(invite_messages.new_messages);

            assert_eq!(invite_messages, expected_messages);

            let group_members_after = group_member
                .conversation_participants(conversation_id)
                .await
                .unwrap();
            let new_members = group_members_after
                .difference(&group_members_before)
                .collect::<HashSet<_>>();
            let invitee_set = invitee_names.iter().copied().collect::<HashSet<_>>();
            assert_eq!(new_members, invitee_set)
        }

        for invitee_name in &invitee_names {
            let unique_member = group_members.insert((*invitee_name).clone());
            assert!(unique_member);
        }

        // Now send messages to check that the group works properly. This also
        // ensures that everyone involved has picked up their messages from the
        // QS and that notifications are flushed.
        self.send_message(conversation_id, inviter_name, invitee_names.clone())
            .await;
        for invitee_name in &invitee_names {
            let recipients: Vec<_> = invitee_names
                .iter()
                .filter(|&name| name != invitee_name)
                .chain([&inviter_name].into_iter())
                .map(|name| name.to_owned())
                .collect();
            self.send_message(conversation_id, invitee_name, recipients)
                .await;
        }
    }

    /// Has the remover remove the removed from the given group and has everyone
    /// send and process their messages.
    pub async fn remove_from_group(
        &mut self,
        conversation_id: ConversationId,
        remover_name: &QualifiedUserName,
        removed_names: Vec<&QualifiedUserName>,
    ) {
        let removed_strings = removed_names
            .iter()
            .map(|n| n.to_string())
            .collect::<Vec<_>>();
        let test_remover = self.users.get_mut(remover_name).unwrap();
        let remover = &mut test_remover.user;

        // Before removing anyone from a group, the remover must first fetch and
        // process its QS messages.
        let qs_messages = remover.qs_fetch_messages().await.unwrap();

        remover
            .fully_process_qs_messages(qs_messages)
            .await
            .expect("Error processing qs messages.");

        info!(
            "{} removes {} from the group with id {}",
            remover_name,
            removed_strings.join(", "),
            conversation_id.uuid()
        );

        // Perform the remove operation and check that the removed are not in
        // the group anymore.
        let remover_group_members_before = remover
            .conversation_participants(conversation_id)
            .await
            .expect("Error getting group members.");

        let remove_messages = remover
            .remove_users(
                conversation_id,
                &removed_names.iter().copied().cloned().collect::<Vec<_>>(),
            )
            .await
            .expect("Error removing users.");

        let mut expected_messages = HashSet::new();

        for removed_name in &removed_names {
            let expected_message = format!(
                "{} removed {} from the conversation",
                remover_name, removed_name,
            );
            expected_messages.insert(expected_message);
        }

        let remove_messages = display_messages_to_string_map(remove_messages);
        assert_eq!(remove_messages, expected_messages);

        let remover_group_members_after = remover
            .conversation_participants(conversation_id)
            .await
            .expect("Error getting group members.");
        let removed_members = remover_group_members_before
            .difference(&remover_group_members_after)
            .map(|name| name.to_owned())
            .collect::<HashSet<_>>();
        let removed_set = removed_names
            .iter()
            .map(|name| (*name).clone())
            .collect::<HashSet<_>>();
        assert_eq!(removed_members, removed_set);

        for removed_name in &removed_names {
            let test_removed = self.users.get_mut(removed_name).unwrap();
            let removed = &mut test_removed.user;
            let removed_conversations_before = removed
                .conversations()
                .await
                .unwrap()
                .into_iter()
                .collect::<HashSet<_>>();
            let past_members = removed
                .conversation_participants(conversation_id)
                .await
                .unwrap();

            let qs_messages = removed.qs_fetch_messages().await.unwrap();

            removed
                .fully_process_qs_messages(qs_messages)
                .await
                .expect("Error processing qs messages.");

            let removed_conversations_after = removed
                .conversations()
                .await
                .unwrap()
                .into_iter()
                .collect::<HashSet<_>>();
            let conversation = removed_conversations_after
                .iter()
                .find(|c| c.id() == conversation_id)
                .unwrap_or_else(|| {
                    panic!(
                        "{removed_name} should have the conversation with id {}",
                        conversation_id.uuid()
                    )
                });
            assert!(conversation.id() == conversation_id);
            if let ConversationStatus::Inactive(inactive_status) = &conversation.status() {
                let inactive_status_members = HashSet::<QualifiedUserName>::from_iter(
                    inactive_status.past_members().to_vec(),
                );
                assert_eq!(inactive_status_members, past_members);
            } else {
                panic!("Conversation should be inactive.")
            }
            assert!(conversation.conversation_type() == &ConversationType::Group);
            for conversation in removed_conversations_after {
                assert!(
                    removed_conversations_before
                        .iter()
                        .any(|c| c.id() == conversation.id())
                )
            }
        }
        let group_members = self.groups.get_mut(&conversation_id).unwrap();
        for removed_name in &removed_names {
            let remove_successful = group_members.remove(removed_name);
            assert!(remove_successful);
        }
        // Now have the rest of the group pick up and process their messages.
        for group_member_name in group_members.iter() {
            // Skip the remover
            if group_member_name == remover_name {
                continue;
            }
            let test_group_member = self.users.get_mut(group_member_name).unwrap();
            let group_member = &mut test_group_member.user;
            let group_members_before = group_member
                .conversation_participants(conversation_id)
                .await
                .unwrap();
            let qs_messages = group_member.qs_fetch_messages().await.unwrap();

            let remove_messages = group_member
                .fully_process_qs_messages(qs_messages)
                .await
                .expect("Error processing qs messages.");

            let remove_messages = display_messages_to_string_map(remove_messages.new_messages);
            assert_eq!(remove_messages, expected_messages);

            let group_members_after = group_member
                .conversation_participants(conversation_id)
                .await
                .unwrap();
            let removed_members = group_members_before
                .difference(&group_members_after)
                .map(|name| name.to_owned())
                .collect::<HashSet<_>>();
            let removed_set = removed_names
                .iter()
                .map(|name| (*name).clone())
                .collect::<HashSet<_>>();
            assert_eq!(removed_members, removed_set)
        }
    }

    /// Has the leaver leave the given group.
    pub async fn leave_group(
        &mut self,
        conversation_id: ConversationId,
        leaver_name: &QualifiedUserName,
    ) {
        info!(
            "{} leaves the group with id {}",
            leaver_name,
            conversation_id.uuid()
        );
        let test_leaver = self.users.get_mut(leaver_name).unwrap();
        let leaver = &mut test_leaver.user;

        // Perform the leave operation.
        leaver.leave_conversation(conversation_id).await.unwrap();

        // Now have a random group member perform an update, thus committing the leave operation.
        // TODO: This is not really random. We should do better here. But also,
        // we probably want a way to track the randomness s.t. we can reproduce
        // tests.
        let group_members = self.groups.get(&conversation_id).unwrap().clone();
        let mut random_member_iter = group_members.iter();
        let mut random_member_name = random_member_iter.next().unwrap();
        // Ensure that the random member isn't the leaver.
        if random_member_name == leaver_name {
            random_member_name = random_member_iter.next().unwrap()
        }
        let test_random_member = self.users.get_mut(random_member_name).unwrap();
        let random_member = &mut test_random_member.user;

        // First fetch and process the QS messages to make sure the member has the proposal.
        let qs_messages = random_member.qs_fetch_messages().await.unwrap();

        random_member
            .fully_process_qs_messages(qs_messages)
            .await
            .expect("Error processing qs messages.");

        // Now commit to the pending proposal. This also makes everyone else
        // pick up and process their messages. This also tests that group
        // members were removed correctly from the local group and that the
        // leaver has turned its conversation inactive.
        self.commit_to_proposals(conversation_id, random_member_name.clone())
            .await;

        let group_members = self.groups.get_mut(&conversation_id).unwrap();
        group_members.remove(leaver_name);
    }

    pub async fn delete_group(
        &mut self,
        conversation_id: ConversationId,
        deleter_name: &QualifiedUserName,
    ) {
        info!(
            "{} deletes the group with id {}",
            deleter_name,
            conversation_id.uuid()
        );
        let test_deleter = self.users.get_mut(deleter_name).unwrap();
        let deleter = &mut test_deleter.user;

        // Before removing anyone from a group, the remover must first fetch and
        // process its QS messages.
        let qs_messages = deleter.qs_fetch_messages().await.unwrap();

        deleter
            .fully_process_qs_messages(qs_messages)
            .await
            .expect("Error processing qs messages.");

        // Perform the remove operation and check that the removed are not in
        // the group anymore.
        let deleter_conversation_before = deleter
            .conversation(&conversation_id)
            .await
            .unwrap()
            .clone();
        assert_eq!(
            deleter_conversation_before.status(),
            &ConversationStatus::Active
        );
        let past_members = deleter
            .conversation_participants(conversation_id)
            .await
            .unwrap();

        deleter.delete_conversation(conversation_id).await.unwrap();

        let deleter_conversation_after = deleter.conversation(&conversation_id).await.unwrap();
        if let ConversationStatus::Inactive(inactive_status) = &deleter_conversation_after.status()
        {
            let inactive_status_members =
                HashSet::<QualifiedUserName>::from_iter(inactive_status.past_members().to_vec());
            assert_eq!(inactive_status_members, past_members);
        } else {
            panic!("Conversation should be inactive.")
        }

        for group_member_name in self.groups.get(&conversation_id).unwrap().iter() {
            // Skip the deleter
            if group_member_name == deleter_name {
                continue;
            }
            let test_group_member = self.users.get_mut(group_member_name).unwrap();
            let group_member = &mut test_group_member.user;

            let group_member_conversation_before =
                group_member.conversation(&conversation_id).await.unwrap();
            assert_eq!(
                group_member_conversation_before.status(),
                &ConversationStatus::Active
            );
            let past_members = group_member
                .conversation_participants(conversation_id)
                .await
                .unwrap();

            let qs_messages = group_member.qs_fetch_messages().await.unwrap();

            group_member
                .fully_process_qs_messages(qs_messages)
                .await
                .expect("Error processing qs messages.");

            let group_member_conversation_after =
                group_member.conversation(&conversation_id).await.unwrap();
            if let ConversationStatus::Inactive(inactive_status) =
                &group_member_conversation_after.status()
            {
                let inactive_status_members = HashSet::<QualifiedUserName>::from_iter(
                    inactive_status.past_members().to_vec(),
                );
                assert_eq!(inactive_status_members, past_members);
            } else {
                panic!("Conversation should be inactive.")
            }
        }
        self.groups.remove(&conversation_id);
    }

    pub fn random_user(&self, rng: &mut impl RngCore) -> QualifiedUserName {
        self.users
            .keys()
            .choose(rng)
            .expect("There should be at least one user")
            .clone()
    }

    pub async fn perform_random_operation(&mut self, rng: &mut impl RngCore) {
        // Get a user to perform the operation
        let random_user = self.random_user(rng);
        // Possible actions:
        // 0: Establish a connection
        // 1: Create a group and invite one or more users
        // 2: Invite up to 5 users to a group
        // 3: Remove up to 5 users from a group
        // 4: Leave a group
        // Message sending is covered, as it's done as part of all of those
        // actions. If one of the actions is not possible, it is skipped.
        // TODO: Breaking up of connections
        let action = rng.gen_range(0..=3);
        match action {
            // Establish a connection
            0 => {
                let mut other_users = Vec::new();
                for user in self.users.keys() {
                    let is_contact = self
                        .users
                        .get(user)
                        .unwrap()
                        .user()
                        .contacts()
                        .await
                        .unwrap()
                        .into_iter()
                        .any(|contact| contact.user_name == random_user);
                    if user != &random_user && !is_contact {
                        other_users.push(user.clone());
                    }
                }
                if let Some(other_user) = other_users.into_iter().choose(rng) {
                    info!(
                        random_operation = true,
                        "Random operation: Connecting {} and {}", random_user, other_user
                    );
                    self.connect_users(&random_user, &other_user).await;
                }
            }
            1 => {
                let conversation_id = self.create_group(&random_user).await;
                info!(
                    random_operation = true,
                    "Random operation: Created group {}",
                    conversation_id.uuid()
                );
                // TODO: Invite user(s)
            }
            2 => {
                // Pick a group
                let user = self.users.get(&random_user).unwrap();
                // Let's exclude connection groups for now.
                if let Some(conversation) = user
                    .user()
                    .conversations()
                    .await
                    .unwrap()
                    .into_iter()
                    .filter(|conversation| {
                        conversation.conversation_type() == &ConversationType::Group
                            && conversation.status() == &ConversationStatus::Active
                    })
                    .choose(rng)
                {
                    let number_of_invitees = rng.gen_range(1..=5);
                    let mut invitee_names = Vec::new();
                    for invitee in self.users.keys() {
                        let is_group_member = self
                            .groups
                            .get(&conversation.id())
                            .unwrap()
                            .contains(invitee);
                        let is_connected = user
                            .user()
                            .contacts()
                            .await
                            .unwrap()
                            .into_iter()
                            .any(|contact| &contact.user_name == invitee);
                        if !is_group_member && is_connected && invitee != &random_user {
                            invitee_names.push(invitee);
                        }
                    }
                    let invitee_names = invitee_names
                        .into_iter()
                        .cloned()
                        .choose_multiple(rng, number_of_invitees);
                    // It can happen that there are no suitable users to invite
                    if !invitee_names.is_empty() {
                        let invitee_strings = invitee_names
                            .iter()
                            .map(|invitee| invitee.to_string())
                            .collect::<Vec<_>>();
                        info!(
                            random_operation = true,
                            "Random operation: {} invites {} to group {}",
                            random_user,
                            invitee_strings.join(", "),
                            conversation.id().uuid()
                        );
                        self.invite_to_group(
                            conversation.id(),
                            &random_user,
                            invitee_names.iter().collect(),
                        )
                        .await;
                    }
                }
            }
            3 => {
                let user = self.users.get(&random_user).unwrap();
                if let Some(conversation) = user
                    .user()
                    .conversations()
                    .await
                    .unwrap()
                    .into_iter()
                    .filter(|conversation| {
                        conversation.conversation_type() == &ConversationType::Group
                            && conversation.status() == &ConversationStatus::Active
                    })
                    .choose(rng)
                {
                    let number_of_removals = rng.gen_range(1..=5);
                    let members_to_remove = self
                        .groups
                        .get(&conversation.id())
                        .unwrap()
                        .iter()
                        .filter(|&member| member != &random_user)
                        .cloned()
                        .choose_multiple(rng, number_of_removals);
                    if !members_to_remove.is_empty() {
                        let removed_strings = members_to_remove
                            .iter()
                            .map(|removed| removed.to_string())
                            .collect::<Vec<_>>();
                        info!(
                            random_operation = true,
                            "Random operation: {} removes {} from group {}",
                            random_user,
                            removed_strings.join(", "),
                            conversation.id().uuid()
                        );
                        let members_to_remove = members_to_remove.iter().collect();
                        self.remove_from_group(conversation.id(), &random_user, members_to_remove)
                            .await;
                    }
                }
            }
            4 => {
                let user = self.users.get(&random_user).unwrap();
                if let Some(conversation) = user
                    .user()
                    .conversations()
                    .await
                    .unwrap()
                    .into_iter()
                    .filter(|conversation| {
                        conversation.conversation_type() == &ConversationType::Group
                            && conversation.status() == &ConversationStatus::Active
                    })
                    .choose(rng)
                {
                    info!(
                        random_operation = true,
                        "Random operation: {} leaves group {}",
                        random_user,
                        conversation.id().uuid()
                    );
                    self.leave_group(conversation.id(), &random_user).await;
                }
            }
            _ => panic!("Invalid action"),
        }
    }
}

fn display_messages_to_string_map(display_messages: Vec<ConversationMessage>) -> HashSet<String> {
    display_messages
        .into_iter()
        .filter_map(|m| {
            if let Message::Event(EventMessage::System(system_message)) = m.message() {
                Some(system_message.to_string())
            } else {
                None
            }
        })
        .collect()
}<|MERGE_RESOLUTION|>--- conflicted
+++ resolved
@@ -66,15 +66,8 @@
 
         let server_url = format!("http://{}", hostname_str);
 
-<<<<<<< HEAD
-        let user = CoreUser::new_ephemeral(user_name.clone(), server_url, grpc_port, None)
-            .await
-            .unwrap();
-        Self { user, db_dir: None }
-=======
         let user = CoreUser::new_ephemeral(user_name.clone(), server_url, grpc_port, None).await?;
         Ok(Self { user, db_dir: None })
->>>>>>> 361435e9
     }
 
     pub async fn new_persisted(
@@ -127,11 +120,7 @@
         let domain: Fqdn = "example.com".parse().unwrap();
         let local = LocalSet::new();
         let _guard = local.enter();
-<<<<<<< HEAD
-        let (addr, _ws_dispatch) =
-=======
         let (addr, _dispatch) =
->>>>>>> 361435e9
             spawn_app_with_rate_limits(domain.clone(), network_provider, rate_limits).await;
         info!(%addr, "spawned server");
         Self {
