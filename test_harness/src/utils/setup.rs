--- conflicted
+++ resolved
@@ -1606,7 +1606,9 @@
                     SystemMessage::ChangePicture(user_id) => {
                         Some(format!("{user_id:?} changed the group picture"))
                     }
-<<<<<<< HEAD
+                    SystemMessage::CreateGroup(user_id) => {
+                        Some(format!("{user_id:?} created the group"))
+                    }
                     SystemMessage::NewHandleConnectionChat(user_handle) => {
                         let user_handle_str = user_handle.plaintext();
                         Some(format!("You requested a connection with {user_handle_str}"))
@@ -1647,12 +1649,6 @@
                         format!("You requested a connection with {user_id:?}").into()
                     },
                                     }
-=======
-                    SystemMessage::CreateGroup(user_id) => {
-                        Some(format!("{user_id:?} created the group"))
-                    }
-                }
->>>>>>> f1addaa7
             } else {
                 None
             }
