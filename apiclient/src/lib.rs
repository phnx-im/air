--- conflicted
+++ resolved
@@ -78,10 +78,9 @@
         )
     }
 
-<<<<<<< HEAD
     pub fn base_url(&self) -> &str {
         &self.base_url
-=======
+
     /// Call the health check endpoint
     pub async fn health_check(&self) -> bool {
         match self
@@ -94,6 +93,5 @@
             Ok(_) => true,
             Err(_) => false,
         }
->>>>>>> ec5290a8
     }
 }