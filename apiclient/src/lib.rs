--- conflicted
+++ resolved
@@ -107,20 +107,10 @@
         // For now, we are running grpc on the same domain but under a different port.
         let mut grpc_url = url.clone();
         grpc_url.set_port(Some(grpc_port)).expect("invalid url");
-<<<<<<< HEAD
         // TODO: Reuse HTTP client here
         let endpoint = tonic::transport::Endpoint::from_shared(grpc_url.to_string())
             .map_err(|_| ApiClientInitError::InvalidUrl(grpc_url.to_string()))?;
         let channel = endpoint.connect_lazy();
-=======
-        info!(%grpc_url, "Connecting lazily to GRPC server");
-        // TODO: Reuse HTTP client here
-        let endpoint = tonic::transport::Endpoint::from_shared(grpc_url.to_string())
-            .map_err(|_| ApiClientInitError::InvalidUrl(grpc_url.to_string()))?;
-        let channel = endpoint
-            .tls_config(ClientTlsConfig::new().with_webpki_roots())?
-            .connect_lazy();
->>>>>>> 44e4944d
         let ds_grpc_client = DsGrpcClient::new(DeliveryServiceClient::new(channel));
 
         Ok(Self {
