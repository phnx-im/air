// SPDX-FileCopyrightText: 2023 Phoenix R&D GmbH <hello@phnx.im>
//
// SPDX-License-Identifier: AGPL-3.0-or-later

use std::convert::identity;

use aircommon::{
    LibraryError,
    credentials::{
        ClientCredentialPayload,
        keys::{ClientSigningKey, HandleSigningKey},
    },
    crypto::{indexed_aead::keys::UserProfileKeyIndex, signatures::signable::Signable},
    identifiers::{UserHandle, UserHandleHash, UserId},
    messages::{
        client_as::ConnectionOfferMessage,
        client_as_out::{
            AsCredentialsResponseIn, EncryptedUserProfile, GetUserProfileResponse,
            RegisterUserResponseIn, UserHandleDeleteResponse,
        },
        connection_package::ConnectionPackage,
        connection_package::VersionedConnectionPackageIn,
    },
};
<<<<<<< HEAD
use airprotos::auth_service::v1::{
    AckListenHandleRequest, AsCredentialsRequest, CheckHandleExistsRequest,
    CheckInvitationCodeRequest, ConnectRequest, ConnectResponse, CreateHandlePayload,
    DeleteHandlePayload, DeleteUserPayload, EnqueueConnectionOfferStep, FetchConnectionPackageStep,
    GetUserProfileRequest, HandleQueueMessage, InitListenHandlePayload, InvitationCode,
    ListenHandleRequest, MergeUserProfilePayload, PublishConnectionPackagesPayload,
    RegisterUserRequest, ReportSpamPayload, StageUserProfilePayload, connect_request,
    connect_response, listen_handle_request,
=======
use airprotos::{
    auth_service::v1::{
        AckListenHandleRequest, AsCredentialsRequest, CheckHandleExistsRequest, ConnectRequest,
        ConnectResponse, CreateHandlePayload, DeleteHandlePayload, DeleteUserPayload,
        EnqueueConnectionOfferStep, FetchConnectionPackageStep, GetUserProfileRequest,
        HandleQueueMessage, InitListenHandlePayload, ListenHandleRequest, MergeUserProfilePayload,
        PublishConnectionPackagesPayload, RegisterUserRequest, ReportSpamPayload,
        StageUserProfilePayload, connect_request, connect_response, listen_handle_request,
    },
    common::v1::{StatusDetails, StatusDetailsCode},
>>>>>>> 7d893b51
};
use futures_util::{FutureExt, future::BoxFuture};
use thiserror::Error;
use tokio::{
    sync::{mpsc, oneshot},
    task::spawn_blocking,
};
use tokio_stream::{Stream, StreamExt, wrappers::ReceiverStream};
use tonic::Request;
use tracing::error;
use uuid::Uuid;

use crate::ApiClient;

#[derive(Error, Debug)]
pub enum AsRequestError {
    #[error("Library Error")]
    LibraryError,
    #[error("Received an unexpected response type")]
    UnexpectedResponse,
    #[error(transparent)]
    Tonic(#[from] tonic::Status),
}

impl AsRequestError {
    pub fn is_not_found(&self) -> bool {
        match self {
            AsRequestError::Tonic(status) => status.code() == tonic::Code::NotFound,
            _ => false,
        }
    }

    pub fn is_unsupported_version(&self) -> bool {
        match self {
            AsRequestError::Tonic(status) => {
                status.code() == tonic::Code::FailedPrecondition
                    && StatusDetails::from_status(status)
                        .map(|details| details.code() == StatusDetailsCode::VersionUnsupported)
                        .unwrap_or(false)
            }
            _ => false,
        }
    }
}

impl From<LibraryError> for AsRequestError {
    fn from(_: LibraryError) -> Self {
        AsRequestError::LibraryError
    }
}

impl ApiClient {
    pub async fn as_check_invitation_code(&self, code: String) -> Result<bool, AsRequestError> {
        let request = CheckInvitationCodeRequest {
            client_metadata: Some(self.metadata().clone()),
            invitation_code: Some(InvitationCode { code }),
        };
        let response = self
            .as_grpc_client()
            .check_invitation_code(request)
            .await?
            .into_inner();
        Ok(response.is_valid)
    }

    pub async fn as_register_user(
        &self,
        client_payload: ClientCredentialPayload,
        encrypted_user_profile: EncryptedUserProfile,
        invitation_code: String,
    ) -> Result<RegisterUserResponseIn, AsRequestError> {
        let request = RegisterUserRequest {
            client_metadata: Some(self.metadata().clone()),
            client_credential_payload: Some(client_payload.into()),
            encrypted_user_profile: Some(encrypted_user_profile.into()),
            invitation_code: Some(InvitationCode {
                code: invitation_code,
            }),
        };
        let response = self
            .as_grpc_client()
            .register_user(Request::new(request))
            .await?
            .into_inner();
        Ok(RegisterUserResponseIn {
            client_credential: response
                .client_credential
                .ok_or_else(|| {
                    error!("missing `client_credential` in response");
                    AsRequestError::UnexpectedResponse
                })?
                .try_into()
                .map_err(|error| {
                    error!(%error, "invalid client_credential in response");
                    AsRequestError::UnexpectedResponse
                })?,
        })
    }

    pub async fn as_get_user_profile(
        &self,
        user_id: UserId,
        key_index: UserProfileKeyIndex,
    ) -> Result<GetUserProfileResponse, AsRequestError> {
        let request = GetUserProfileRequest {
            client_metadata: Some(self.metadata().clone()),
            user_id: Some(user_id.into()),
            key_index: key_index.into_bytes().to_vec(),
        };
        let response = self
            .as_grpc_client()
            .get_user_profile(request)
            .await?
            .into_inner();
        Ok(GetUserProfileResponse {
            encrypted_user_profile: response
                .encrypted_user_profile
                .ok_or_else(|| {
                    error!("missing `encrypted_user_profile` in response");
                    AsRequestError::UnexpectedResponse
                })?
                .try_into()
                .map_err(|error| {
                    error!(%error, "invalid encrypted_user_profile in response");
                    AsRequestError::UnexpectedResponse
                })?,
        })
    }

    pub async fn as_stage_user_profile(
        &self,
        user_id: UserId,
        signing_key: &ClientSigningKey,
        encrypted_user_profile: EncryptedUserProfile,
    ) -> Result<(), AsRequestError> {
        let payload = StageUserProfilePayload {
            client_metadata: Some(self.metadata().clone()),
            user_id: Some(user_id.into()),
            encrypted_user_profile: Some(encrypted_user_profile.into()),
        };
        let request = payload.sign(signing_key)?;
        self.as_grpc_client().stage_user_profile(request).await?;
        Ok(())
    }

    pub async fn as_merge_user_profile(
        &self,
        user_id: UserId,
        signing_key: &ClientSigningKey,
    ) -> Result<(), AsRequestError> {
        let payload = MergeUserProfilePayload {
            client_metadata: Some(self.metadata().clone()),
            user_id: Some(user_id.into()),
        };
        let request = payload.sign(signing_key)?;
        self.as_grpc_client().merge_user_profile(request).await?;
        Ok(())
    }

    pub async fn as_delete_user(
        &self,
        user_id: UserId,
        signing_key: &ClientSigningKey,
    ) -> Result<(), AsRequestError> {
        let payload = DeleteUserPayload {
            client_metadata: Some(self.metadata().clone()),
            user_id: Some(user_id.into()),
        };
        let request = payload.sign(signing_key)?;
        self.as_grpc_client().delete_user(request).await?;
        Ok(())
    }

    pub async fn as_publish_connection_packages_for_handle(
        &self,
        hash: UserHandleHash,
        connection_packages: Vec<ConnectionPackage>,
        signing_key: &HandleSigningKey,
    ) -> Result<(), AsRequestError> {
        let payload = PublishConnectionPackagesPayload {
            client_metadata: Some(self.metadata().clone()),
            hash: Some(hash.into()),
            connection_packages: connection_packages.into_iter().map(From::from).collect(),
        };
        let request = payload.sign(signing_key)?;
        self.as_grpc_client()
            .publish_connection_packages(request)
            .await?;
        Ok(())
    }

    pub async fn as_report_spam(
        &self,
        reporter_id: UserId,
        spammer_id: UserId,
        signing_key: &ClientSigningKey,
    ) -> Result<(), AsRequestError> {
        let payload = ReportSpamPayload {
            client_metadata: Some(self.metadata().clone()),
            reporter_id: Some(reporter_id.into()),
            spammer_id: Some(spammer_id.into()),
        };
        let request = payload.sign(signing_key)?;
        self.as_grpc_client().report_spam(request).await?;
        Ok(())
    }

    pub async fn as_connect_handle(
        &self,
        handle: UserHandle,
    ) -> Result<(VersionedConnectionPackageIn, ConnectionOfferResponder), AsRequestError> {
        let hash = spawn_blocking(move || handle.calculate_hash())
            .await
            .map_err(|error| {
                error!(%error, "hash calculation task failed");
                AsRequestError::LibraryError
            })?
            .map_err(|error| {
                error!(%error, "failed to hash user handle");
                AsRequestError::LibraryError
            })?;

        // Step 1: Fetch connection package
        let fetch_request = ConnectRequest {
            step: Some(connect_request::Step::Fetch(FetchConnectionPackageStep {
                client_metadata: Some(self.metadata().clone()),
                hash: Some(hash.into()),
            })),
        };

        // Step 2: Enqueue connection offer
        let (connection_offer_tx, connection_offer_rx) =
            oneshot::channel::<ConnectionOfferMessage>();
        let connection_offer_fut = async move {
            let connection_offer = connection_offer_rx.await.ok()?;
            Some(ConnectRequest {
                step: Some(connect_request::Step::Enqueue(EnqueueConnectionOfferStep {
                    connection_offer: Some(connection_offer.into()),
                })),
            })
        };

        let requests = tokio_stream::once(Some(fetch_request))
            .chain(connection_offer_fut.into_stream())
            .filter_map(identity);
        let mut responses = self
            .as_grpc_client()
            .connect_handle(requests)
            .await?
            .into_inner();

        let response = responses.next().await.ok_or_else(|| {
            error!("protocol violation: missing response");
            AsRequestError::UnexpectedResponse
        })??;

        let connection_package: VersionedConnectionPackageIn = match response {
            ConnectResponse {
                step: Some(connect_response::Step::FetchResponse(fetch)),
            } => fetch
                .connection_package
                .ok_or_else(|| {
                    error!("protocol violation: missing connection package");
                    AsRequestError::UnexpectedResponse
                })?
                .try_into()
                .map_err(|error| {
                    error!(%error, "invalid connection package");
                    AsRequestError::UnexpectedResponse
                })?,
            _ => {
                error!("protocol violation: expected fetch response");
                return Err(AsRequestError::UnexpectedResponse);
            }
        };

        let connection_offer_response_fut = async move {
            let response = responses.next().await.ok_or_else(|| {
                error!("protocol violation: missing connection offer response");
                AsRequestError::UnexpectedResponse
            })??;
            match response {
                ConnectResponse {
                    step: Some(connect_response::Step::EnqueueResponse(_)),
                } => Ok(()),
                _ => {
                    error!("protocol violation: expected connection offer response");
                    Err(AsRequestError::UnexpectedResponse)
                }
            }
        };

        let responder =
            ConnectionOfferResponder::new(connection_offer_tx, connection_offer_response_fut);
        Ok((connection_package, responder))
    }

    pub async fn as_listen_handle(
        &self,
        hash: UserHandleHash,
        signing_key: &HandleSigningKey,
    ) -> Result<
        (
            impl Stream<Item = Option<HandleQueueMessage>> + Send + use<>,
            ListenHandleResponder,
        ),
        AsRequestError,
    > {
        let init_payload = InitListenHandlePayload {
            client_metadata: Some(self.metadata().clone()),
            hash: Some(hash.into()),
        };
        let init_request = init_payload.sign(signing_key)?;

        const ACK_CHANNEL_BUFFER_SIZE: usize = 16; // not too big for applying backpressure
        let (ack_tx, ack_rx) = mpsc::channel::<Uuid>(ACK_CHANNEL_BUFFER_SIZE);

        let requests = tokio_stream::once(ListenHandleRequest {
            request: Some(listen_handle_request::Request::Init(init_request)),
        })
        .chain(
            ReceiverStream::new(ack_rx).map(|message_id| ListenHandleRequest {
                request: Some(listen_handle_request::Request::Ack(
                    AckListenHandleRequest {
                        message_id: Some(message_id.into()),
                    },
                )),
            }),
        );

        let responses = self
            .as_grpc_client()
            .listen_handle(requests)
            .await?
            .into_inner();

        let responses = responses.map_while(move |response| {
            let response = response
                .inspect_err(|error| {
                    error!(%error, "stop handle listen stream");
                })
                .ok()?;
            Some(response.message)
        });

        let responder = ListenHandleResponder { tx: ack_tx };

        Ok((responses, responder))
    }

    pub async fn as_as_credentials(&self) -> Result<AsCredentialsResponseIn, AsRequestError> {
        let request = AsCredentialsRequest {
            client_metadata: Some(self.metadata().clone()),
        };
        let response = self
            .as_grpc_client()
            .as_credentials(request)
            .await?
            .into_inner();
        Ok(AsCredentialsResponseIn {
            as_credentials: response
                .as_credentials
                .into_iter()
                .map(TryFrom::try_from)
                .collect::<Result<Vec<_>, _>>()
                .map_err(|error| {
                    error!(%error, "invalid AS credential");
                    AsRequestError::UnexpectedResponse
                })?,
            as_intermediate_credentials: response
                .as_intermediate_credentials
                .into_iter()
                .map(TryFrom::try_from)
                .collect::<Result<Vec<_>, _>>()
                .map_err(|error| {
                    error!(%error, "invalid AS intermediate credential");
                    AsRequestError::UnexpectedResponse
                })?,
            revoked_credentials: response
                .revoked_credentials
                .into_iter()
                .map(TryFrom::try_from)
                .collect::<Result<Vec<_>, _>>()
                .map_err(|error| {
                    error!(%error, "invalid AS intermediate credential");
                    AsRequestError::UnexpectedResponse
                })?,
        })
    }

    pub async fn as_check_handle_exists(
        &self,
        user_handle_hash: UserHandleHash,
    ) -> Result<bool, AsRequestError> {
        let request = CheckHandleExistsRequest {
            client_metadata: Some(self.metadata().clone()),
            hash: Some(user_handle_hash.into()),
        };
        let response = self
            .as_grpc_client()
            .check_handle_exists(request)
            .await?
            .into_inner();
        Ok(response.exists)
    }

    pub async fn as_create_handle(
        &self,
        user_handle: &UserHandle,
        hash: UserHandleHash,
        signing_key: &HandleSigningKey,
    ) -> Result<bool, AsRequestError> {
        let payload = CreateHandlePayload {
            client_metadata: Some(self.metadata().clone()),
            verifying_key: Some(signing_key.verifying_key().clone().into()),
            plaintext: user_handle.plaintext().into(),
            hash: Some(hash.into()),
        };
        let request = payload.sign(signing_key)?;
        match self.as_grpc_client().create_handle(request).await {
            Ok(_) => Ok(true),
            Err(e) if e.code() == tonic::Code::AlreadyExists => Ok(false),
            Err(e) => Err(e.into()),
        }
    }

    pub async fn as_delete_handle(
        &self,
        hash: UserHandleHash,
        signing_key: &HandleSigningKey,
    ) -> Result<UserHandleDeleteResponse, AsRequestError> {
        let payload = DeleteHandlePayload {
            client_metadata: Some(self.metadata().clone()),
            hash: Some(hash.into()),
        };
        let request = payload.sign(signing_key)?;
        let res = self.as_grpc_client().delete_handle(request).await;
        match res {
            Ok(_) => Ok(UserHandleDeleteResponse::Success),
            Err(status) => match status.code() {
                tonic::Code::NotFound => Ok(UserHandleDeleteResponse::NotFound),
                _ => Err(status.into()),
            },
        }
    }
}

#[derive(Debug)]
pub struct ListenHandleResponder {
    tx: mpsc::Sender<Uuid>,
}

impl ListenHandleResponder {
    pub async fn ack(&self, message_id: Uuid) {
        let _ = self.tx.send(message_id).await;
    }
}

pub struct ConnectionOfferResponder {
    tx: oneshot::Sender<ConnectionOfferMessage>,
    response: BoxFuture<'static, Result<(), AsRequestError>>,
}

impl ConnectionOfferResponder {
    pub fn new(
        tx: oneshot::Sender<ConnectionOfferMessage>,
        response: impl Future<Output = Result<(), AsRequestError>> + Send + 'static,
    ) -> Self {
        Self {
            tx,
            response: Box::pin(response),
        }
    }

    pub async fn send(self, offer: ConnectionOfferMessage) -> Result<(), AsRequestError> {
        self.tx.send(offer).map_err(|_| {
            error!("failed to send connection offer: connection closed");
            AsRequestError::UnexpectedResponse
        })?;
        self.response.await
    }
}<|MERGE_RESOLUTION|>--- conflicted
+++ resolved
@@ -22,27 +22,17 @@
         connection_package::VersionedConnectionPackageIn,
     },
 };
-<<<<<<< HEAD
-use airprotos::auth_service::v1::{
-    AckListenHandleRequest, AsCredentialsRequest, CheckHandleExistsRequest,
-    CheckInvitationCodeRequest, ConnectRequest, ConnectResponse, CreateHandlePayload,
-    DeleteHandlePayload, DeleteUserPayload, EnqueueConnectionOfferStep, FetchConnectionPackageStep,
-    GetUserProfileRequest, HandleQueueMessage, InitListenHandlePayload, InvitationCode,
-    ListenHandleRequest, MergeUserProfilePayload, PublishConnectionPackagesPayload,
-    RegisterUserRequest, ReportSpamPayload, StageUserProfilePayload, connect_request,
-    connect_response, listen_handle_request,
-=======
 use airprotos::{
     auth_service::v1::{
-        AckListenHandleRequest, AsCredentialsRequest, CheckHandleExistsRequest, ConnectRequest,
-        ConnectResponse, CreateHandlePayload, DeleteHandlePayload, DeleteUserPayload,
-        EnqueueConnectionOfferStep, FetchConnectionPackageStep, GetUserProfileRequest,
-        HandleQueueMessage, InitListenHandlePayload, ListenHandleRequest, MergeUserProfilePayload,
+        AckListenHandleRequest, AsCredentialsRequest, CheckHandleExistsRequest,
+        CheckInvitationCodeRequest, ConnectRequest, ConnectResponse, CreateHandlePayload,
+        DeleteHandlePayload, DeleteUserPayload, EnqueueConnectionOfferStep,
+        FetchConnectionPackageStep, GetUserProfileRequest, HandleQueueMessage,
+        InitListenHandlePayload, InvitationCode, ListenHandleRequest, MergeUserProfilePayload,
         PublishConnectionPackagesPayload, RegisterUserRequest, ReportSpamPayload,
         StageUserProfilePayload, connect_request, connect_response, listen_handle_request,
     },
     common::v1::{StatusDetails, StatusDetailsCode},
->>>>>>> 7d893b51
 };
 use futures_util::{FutureExt, future::BoxFuture};
 use thiserror::Error;
