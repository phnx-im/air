--- conflicted
+++ resolved
@@ -11,25 +11,15 @@
         AsClientId, OpaqueLoginFinish, OpaqueLoginRequest, OpaqueRegistrationRecord,
         OpaqueRegistrationRequest, UserName,
     },
-<<<<<<< HEAD
-    crypto::{
-        kdf::keys::RatchetSecret, signatures::signable::Signable, QueueRatchet,
-        RatchetEncryptionKey,
+    crypto::{kdf::keys::RatchetSecret, signatures::signable::Signable, RatchetEncryptionKey},
+    messages::client_as::{
+        AsCredentialsParams, AsDequeueMessagesResponse, AsPublishKeyPackagesParamsTbs,
+        AsRequestParams, ClientKeyPackageParamsTbs, ClientToAsMessage, ConnectionPackage,
+        DeleteClientParamsTbs, DeleteUserParamsTbs, DequeueMessagesParamsTbs,
+        EncryptedConnectionEstablishmentPackage,
     },
     messages::{
         client_as::{
-            AsCredentialsParams, AsDequeueMessagesResponse, AsPublishKeyPackagesParamsTbs,
-            AsQueueMessagePayload, AsRequestParams, ClientKeyPackageParamsTbs, ClientToAsMessage,
-            ConnectionPackage, DeleteClientParamsTbs, DeleteUserParamsTbs,
-            DequeueMessagesParamsTbs, EncryptedConnectionEstablishmentPackage,
-=======
-    crypto::{signatures::signable::Signable, QueueRatchet, RatchetEncryptionKey},
-    messages::{
-        client_as::{
-            AsCredentialsParams, AsDequeueMessagesResponse, AsPublishKeyPackagesParamsTbs,
-            AsRequestParams, ClientKeyPackageParamsTbs, ClientToAsMessage, ConnectionPackage,
-            DeleteClientParamsTbs, DeleteUserParamsTbs, DequeueMessagesParamsTbs,
->>>>>>> f6ada2de
             EnqueueMessageParams, FinishClientAdditionParams, FinishClientAdditionParamsTbs,
             FinishUserRegistrationParamsTbs, Init2FactorAuthParamsTbs, Init2FactorAuthResponse,
             InitUserRegistrationParams, InitiateClientAdditionParams, IssueTokensParamsTbs,
@@ -40,7 +30,6 @@
             InitClientAdditionResponseIn, InitUserRegistrationResponseIn, UserClientsResponseIn,
             UserKeyPackagesResponseIn,
         },
-        client_ds::QsQueueMessagePayload,
     },
 };
 use phnxserver::endpoints::ENDPOINT_AS;
@@ -176,11 +165,7 @@
         &self,
         user_name: UserName,
         queue_encryption_key: RatchetEncryptionKey,
-<<<<<<< HEAD
         initial_ratchet_secret: RatchetSecret,
-=======
-        initial_ratchet_key: QueueRatchet,
->>>>>>> f6ada2de
         connection_packages: Vec<ConnectionPackage>,
         opaque_registration_record: OpaqueRegistrationRecord,
         signing_key: &ClientSigningKey,
@@ -189,11 +174,7 @@
             client_id: signing_key.credential().identity(),
             user_name,
             queue_encryption_key,
-<<<<<<< HEAD
             initial_ratchet_secret,
-=======
-            initial_ratchet_key,
->>>>>>> f6ada2de
             connection_packages,
             opaque_registration_record,
         };
@@ -270,11 +251,7 @@
         &self,
         client_id: AsClientId,
         queue_encryption_key: RatchetEncryptionKey,
-<<<<<<< HEAD
         initial_ratchet_key: RatchetSecret,
-=======
-        initial_ratchet_key: QueueRatchet,
->>>>>>> f6ada2de
         connection_key_package: KeyPackageIn,
         opaque_login_finish: OpaqueLoginFinish,
     ) -> Result<(), AsRequestError> {
