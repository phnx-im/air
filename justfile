--- conflicted
+++ resolved
@@ -73,8 +73,7 @@
 # build iOS
 [working-directory: 'app']
 build-ios:
-<<<<<<< HEAD
-	cd {{app_dir}} && flutter build ios --no-codesign
+	flutter build ios --no-codesign
 
 # analyze Dart code
 [working-directory: 'app']
@@ -84,7 +83,4 @@
 # run Flutter tests
 [working-directory: 'app']
 test-flutter:
-    flutter test
-=======
-	flutter build ios --no-codesign
->>>>>>> 4a0ad741
+    flutter test