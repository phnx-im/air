--- conflicted
+++ resolved
@@ -92,14 +92,9 @@
 
 # run Flutter tests
 [working-directory: 'app']
-<<<<<<< HEAD
-test-flutter:
+test-flutter *args='':
     flutter test
 
 # run backend server (at localhost)
 run-backend: init-db
-    cargo run --bin phnxserver
-=======
-test-flutter *args='':
-    flutter test {{args}}
->>>>>>> 3f9058f0
+    cargo run --bin phnxserver