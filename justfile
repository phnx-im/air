# SPDX-FileCopyrightText: 2024 Phoenix R&D GmbH <hello@phnx.im>
#
# SPDX-License-Identifier: AGPL-3.0-or-later

set windows-shell := ["C:\\Program Files\\Git\\bin\\sh.exe","-c"]

<<<<<<< HEAD
export RUST_LOG := "info"
export RUST_BACKTRACE := "1"
export RUSTFLAGS := "-D warnings"


_default:
    just --list

# Reset and migrate databases.
reset-dev:
    cd coreclient && cargo sqlx database reset -y --database-url sqlite:$PWD/client.db
    cd backend && cargo sqlx database reset -y

# Run fast and simple Rust lints.
@check-rust:
    just _check-status "cargo machete"
    just _check-status "reuse lint -l"
    just _check-status "cargo metadata --format-version 1 --locked > /dev/null"
    just _check-status "cargo fmt -- --check"
    just _check-status "cargo deny check"
    just _check-unstaged-changes "git diff"

    # It's fine if this fails on CI, but this is useful for devs
    just _check-unstaged-changes "just regenerate-sqlx || echo 'Database not configured?'"

    echo "{{BOLD}}check-rust done{{NORMAL}}"

# Run fast and simple Flutter lints.
@check-flutter:
    just _check-status "git lfs --version"
    just _check-unstaged-changes "git diff"
    just _check-unstaged-changes "cd app && fvm flutter pub get"
    just _check-unstaged-changes "cd app/rust_builder/cargokit/build_tool && fvm flutter pub get"
    just _check-unstaged-changes "cd app && fvm dart format ."
    just _check-status "cd app && fvm flutter analyze --no-pub"
    just _check-unstaged-changes "just regenerate-l10n"
    echo "{{BOLD}}check-flutter done{{NORMAL}}"

# Run Flutter-Rust bridge lint.
@check-frb:
    just _check-unstaged-changes "just regenerate-frb"

# Run all fast and simple lints.
@check: check-rust check-flutter check-frb

# This task will run the command and hide stdout and stderr. If the command fails, it prints the logs and the task fails.
_check-status command:
    #!/usr/bin/env -S bash -eu
    echo "{{BOLD}}Running {{command}}{{NORMAL}}"
    if ! log=$({{command}} 2>&1); then
        echo "{{RED}}$log{{NORMAL}}" >&2
        just _log-error "{{command}}"
=======
# === Backend ===

POSTGRES_DATABASE_URL := "postgres://postgres:password@localhost:5432/air_db"

docker-is-podman := if `command -v podman || true` =~ ".*podman$" { "true" } else { "false" }

# run docker compose services in the background
run-services: generate-db-certs
    if {{docker-is-podman}} == "true"; then \
        podman rm air_minio-setup_1 -i 2>&1 /dev/null; \
        podman-compose --podman-run-args=--replace up -d; \
        podman-compose ps; \
        podman logs air_postgres_1; \
    else \
        docker compose up --wait --wait-timeout=300; \
        docker compose ps; \
>>>>>>> 3dc3c05e
    fi

# This task will run the command and hide stdout. If git diff then reports unstaged changes, the task will fail.
_check-unstaged-changes command:
    #!/usr/bin/env -S bash -eu
    echo "{{BOLD}}Running {{command}}{{NORMAL}}"
    {{command}} >/dev/null
    if ! git diff --quiet; then
        echo -e "{{RED}}Found unstaged changes.{{NORMAL}}"
        just _log-error "{{command}}"
    fi

# This task will print the error and call exit 1. If this is running in GitHub CI, it will add the error to the GitHub summary as an annotation.
_log-error msg:
    #!/usr/bin/env -S bash -eu
    if [[ -n "${GITHUB_STEP_SUMMARY:-}" ]]; then
        echo -e "::error::{{msg}}"
    else
        msg="\x1b[1;31mERROR: {{msg}}\x1b[0m"
        echo -e "$msg"
    fi
    exit 1


# Regenerate frb and l10n.
regenerate: regenerate-frb regenerate-l10n regenerate-sqlx

# Regenerate Flutter-Rust bridge files.
[working-directory: 'app']
regenerate-frb:
    rm -f ../applogic/src/frb_*.rs
    touch ../applogic/src/frb_generated.rs
    rm -Rf lib/core/api lib/core/frb_*.dart lib/core/lib.dart

    CARGO_TARGET_DIR="{{justfile_directory()}}/target/frb_codegen" \
        flutter_rust_bridge_codegen generate

    cd .. && cargo fmt

# Regenerate localization files.
regenerate-l10n:
    cd app && fvm flutter gen-l10n

regenerate-sqlx:
    cd coreclient && cargo sqlx prepare --database-url sqlite:$PWD/client.db
    cd backend && cargo sqlx prepare

# Run cargo build, clippy and test.
@test-rust: start-docker-compose
    just _check-status "cargo clippy --locked --all-targets"
    just _check-status "cargo test --locked -q"
    echo "{{BOLD}}test-rust done{{NORMAL}}"

# Run flutter test.
test-flutter:
    cd app && fvm flutter test
    @echo "{{BOLD}}test-flutter done{{NORMAL}}"

<<<<<<< HEAD
# Run all lints and tests.
ci: check test
=======
# prune unused localization keys (dry run by default; pass --apply and optionally --safe to prevent data loss)
prune-l10n *args='':
    cargo xtask prune-unused-l10n {{args}}

# check that the localization files are up to date
[working-directory: 'app']
check-l10n: gen-l10n
    just check-clean-repo "just gen-l10n"

# set up the CI environment for the app
install-cargo-binstall:
    curl -L --proto '=https' --tlsv1.2 -sSf https://raw.githubusercontent.com/cargo-bins/cargo-binstall/main/install-from-binstall-release.sh | bash

# set up the CI environment for Android builds
[working-directory: 'app/fastlane']
setup-android-ci: install-cargo-binstall
    cargo binstall -y cargo-ndk
    bundle install

# set up the CI environment for iOS builds
[working-directory: 'app/fastlane']
setup-ios-ci: install-cargo-binstall
    bundle install

# set up the CI environment for macOS builds
[working-directory: 'app/fastlane']
setup-macos-ci: install-cargo-binstall
    bundle install

test-rust *args='':
    env DATABASE_URL={{POSTGRES_DATABASE_URL}} SQLX_OFFLINE=true cargo test {{args}}

# build Android
# we limit it to android-arm64 to speed up the build process
[working-directory: 'app']
build-android:
     flutter build appbundle --target-platform android-arm64

# build iOS
[working-directory: 'app']
build-ios:
    flutter build ios --no-codesign
>>>>>>> 3dc3c05e

# Run all tests.
test: test-rust test-flutter

docker-is-podman := if `command -v podman || true` =~ ".*podman$" { "true" } else { "false" }
# Run docker compose services in the background.
@start-docker-compose: _generate-db-certs
    if {{docker-is-podman}} == "true"; then \
        podman rm air_minio-setup_1 -i 2>&1 /dev/null; \
        podman-compose --podman-run-args=--replace up -d; \
        podman-compose ps; \
        podman logs air_postgres_1; \
    else \
        docker compose up --wait --wait-timeout=300; \
        docker compose ps; \
    fi

# Generate postgres TLS certificates.
_generate-db-certs:
    cd backend && TEST_CERT_DIR_NAME=test_certs scripts/generate_test_certs.sh

# Use the current test results as new reference images.
update-flutter-goldens:
    fvm flutter test --update-goldens

# Start the client in debug mode.
run-client *args='':
    cd app && fvm flutter run {{args}}

# Start the client from the last debug build.
run-client-cached device="macos":
    #!/usr/bin/env -S bash -eu
    app/build/{{device}}/Build/Products/Debug/Air.app/Contents/*/Air

<<<<<<< HEAD
# Start the server.
run-server:
    cargo run --bin airserver | bunyan
=======
# Add client migration
[working-directory: 'coreclient']
add-client-migration migration_name:
    sqlx migrate add {{migration_name}}

# === Release utilities ===

bump-version:
    cargo xtask bump-version
>>>>>>> 3dc3c05e
<|MERGE_RESOLUTION|>--- conflicted
+++ resolved
@@ -4,7 +4,6 @@
 
 set windows-shell := ["C:\\Program Files\\Git\\bin\\sh.exe","-c"]
 
-<<<<<<< HEAD
 export RUST_LOG := "info"
 export RUST_BACKTRACE := "1"
 export RUSTFLAGS := "-D warnings"
@@ -57,24 +56,6 @@
     if ! log=$({{command}} 2>&1); then
         echo "{{RED}}$log{{NORMAL}}" >&2
         just _log-error "{{command}}"
-=======
-# === Backend ===
-
-POSTGRES_DATABASE_URL := "postgres://postgres:password@localhost:5432/air_db"
-
-docker-is-podman := if `command -v podman || true` =~ ".*podman$" { "true" } else { "false" }
-
-# run docker compose services in the background
-run-services: generate-db-certs
-    if {{docker-is-podman}} == "true"; then \
-        podman rm air_minio-setup_1 -i 2>&1 /dev/null; \
-        podman-compose --podman-run-args=--replace up -d; \
-        podman-compose ps; \
-        podman logs air_postgres_1; \
-    else \
-        docker compose up --wait --wait-timeout=300; \
-        docker compose ps; \
->>>>>>> 3dc3c05e
     fi
 
 # This task will run the command and hide stdout. If git diff then reports unstaged changes, the task will fail.
@@ -116,6 +97,7 @@
 
 # Regenerate localization files.
 regenerate-l10n:
+    cd app && cargo xtask prune-unused-l10n # pass --apply and optionally --safe to prevent data loss
     cd app && fvm flutter gen-l10n
 
 regenerate-sqlx:
@@ -133,53 +115,8 @@
     cd app && fvm flutter test
     @echo "{{BOLD}}test-flutter done{{NORMAL}}"
 
-<<<<<<< HEAD
 # Run all lints and tests.
 ci: check test
-=======
-# prune unused localization keys (dry run by default; pass --apply and optionally --safe to prevent data loss)
-prune-l10n *args='':
-    cargo xtask prune-unused-l10n {{args}}
-
-# check that the localization files are up to date
-[working-directory: 'app']
-check-l10n: gen-l10n
-    just check-clean-repo "just gen-l10n"
-
-# set up the CI environment for the app
-install-cargo-binstall:
-    curl -L --proto '=https' --tlsv1.2 -sSf https://raw.githubusercontent.com/cargo-bins/cargo-binstall/main/install-from-binstall-release.sh | bash
-
-# set up the CI environment for Android builds
-[working-directory: 'app/fastlane']
-setup-android-ci: install-cargo-binstall
-    cargo binstall -y cargo-ndk
-    bundle install
-
-# set up the CI environment for iOS builds
-[working-directory: 'app/fastlane']
-setup-ios-ci: install-cargo-binstall
-    bundle install
-
-# set up the CI environment for macOS builds
-[working-directory: 'app/fastlane']
-setup-macos-ci: install-cargo-binstall
-    bundle install
-
-test-rust *args='':
-    env DATABASE_URL={{POSTGRES_DATABASE_URL}} SQLX_OFFLINE=true cargo test {{args}}
-
-# build Android
-# we limit it to android-arm64 to speed up the build process
-[working-directory: 'app']
-build-android:
-     flutter build appbundle --target-platform android-arm64
-
-# build iOS
-[working-directory: 'app']
-build-ios:
-    flutter build ios --no-codesign
->>>>>>> 3dc3c05e
 
 # Run all tests.
 test: test-rust test-flutter
@@ -214,18 +151,10 @@
     #!/usr/bin/env -S bash -eu
     app/build/{{device}}/Build/Products/Debug/Air.app/Contents/*/Air
 
-<<<<<<< HEAD
 # Start the server.
 run-server:
     cargo run --bin airserver | bunyan
-=======
-# Add client migration
-[working-directory: 'coreclient']
-add-client-migration migration_name:
-    sqlx migrate add {{migration_name}}
 
-# === Release utilities ===
-
+# Increment minor version numbers and update changelog.
 bump-version:
-    cargo xtask bump-version
->>>>>>> 3dc3c05e
+    cargo xtask bump-version