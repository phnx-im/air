--- conflicted
+++ resolved
@@ -30,13 +30,8 @@
 frb-generate $CARGO_TARGET_DIR=(justfile_directory() + "/target/frb_codegen"):
     rm -f {{app_rust_base_dir}}/src/frb_*.rs
     touch {{app_rust_base_dir}}/src/frb_generated.rs
-<<<<<<< HEAD
     rm -Rf {{app_dir}}/lib/core
-    mkdir -p {{app_dir}}/lib/core
-=======
-    rm -Rf {{app_dir}}/lib/core/*
     mkdir {{app_dir}}/lib/core
->>>>>>> b2f8f829
     cd {{app_dir}} && flutter_rust_bridge_codegen generate
 
 # integrate the Flutter Rust bridge
