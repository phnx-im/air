--- conflicted
+++ resolved
@@ -12,16 +12,12 @@
   rpc RegisterUser(RegisterUserRequest) returns (RegisterUserResponse);
   rpc DeleteUser(DeleteUserRequest) returns (DeleteUserResponse);
 
-<<<<<<< HEAD
   rpc PublishConnectionPackages(PublishConnectionPackagesRequest) returns (PublishConnectionPackagesResponse);
   rpc GetUserConnectionPackages(GetUserConnectionPackagesRequest) returns (GetUserConnectionPackagesResponse);
 
-  rpc UpdateUserProfile(UpdateUserProfileRequest) returns (UpdateUserProfileResponse);
+  rpc StageUserProfile(StageUserProfileRequest) returns (StageUserProfileResponse);
+  rpc MergeUserProfile(MergeUserProfileRequest) returns (MergeUserProfileResponse);
   rpc GetUserProfile(GetUserProfileRequest) returns (GetUserProfileResponse);
-=======
-  rpc PublishConnectionPackage(PublishConnectionPackageRequest) returns (PublishConnectionPackageResponse);
-  rpc GetConnectionPackage(GetConnectionPackageRequest) returns (GetConnectionPackageResponse);
->>>>>>> 6aa3af83
 
   rpc AsCredentials(AsCredentialsRequest) returns (AsCredentialsResponse);
 
@@ -48,11 +44,7 @@
 }
 
 message EncryptedUserProfile {
-<<<<<<< HEAD
-  common.v1.Ciphertext ciphertext = 1;
-=======
   common.v1.IndexedCiphertext ciphertext = 1;
->>>>>>> 6aa3af83
 }
 
 message ConnectionPackage {
@@ -122,14 +114,11 @@
 // delete user
 
 message DeleteUserRequest {
-<<<<<<< HEAD
   DeleteUserPayload payload = 1;
   common.v1.Signature signature = 2;
 }
 
 message DeleteUserPayload {
-=======
->>>>>>> 6aa3af83
   common.v1.QualifiedUserName user_name = 1;
   AsClientId client_id = 2;
 }
@@ -138,13 +127,8 @@
 
 // publish connection package
 
-<<<<<<< HEAD
 message PublishConnectionPackagesRequest {
   PublishConnectionPackagesPayload payload = 1;
-=======
-message PublishConnectionPackageRequest {
-  PublishConnectionPackageRequestTbs payload = 1;
->>>>>>> 6aa3af83
   common.v1.Signature signature = 2;
 }
 
@@ -153,7 +137,6 @@
   repeated ConnectionPackage connection_packages = 2;
 }
 
-<<<<<<< HEAD
 message PublishConnectionPackagesResponse {}
 
 // get user connection packages
@@ -164,10 +147,45 @@
 
 message GetUserConnectionPackagesResponse {
   repeated ConnectionPackage connection_packages = 1;
-=======
-message PublishConnectionPackageResponse {}
-
-// get connection package
+}
+
+// stage user profile
+
+message StageUserProfileRequest {
+  StageUserProfilePayload payload = 1;
+  common.v1.Signature signature = 2;
+}
+
+message StageUserProfilePayload {
+  AsClientId client_id = 1;
+  EncryptedUserProfile encrypted_user_profile = 2;
+}
+
+message StageUserProfileResponse {}
+
+// merge user profile
+
+message MergeUserProfileRequest {
+  MergeUserProfilePayload payload = 1;
+  common.v1.Signature signature = 2;
+}
+
+message MergeUserProfilePayload {
+  AsClientId client_id = 1;
+}
+
+message MergeUserProfileResponse {}
+
+// get user profile
+
+message GetUserProfileRequest {
+  AsClientId client_id = 1;
+  bytes key_index = 2;
+}
+
+message GetUserProfileResponse {
+  EncryptedUserProfile encrypted_user_profile = 1;
+}
 
 message GetConnectionPackageRequest {
   GetConnectionPackagePayload payload = 1;
@@ -180,35 +198,10 @@
 
 message GetConnectionPackageResponse {
   ConnectionPackage connection_package = 1;
->>>>>>> 6aa3af83
-}
-
-// update user profile
-
-<<<<<<< HEAD
-message UpdateUserProfileRequest {
-  UpdateUserProfilePayload payload = 1;
-  common.v1.Signature signature = 2;
-}
-
-message UpdateUserProfilePayload {
-  AsClientId client_id = 1;
-  EncryptedUserProfile encrypted_user_profile = 2;
-}
-
-message UpdateUserProfileResponse {}
-
-// get user profile
-
-message GetUserProfileRequest {
-  AsClientId client_id = 1;
-}
-
-message GetUserProfileResponse {
-  EncryptedUserProfile encrypted_user_profile = 1;
-}
-
-=======
+}
+
+// user connection package
+
 message GetConnectionPackagesRequest {
   common.v1.QualifiedUserName user_name = 1;
 }
@@ -217,7 +210,6 @@
   repeated ConnectionPackage connection_packages = 1;
 }
 
->>>>>>> 6aa3af83
 // as credentials
 
 message AsCredentialsRequest {}
@@ -331,11 +323,7 @@
 // dequeue messages
 
 message DequeueMessagesRequest {
-<<<<<<< HEAD
   DequeueMessagesPayload payload = 1;
-=======
-  DequeueMessagesRequestTbs payload = 1;
->>>>>>> 6aa3af83
   common.v1.Signature signature = 2;
 }
 
