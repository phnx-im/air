// SPDX-FileCopyrightText: 2025 Phoenix R&D GmbH <hello@phnx.im>
//
// SPDX-License-Identifier: AGPL-3.0-or-later

use chrono::DateTime;
use phnxtypes::{
    crypto::{
        self,
        ear::{self, AeadCiphertext},
<<<<<<< HEAD
=======
        indexed_aead,
>>>>>>> b562e5b0
        kdf::KDF_KEY_SIZE,
        secrets::Secret,
        signatures::signable,
    },
    identifiers, time,
};
use tonic::Status;

use crate::{
    convert::{FromRef, RefInto, TryFromRef, TryRefInto},
    validation::{MissingFieldError, MissingFieldExt},
};

use super::v1::{
<<<<<<< HEAD
    Ciphertext, Fqdn, GroupId, HpkeCiphertext, QualifiedGroupId, QualifiedUserName,
    RatchetEncryptionKey, RatchetSecret, Signature, Timestamp, UserName, Uuid,
=======
    Ciphertext, Fqdn, GroupId, HpkeCiphertext, IndexedCiphertext, QualifiedGroupId,
    QualifiedUserName, RatchetEncryptionKey, RatchetSecret, Signature, Timestamp, UserName, Uuid,
>>>>>>> b562e5b0
};

impl From<uuid::Uuid> for Uuid {
    fn from(value: uuid::Uuid) -> Self {
        let (hi, lo) = value.as_u64_pair();
        Self {
            hi: hi.to_le(),
            lo: lo.to_le(),
        }
    }
}

impl From<Uuid> for uuid::Uuid {
    fn from(value: Uuid) -> Self {
        let (hi, lo) = (u64::from_le(value.hi), u64::from_le(value.lo));
        uuid::Uuid::from_u64_pair(hi, lo)
    }
}

impl TryFromRef<'_, Fqdn> for identifiers::Fqdn {
    type Error = identifiers::FqdnError;

    fn try_from_ref(value: &Fqdn) -> Result<Self, Self::Error> {
        value.value.parse()
    }
}

impl FromRef<'_, identifiers::Fqdn> for Fqdn {
    fn from_ref(value: &identifiers::Fqdn) -> Self {
        Fqdn {
            value: value.to_string(),
        }
    }
}

#[derive(Debug, derive_more::Display)]
pub enum QualifiedGroupIdField {
    #[display(fmt = "group_uuid")]
    GroupUuid,
    #[display(fmt = "domain")]
    Domain,
}

impl TryFromRef<'_, QualifiedGroupId> for identifiers::QualifiedGroupId {
    type Error = QualifiedGroupIdError;

    fn try_from_ref(proto: &QualifiedGroupId) -> Result<Self, Self::Error> {
        use QualifiedGroupIdField::*;
        Ok(identifiers::QualifiedGroupId::new(
            proto.group_uuid.ok_or_missing_field(GroupUuid)?.into(),
            proto
                .domain
                .as_ref()
                .ok_or_missing_field(Domain)?
                .try_ref_into()?,
        ))
    }
}

#[derive(Debug, thiserror::Error)]
pub enum QualifiedGroupIdError {
    #[error(transparent)]
    Field(#[from] MissingFieldError<QualifiedGroupIdField>),
    #[error(transparent)]
    Fqdn(#[from] identifiers::FqdnError),
}

impl From<QualifiedGroupIdError> for Status {
    fn from(e: QualifiedGroupIdError) -> Self {
        Status::invalid_argument(format!("invalid qualified group id: {e}"))
    }
}

impl FromRef<'_, identifiers::QualifiedGroupId> for QualifiedGroupId {
    fn from_ref(value: &identifiers::QualifiedGroupId) -> QualifiedGroupId {
        QualifiedGroupId {
            group_uuid: Some(value.group_uuid().into()),
            domain: Some(value.owning_domain().ref_into()),
        }
    }
}

impl FromRef<'_, GroupId> for openmls::group::GroupId {
    fn from_ref(proto: &GroupId) -> Self {
        Self::from_slice(&proto.value)
    }
}

impl FromRef<'_, openmls::group::GroupId> for GroupId {
    fn from_ref(value: &openmls::group::GroupId) -> GroupId {
        GroupId {
            value: value.to_vec(),
        }
    }
}

impl<CT> From<ear::Ciphertext<CT>> for Ciphertext {
    fn from(value: ear::Ciphertext<CT>) -> Self {
        AeadCiphertext::from(value).into()
    }
}

impl<CT> TryFrom<Ciphertext> for ear::Ciphertext<CT> {
    type Error = InvalidNonceLen;

    fn try_from(proto: Ciphertext) -> Result<Self, Self::Error> {
        Ok(ear::AeadCiphertext::try_from(proto)?.into())
    }
}

impl TryFrom<Ciphertext> for ear::AeadCiphertext {
    type Error = InvalidNonceLen;

    fn try_from(proto: Ciphertext) -> Result<Self, Self::Error> {
        let nonce_len = proto.nonce.len();
        let nonce = proto
            .nonce
            .try_into()
            .map_err(|_| InvalidNonceLen(nonce_len))?;
        Ok(ear::AeadCiphertext::new(proto.ciphertext, nonce))
    }
}

impl From<ear::AeadCiphertext> for Ciphertext {
    fn from(value: ear::AeadCiphertext) -> Self {
        let (ciphertext, nonce) = value.into_parts();
        Self {
            ciphertext,
            nonce: nonce.to_vec(),
        }
    }
}

#[derive(Debug, thiserror::Error)]
#[error("invalid key index length {0}")]
pub struct InvalidKeyIndexLen(usize);

impl From<InvalidKeyIndexLen> for Status {
    fn from(e: InvalidKeyIndexLen) -> Self {
        Status::invalid_argument(format!("invalid key index length: {}", e.0))
    }
}

#[derive(Debug, thiserror::Error)]
pub enum InvalidIndexedCiphertext {
    #[error(transparent)]
    InvalidKeyIndexLen(#[from] InvalidKeyIndexLen),
    #[error(transparent)]
    InvalidNonceLen(#[from] InvalidNonceLen),
    #[error(transparent)]
    MissingField(#[from] MissingFieldError<&'static str>),
}

impl From<InvalidIndexedCiphertext> for Status {
    fn from(e: InvalidIndexedCiphertext) -> Self {
        Status::invalid_argument(format!("invalid indexed ciphertext: {}", e))
    }
}

impl<KT: indexed_aead::keys::RawIndex, CT> TryFrom<IndexedCiphertext>
    for indexed_aead::ciphertexts::IndexedCiphertext<KT, CT>
{
    type Error = InvalidIndexedCiphertext;

    fn try_from(proto: IndexedCiphertext) -> Result<Self, Self::Error> {
        let len = proto.key_index.len();
        let ciphertext = proto
            .ciphertext
            .ok_or_missing_field("ciphertext")?
            .try_into()?;
        let secret = proto
            .key_index
            .try_into()
            .map_err(|_| InvalidKeyIndexLen(len))?;
        let key_index = indexed_aead::keys::Index::<KT>::from_bytes(secret);
        Ok(Self::from_parts(key_index, ciphertext))
    }
}

impl<KT: indexed_aead::keys::RawIndex, CT>
    From<indexed_aead::ciphertexts::IndexedCiphertext<KT, CT>> for IndexedCiphertext
{
    fn from(value: indexed_aead::ciphertexts::IndexedCiphertext<KT, CT>) -> Self {
        let (key_index, ciphertext) = value.into_parts();
        Self {
            key_index: key_index.into_bytes().to_vec(),
            ciphertext: Some(ciphertext.into()),
        }
    }
}

#[derive(Debug, thiserror::Error)]
#[error("invalid ciphertext nonce length {0}")]
pub struct InvalidNonceLen(usize);

impl From<InvalidNonceLen> for Status {
    fn from(e: InvalidNonceLen) -> Self {
        Status::invalid_argument(format!("invalid ciphertext nonce length: {}", e.0))
    }
}

impl From<time::TimeStamp> for Timestamp {
    fn from(value: time::TimeStamp) -> Self {
        let seconds = value.as_ref().timestamp();
        let nanos = value
            .as_ref()
            .timestamp_subsec_nanos()
            .try_into()
            .unwrap_or_default();
        Self { seconds, nanos }
    }
}

impl From<Timestamp> for time::TimeStamp {
    fn from(value: Timestamp) -> Self {
        DateTime::from_timestamp(value.seconds, value.nanos.try_into().unwrap_or_default())
            .unwrap_or_default()
            .into()
    }
}

impl From<signable::Signature> for Signature {
    fn from(value: signable::Signature) -> Self {
        Self {
            value: value.into_bytes(),
        }
    }
}

impl From<Signature> for signable::Signature {
    fn from(value: Signature) -> Self {
        signable::Signature::from_bytes(value.value)
    }
}

impl From<RatchetEncryptionKey> for crypto::RatchetEncryptionKey {
    fn from(proto: RatchetEncryptionKey) -> Self {
        Self::from_bytes(proto.bytes)
    }
}

impl From<crypto::RatchetEncryptionKey> for RatchetEncryptionKey {
    fn from(value: crypto::RatchetEncryptionKey) -> Self {
        Self {
            bytes: value.into_bytes(),
        }
    }
}

impl TryFrom<RatchetSecret> for crypto::kdf::keys::RatchetSecret {
    type Error = RatchetSecretError;

    fn try_from(proto: RatchetSecret) -> Result<Self, Self::Error> {
        let len = proto.bytes.len();
        let secret: [u8; KDF_KEY_SIZE] = proto
            .bytes
            .try_into()
            .map_err(|_| RatchetSecretError::InvalidSecretLength(len))?;
        Ok(Self::from(Secret::from(secret)))
    }
}

#[derive(Debug, thiserror::Error)]
pub enum RatchetSecretError {
    #[error("invalid secret length: expected {KDF_KEY_SIZE}, got {0}")]
    InvalidSecretLength(usize),
}

impl From<RatchetSecretError> for Status {
    fn from(e: RatchetSecretError) -> Self {
        Status::invalid_argument(format!("invalid ratchet secret: {e}"))
    }
}

impl From<crypto::kdf::keys::RatchetSecret> for RatchetSecret {
    fn from(value: crypto::kdf::keys::RatchetSecret) -> Self {
        Self {
            bytes: value.as_ref().secret().to_vec(),
        }
    }
}

impl From<identifiers::UserName> for UserName {
    fn from(value: identifiers::UserName) -> Self {
        Self {
            value: value.into(),
        }
    }
}

impl TryFrom<UserName> for identifiers::UserName {
    type Error = identifiers::UserNameError;

    fn try_from(proto: UserName) -> Result<Self, Self::Error> {
        proto.value.try_into()
    }
}

impl From<identifiers::QualifiedUserName> for QualifiedUserName {
    fn from(value: identifiers::QualifiedUserName) -> Self {
        let (user_name, domain) = value.into_parts();
        Self {
            name: Some(user_name.into()),
            domain: Some(domain.ref_into()),
        }
    }
}

impl TryFrom<QualifiedUserName> for identifiers::QualifiedUserName {
    type Error = QualifiedUserNameError;

    fn try_from(proto: QualifiedUserName) -> Result<Self, Self::Error> {
        let name = proto.name.ok_or_missing_field("name")?.try_into()?;
        let domain = proto.domain.ok_or_missing_field("domain")?.try_ref_into()?;
        Ok(Self::new(name, domain))
    }
}

#[derive(Debug, thiserror::Error)]
pub enum QualifiedUserNameError {
    #[error(transparent)]
    MissingField(#[from] MissingFieldError<&'static str>),
    #[error(transparent)]
    UserName(#[from] identifiers::UserNameError),
    #[error(transparent)]
    Fqdn(#[from] identifiers::FqdnError),
}

impl From<QualifiedUserNameError> for Status {
    fn from(e: QualifiedUserNameError) -> Self {
        Status::invalid_argument(format!("invalid qualified user name: {e}"))
    }
}

impl From<openmls::prelude::HpkeCiphertext> for HpkeCiphertext {
    fn from(value: openmls::prelude::HpkeCiphertext) -> Self {
        Self {
            kem_output: value.kem_output.into(),
            ciphertext: value.ciphertext.into(),
        }
    }
}

impl From<HpkeCiphertext> for openmls::prelude::HpkeCiphertext {
    fn from(proto: HpkeCiphertext) -> Self {
        Self {
            kem_output: proto.kem_output.into(),
            ciphertext: proto.ciphertext.into(),
        }
    }
}

#[cfg(test)]
mod test {
    use uuid::uuid;

    use super::*;

    #[test]
    fn uuid_conversion() {
        let uuid = uuid!("a1a2a3a4-b1b2-c1c2-d1d2-d3d4d5d6d7d8");
        let proto_uuid = Uuid::from(uuid);
        assert_eq!(uuid, uuid::Uuid::from(proto_uuid));
        assert_eq!(proto_uuid, Uuid::from(uuid));
    }
}<|MERGE_RESOLUTION|>--- conflicted
+++ resolved
@@ -7,10 +7,7 @@
     crypto::{
         self,
         ear::{self, AeadCiphertext},
-<<<<<<< HEAD
-=======
         indexed_aead,
->>>>>>> b562e5b0
         kdf::KDF_KEY_SIZE,
         secrets::Secret,
         signatures::signable,
@@ -25,13 +22,8 @@
 };
 
 use super::v1::{
-<<<<<<< HEAD
-    Ciphertext, Fqdn, GroupId, HpkeCiphertext, QualifiedGroupId, QualifiedUserName,
-    RatchetEncryptionKey, RatchetSecret, Signature, Timestamp, UserName, Uuid,
-=======
     Ciphertext, Fqdn, GroupId, HpkeCiphertext, IndexedCiphertext, QualifiedGroupId,
     QualifiedUserName, RatchetEncryptionKey, RatchetSecret, Signature, Timestamp, UserName, Uuid,
->>>>>>> b562e5b0
 };
 
 impl From<uuid::Uuid> for Uuid {
