--- conflicted
+++ resolved
@@ -33,8 +33,6 @@
         with:
           path: 'app/.fvmrc'
 
-<<<<<<< HEAD
-=======
       - name: Check Flutter lockfile
         run: just check-flutter-lockfile
 
@@ -46,7 +44,6 @@
       - name: Check localization
         run: just check-l10n
 
->>>>>>> 0c5c2ac9
       - name: Analyze dart code
         run: just analyze-dart
 
