--- conflicted
+++ resolved
@@ -4,11 +4,7 @@
 Source: https://github.com/phnx-im/infra
 
 Files: Cargo.lock
-<<<<<<< HEAD
-Copyright: 2023 Phoenix R&D GmbH <hello@phnx.im>
-=======
 Copyright: 2024 Phoenix R&D GmbH <hello@phnx.im>
->>>>>>> e0e14365
 License: AGPL-3.0-or-later
 
 Files: server/.sqlx/*
